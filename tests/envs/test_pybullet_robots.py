"""Test cases for pybullet_robots."""

import numpy as np
import pybullet as p
import pytest

from predicators.src import utils
from predicators.src.envs.pybullet_env import create_pybullet_block
from predicators.src.envs.pybullet_robots import FetchPyBulletRobot, \
<<<<<<< HEAD
    PandaPyBulletRobot, create_single_arm_pybullet_robot, get_kinematic_chain, \
    inverse_kinematics
=======
    create_single_arm_pybullet_robot, get_kinematic_chain, \
    pybullet_inverse_kinematics, run_motion_planning
>>>>>>> aa89ab07
from predicators.src.settings import CFG


@pytest.fixture(scope="module", name="scene_attributes")
def _setup_pybullet_test_scene():
    """Creates a PyBullet scene with a fetch robot.

    Initialized only once for efficiency.
    """
    scene = {}

    physics_client_id = p.connect(p.DIRECT)
    scene["physics_client_id"] = physics_client_id

    p.resetSimulation(physicsClientId=physics_client_id)

    fetch_id = p.loadURDF(utils.get_env_asset_path("urdf/robots/fetch.urdf"),
                          useFixedBase=True,
                          physicsClientId=physics_client_id)
    scene["fetch_id"] = fetch_id

    base_pose = [0.75, 0.7441, 0.0]
    base_orientation = [0., 0., 0., 1.]
    p.resetBasePositionAndOrientation(fetch_id,
                                      base_pose,
                                      base_orientation,
                                      physicsClientId=physics_client_id)

    joint_names = [
        p.getJointInfo(fetch_id, i,
                       physicsClientId=physics_client_id)[1].decode("utf-8")
        for i in range(
            p.getNumJoints(fetch_id, physicsClientId=physics_client_id))
    ]
    ee_id = joint_names.index('gripper_axis')
    scene["ee_id"] = ee_id
    scene["ee_orientation"] = [1., 0., -1., 0.]

    scene["robot_home"] = [1.35, 0.75, 0.75]

    arm_joints = get_kinematic_chain(fetch_id,
                                     ee_id,
                                     physics_client_id=physics_client_id)
    scene["initial_joints_states"] = p.getJointStates(
        fetch_id, arm_joints, physicsClientId=physics_client_id)

    return scene


def test_get_kinematic_chain(scene_attributes):
    """Tests for get_kinematic_chain()."""
    arm_joints = get_kinematic_chain(
        scene_attributes["fetch_id"],
        scene_attributes["ee_id"],
        physics_client_id=scene_attributes["physics_client_id"])
    # Fetch arm has 7 DOF.
    assert len(arm_joints) == 7


def test_pybullet_inverse_kinematics(scene_attributes):
    """Tests for pybullet_inverse_kinematics()."""
    arm_joints = get_kinematic_chain(
        scene_attributes["fetch_id"],
        scene_attributes["ee_id"],
        physics_client_id=scene_attributes["physics_client_id"])

    # Reset the joint states to their initial values.
    def _reset_joints():
        for joint, joints_state in zip(
                arm_joints, scene_attributes["initial_joints_states"]):
            position, velocity, _, _ = joints_state
            p.resetJointState(
                scene_attributes["fetch_id"],
                joint,
                targetValue=position,
                targetVelocity=velocity,
                physicsClientId=scene_attributes["physics_client_id"])

    target_position = scene_attributes["robot_home"]
    # With validate = False, one call to IK is not good enough.
    _reset_joints()
    joints_state = pybullet_inverse_kinematics(
        scene_attributes["fetch_id"],
        scene_attributes["ee_id"],
        target_position,
        scene_attributes["ee_orientation"],
        arm_joints,
        physics_client_id=scene_attributes["physics_client_id"],
        validate=False)
    for joint, joint_val in zip(arm_joints, joints_state):
        p.resetJointState(
            scene_attributes["fetch_id"],
            joint,
            targetValue=joint_val,
            physicsClientId=scene_attributes["physics_client_id"])
    ee_link_state = p.getLinkState(
        scene_attributes["fetch_id"],
        scene_attributes["ee_id"],
        computeForwardKinematics=True,
        physicsClientId=scene_attributes["physics_client_id"])
    assert not np.allclose(
        ee_link_state[4], target_position, atol=CFG.pybullet_ik_tol)
    # With validate = True, IK does work.
    _reset_joints()
    joints_state = pybullet_inverse_kinematics(
        scene_attributes["fetch_id"],
        scene_attributes["ee_id"],
        target_position,
        scene_attributes["ee_orientation"],
        arm_joints,
        physics_client_id=scene_attributes["physics_client_id"],
        validate=True)
    for joint, joint_val in zip(arm_joints, joints_state):
        p.resetJointState(
            scene_attributes["fetch_id"],
            joint,
            targetValue=joint_val,
            physicsClientId=scene_attributes["physics_client_id"])
    ee_link_state = p.getLinkState(
        scene_attributes["fetch_id"],
        scene_attributes["ee_id"],
        computeForwardKinematics=True,
        physicsClientId=scene_attributes["physics_client_id"])
    assert np.allclose(ee_link_state[4],
                       target_position,
                       atol=CFG.pybullet_ik_tol)
    # With validate = True, if the position is impossible to reach, an error
    # is raised.
    target_position = [
        target_position[0], target_position[1], target_position[2] + 100.0
    ]
    with pytest.raises(Exception) as e:
        pybullet_inverse_kinematics(
            scene_attributes["fetch_id"],
            scene_attributes["ee_id"],
            target_position,
            scene_attributes["ee_orientation"],
            arm_joints,
            physics_client_id=scene_attributes["physics_client_id"],
            validate=True)
    assert "Inverse kinematics failed to converge." in str(e)


def test_fetch_pybullet_robot():
    """Tests for FetchPyBulletRobot()."""
    utils.reset_config({"pybullet_control_mode": "not a real control mode"})
    physics_client_id = p.connect(p.DIRECT)

    ee_home_pose = (1.35, 0.75, 0.75)
    ee_orn = p.getQuaternionFromEuler([0.0, np.pi / 2, -np.pi])
    move_to_pose_tol = 1e-4
    max_vel_norm = 0.05
    grasp_tol = 0.05
    robot = FetchPyBulletRobot(ee_home_pose, ee_orn, move_to_pose_tol,
                               max_vel_norm, grasp_tol, physics_client_id)
    assert np.allclose(robot.action_space.low, robot.joint_lower_limits)
    assert np.allclose(robot.action_space.high, robot.joint_upper_limits)
    # The robot arm is 7 DOF and the left and right fingers are appended last.
    assert robot.left_finger_joint_idx == 7
    assert robot.right_finger_joint_idx == 8

    robot_state = np.array(ee_home_pose + (robot.open_fingers, ),
                           dtype=np.float32)
    robot.reset_state(robot_state)
    recovered_state = robot.get_state()
    assert np.allclose(robot_state, recovered_state, atol=1e-3)
    assert np.allclose(robot.get_joints(),
                       robot.initial_joints_state,
                       atol=1e-2)

    ee_delta = (-0.01, 0.0, 0.01)
    ee_target = np.add(ee_home_pose, ee_delta)
    joint_target = robot.inverse_kinematics(ee_target, validate=False)
    f_value = 0.03
    joint_target[robot.left_finger_joint_idx] = f_value
    joint_target[robot.right_finger_joint_idx] = f_value
    action_arr = np.array(joint_target, dtype=np.float32)
    with pytest.raises(NotImplementedError) as e:
        robot.set_motors(action_arr)
    assert "Unrecognized pybullet_control_mode" in str(e)
    utils.reset_config({"pybullet_control_mode": "reset"})
    robot.set_motors(action_arr)  # just make sure it doesn't crash
    utils.reset_config({"pybullet_control_mode": "position"})
    robot.set_motors(action_arr)
    for _ in range(CFG.pybullet_sim_steps_per_action):
        p.stepSimulation(physicsClientId=physics_client_id)
    expected_state = tuple(ee_target) + (f_value, )
    recovered_state = robot.get_state()
    # IK is currently not precise enough to increase this tolerance.
    assert np.allclose(expected_state, recovered_state, atol=1e-2)
    # Test forward kinematics.
    fk_result = robot.forward_kinematics(action_arr)
    assert np.allclose(fk_result, ee_target, atol=1e-3)


def test_panda_pybullet_robot():
    """Tests for PandaPyBulletRobot()."""
    # TODO: make this a parameterized test.
    physics_client_id = p.connect(p.DIRECT)

    ee_home_pose = (1.35, 0.75, 0.75)
    ee_orn = p.getQuaternionFromEuler([0.0, np.pi / 2, -np.pi])
    move_to_pose_tol = 1e-4
    max_vel_norm = 0.05
    grasp_tol = 0.05
    robot = PandaPyBulletRobot(ee_home_pose, ee_orn, move_to_pose_tol,
                               max_vel_norm, grasp_tol, physics_client_id)
    assert np.allclose(robot.action_space.low, robot.joint_lower_limits)
    assert np.allclose(robot.action_space.high, robot.joint_upper_limits)
    assert robot.left_finger_joint_idx == 7
    assert robot.right_finger_joint_idx == 8

    robot_state = np.array(ee_home_pose + (robot.open_fingers, ),
                           dtype=np.float32)
    robot.reset_state(robot_state)
    recovered_state = robot.get_state()
    assert np.allclose(robot_state, recovered_state, atol=1e-3)
    assert np.allclose(robot.get_joints(),
                       robot.initial_joint_values,
                       atol=1e-2)

    ee_delta = (-0.01, 0.0, 0.01)
    ee_target = np.add(ee_home_pose, ee_delta)
    joint_target = robot._run_inverse_kinematics(ee_target, validate=False)  # pylint: disable=protected-access
    f_value = 0.03
    joint_target[robot.left_finger_joint_idx] = f_value
    joint_target[robot.right_finger_joint_idx] = f_value
    action_arr = np.array(joint_target, dtype=np.float32)
    robot.set_motors(action_arr)
    for _ in range(CFG.pybullet_sim_steps_per_action):
        p.stepSimulation(physicsClientId=physics_client_id)
    expected_state = tuple(ee_target) + (f_value, )
    recovered_state = robot.get_state()
    # IK is currently not precise enough to increase this tolerance.
    assert np.allclose(expected_state, recovered_state, atol=1e-2)
    # Test forward kinematics.
    fk_result = robot.forward_kinematics(action_arr)
    assert np.allclose(fk_result, ee_target, atol=1e-3)


def test_create_single_arm_pybullet_robot():
    """Tests for create_single_arm_pybullet_robot()."""
    physics_client_id = p.connect(p.DIRECT)
    ee_home_pose = (1.35, 0.75, 0.75)
    ee_orn = p.getQuaternionFromEuler([0.0, np.pi / 2, -np.pi])
    move_to_pose_tol = 1e-4
    max_vel_norm = 0.05
    grasp_tol = 0.05
    robot = create_single_arm_pybullet_robot("fetch", ee_home_pose, ee_orn,
                                             move_to_pose_tol, max_vel_norm,
                                             grasp_tol, physics_client_id)
    assert isinstance(robot, FetchPyBulletRobot)
    with pytest.raises(NotImplementedError) as e:
        create_single_arm_pybullet_robot("not a real robot", ee_home_pose,
                                         ee_orn, move_to_pose_tol,
                                         max_vel_norm, grasp_tol,
                                         physics_client_id)
    assert "Unrecognized robot name" in str(e)


def test_run_motion_planning():
    """Tests for run_motion_planning()."""
    physics_client_id = p.connect(p.DIRECT)
    ee_home_pose = (1.35, 0.75, 0.75)
    ee_orn = p.getQuaternionFromEuler([0.0, np.pi / 2, -np.pi])
    move_to_pose_tol = 1e-4
    max_vel_norm = 0.05
    grasp_tol = 0.05
    seed = 123
    robot = create_single_arm_pybullet_robot("fetch", ee_home_pose, ee_orn,
                                             move_to_pose_tol, max_vel_norm,
                                             grasp_tol, physics_client_id)
    robot_init_state = tuple(ee_home_pose) + (robot.open_fingers, )
    robot.reset_state(robot_init_state)
    joint_initial = robot.get_joints()
    # Should succeed with a path of length 2.
    joint_target = list(joint_initial)
    path = run_motion_planning(robot,
                               joint_initial,
                               joint_target,
                               collision_bodies=set(),
                               seed=seed,
                               physics_client_id=physics_client_id)
    assert len(path) == 2
    assert np.allclose(path[0], joint_initial)
    assert np.allclose(path[-1], joint_target)
    # Should succeed, no collisions.
    ee_target = np.add(ee_home_pose, (0.0, 0.0, -0.05))
    joint_target = robot.inverse_kinematics(ee_target, validate=True)
    path = run_motion_planning(robot,
                               joint_initial,
                               joint_target,
                               collision_bodies=set(),
                               seed=seed,
                               physics_client_id=physics_client_id)
    assert np.allclose(path[0], joint_initial)
    assert np.allclose(path[-1], joint_target)
    # Should fail because the target collides with the table.
    table_pose = (1.35, 0.75, 0.0)
    table_orientation = [0., 0., 0., 1.]
    table_id = p.loadURDF(utils.get_env_asset_path("urdf/table.urdf"),
                          useFixedBase=True,
                          physicsClientId=physics_client_id)
    p.resetBasePositionAndOrientation(table_id,
                                      table_pose,
                                      table_orientation,
                                      physicsClientId=physics_client_id)
    ee_target = np.add(ee_home_pose, (0.0, 0.0, -0.6))
    joint_target = robot.inverse_kinematics(ee_target, validate=True)
    path = run_motion_planning(robot,
                               joint_initial,
                               joint_target,
                               collision_bodies={table_id},
                               seed=seed,
                               physics_client_id=physics_client_id)
    assert path is None
    # Should fail because the initial state collides with the table.
    path = run_motion_planning(robot,
                               joint_target,
                               joint_initial,
                               collision_bodies={table_id},
                               seed=seed,
                               physics_client_id=physics_client_id)
    assert path is None
    # Should succeed, but will need to move the arm up to avoid the obstacle.
    block_pose = (1.35, 0.6, 0.5)
    block_orientation = [0., 0., 0., 1.]
    block_id = create_pybullet_block(
        color=(1.0, 0.0, 0.0, 1.0),
        half_extents=(0.2, 0.01, 0.3),
        mass=0,  # immoveable
        friction=1,
        orientation=block_orientation,
        physics_client_id=physics_client_id)
    p.resetBasePositionAndOrientation(block_id,
                                      block_pose,
                                      block_orientation,
                                      physicsClientId=physics_client_id)
    ee_target = (1.35, 0.4, 0.6)
    joint_target = robot.inverse_kinematics(ee_target, validate=True)
    path = run_motion_planning(robot,
                               joint_initial,
                               joint_target,
                               collision_bodies={table_id, block_id},
                               seed=seed,
                               physics_client_id=physics_client_id)
    assert path is not None
    p.removeBody(block_id, physicsClientId=physics_client_id)
    # Should fail because the hyperparameters are too limited.
    utils.reset_config({
        "pybullet_birrt_num_iters": 1,
        "pybullet_birrt_num_attempts": 1,
    })
    block_id = create_pybullet_block(
        color=(1.0, 0.0, 0.0, 1.0),
        half_extents=(0.2, 0.01, 0.3),
        mass=0,  # immoveable
        friction=1,
        orientation=block_orientation,
        physics_client_id=physics_client_id)
    p.resetBasePositionAndOrientation(block_id,
                                      block_pose,
                                      block_orientation,
                                      physicsClientId=physics_client_id)
    path = run_motion_planning(robot,
                               joint_initial,
                               joint_target,
                               collision_bodies={table_id, block_id},
                               seed=seed,
                               physics_client_id=physics_client_id)
    assert path is None
    p.removeBody(block_id, physicsClientId=physics_client_id)<|MERGE_RESOLUTION|>--- conflicted
+++ resolved
@@ -7,13 +7,8 @@
 from predicators.src import utils
 from predicators.src.envs.pybullet_env import create_pybullet_block
 from predicators.src.envs.pybullet_robots import FetchPyBulletRobot, \
-<<<<<<< HEAD
-    PandaPyBulletRobot, create_single_arm_pybullet_robot, get_kinematic_chain, \
-    inverse_kinematics
-=======
     create_single_arm_pybullet_robot, get_kinematic_chain, \
     pybullet_inverse_kinematics, run_motion_planning
->>>>>>> aa89ab07
 from predicators.src.settings import CFG
 
 
