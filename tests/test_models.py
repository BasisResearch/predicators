"""Tests for models."""

import time
import numpy as np
from predicators.src.torch_models import (NeuralGaussianRegressor,
                                          MLPClassifier, MLPRegressor)
<<<<<<< HEAD
from predicators.src.settings import CFG
=======
>>>>>>> e7d5bba3
from predicators.src import utils


def test_basic_mlp_regressor():
    """Tests for MLPRegressor."""
    utils.update_config({
        "seed": 123,
        "mlp_regressor_max_itr": 100,
        "mlp_regressor_clip_gradients": True
    })
    input_size = 3
    output_size = 2
    num_samples = 5
    model = MLPRegressor()
    X = np.ones((num_samples, input_size))
    Y = np.zeros((num_samples, output_size))
    model.fit(X, Y)
    x = np.ones(input_size)
<<<<<<< HEAD
    mean = model.predict(x)
    expected_y = np.zeros(output_size)
    assert mean.shape == expected_y.shape
    assert np.allclose(mean, expected_y, atol=1e-2)
=======
    predicted_y = model.predict(x)
    expected_y = np.zeros(output_size)
    assert predicted_y.shape == expected_y.shape
    assert np.allclose(predicted_y, expected_y, atol=1e-2)
    # Test with nonzero outputs.
    Y = 75 * np.ones((num_samples, output_size))
    model.fit(X, Y)
    x = np.ones(input_size)
    predicted_y = model.predict(x)
    expected_y = 75 * np.ones(output_size)
    assert predicted_y.shape == expected_y.shape
    assert np.allclose(predicted_y, expected_y, atol=1e-2)
>>>>>>> e7d5bba3


def test_neural_gaussian_regressor():
    """Tests for NeuralGaussianRegressor."""
    utils.update_config({"seed": 123, "neural_gaus_regressor_max_itr": 100})
    input_size = 3
    output_size = 2
    num_samples = 5
    model = NeuralGaussianRegressor()
    X = np.ones((num_samples, input_size))
    Y = np.zeros((num_samples, output_size))
    model.fit(X, Y)
    x = np.ones(input_size)
    mean = model.predict_mean(x)
    expected_y = np.zeros(output_size)
    assert mean.shape == expected_y.shape
    assert np.allclose(mean, expected_y, atol=1e-2)
    rng = np.random.default_rng(123)
    sample = model.predict_sample(x, rng)
    assert sample.shape == expected_y.shape


def test_mlp_classifier():
    """Tests for MLPClassifier."""
    utils.update_config({"seed": 123})
    input_size = 3
    num_class_samples = 5
    X = np.concatenate([
        np.zeros((num_class_samples, input_size)),
        np.ones((num_class_samples, input_size))
    ])
    y = np.concatenate(
        [np.zeros((num_class_samples)),
         np.ones((num_class_samples))])
    model = MLPClassifier(input_size, 100)
    model.fit(X, y)
    prediction = model.classify(np.zeros(input_size))
    assert prediction == 0
    prediction = model.classify(np.ones(input_size))
    assert prediction == 1
    # Test for early stopping
    start_time = time.time()
    utils.update_config({
        "mlp_classifier_n_iter_no_change": 1,
        "learning_rate": 1e-2
    })
    model = MLPClassifier(input_size, 10000)
    model.fit(X, y)
    assert time.time() - start_time < 3, "Didn't early stop"<|MERGE_RESOLUTION|>--- conflicted
+++ resolved
@@ -4,10 +4,6 @@
 import numpy as np
 from predicators.src.torch_models import (NeuralGaussianRegressor,
                                           MLPClassifier, MLPRegressor)
-<<<<<<< HEAD
-from predicators.src.settings import CFG
-=======
->>>>>>> e7d5bba3
 from predicators.src import utils
 
 
@@ -26,12 +22,6 @@
     Y = np.zeros((num_samples, output_size))
     model.fit(X, Y)
     x = np.ones(input_size)
-<<<<<<< HEAD
-    mean = model.predict(x)
-    expected_y = np.zeros(output_size)
-    assert mean.shape == expected_y.shape
-    assert np.allclose(mean, expected_y, atol=1e-2)
-=======
     predicted_y = model.predict(x)
     expected_y = np.zeros(output_size)
     assert predicted_y.shape == expected_y.shape
@@ -44,7 +34,6 @@
     expected_y = 75 * np.ones(output_size)
     assert predicted_y.shape == expected_y.shape
     assert np.allclose(predicted_y, expected_y, atol=1e-2)
->>>>>>> e7d5bba3
 
 
 def test_neural_gaussian_regressor():
