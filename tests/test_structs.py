--- conflicted
+++ resolved
@@ -336,10 +336,7 @@
     parameterized_option2 = ParameterizedOption("Pick2", [type1], params_space,
                                                 _policy, _initiable, _terminal)
     assert parameterized_option2 > parameterized_option
-<<<<<<< HEAD
-=======
     assert parameterized_option < parameterized_option2
->>>>>>> 36d67901
     with pytest.raises(AssertionError):
         parameterized_option.ground([], params)  # grounding type mismatch
     with pytest.raises(AssertionError):
