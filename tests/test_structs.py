--- conflicted
+++ resolved
@@ -5,20 +5,13 @@
 from gym.spaces import Box
 
 from predicators import utils
-from predicators.structs import NSRT, PNAD, Action, DefaultState, \
+from predicators.structs import HEAD, NSRT, PNAD, Action, DefaultState, \
     DemonstrationQuery, DummyOption, EnvironmentTask, GroundAtom, \
-<<<<<<< HEAD
-    GroundMacro, InteractionRequest, InteractionResult, LDLRule, LiftedAtom, \
-    LiftedDecisionList, LowLevelTrajectory, Macro, Object, \
-    ParameterizedOption, Predicate, Query, Segment, State, STRIPSOperator, \
-    Task, Type, Variable, _Atom, _GroundNSRT, _GroundSTRIPSOperator, _Option
-=======
     GroundMacro, ImageOptionTrajectory, InteractionRequest, \
     InteractionResult, LDLRule, LiftedAtom, LiftedDecisionList, \
     LowLevelTrajectory, Macro, Object, ParameterizedOption, Predicate, Query, \
     Segment, State, STRIPSOperator, Task, Type, Variable, _Atom, _GroundNSRT, \
     _GroundSTRIPSOperator, _Option
->>>>>>> 5bd3f5bd
 
 
 def test_object_type():
@@ -360,7 +353,6 @@
     def policy(s, m, o, p):
         del s, m, o  # unused
         return Action(p * 2)
-<<<<<<< HEAD
 
     def initiable(s, m, o, p):
         del o  # unused
@@ -436,83 +428,6 @@
     assert not option.terminal(state)  # try it again
     assert option.terminal(state.copy())  # should be True on a copy
 
-=======
-
-    def initiable(s, m, o, p):
-        del o  # unused
-        m["test_key"] = "test_string"
-        obj = list(s)[0]
-        return p[0] < s[obj][0]
-
-    def terminal(s, m, o, p):
-        del m, o  # unused
-        obj = list(s)[0]
-        return p[1] > s[obj][2]
-
-    parameterized_option = ParameterizedOption("Pick", [], params_space,
-                                               policy, initiable, terminal)
-    assert (repr(parameterized_option) == str(parameterized_option) ==
-            "ParameterizedOption(name='Pick', types=[])")
-    params = [-15, 5]
-    with pytest.raises(AssertionError):
-        parameterized_option.ground([], params)  # params not in params_space
-    params = [-5, 5]
-    option = parameterized_option.ground([], params)
-    assert isinstance(option, _Option)
-    assert repr(option) == str(option) == (
-        "_Option(name='Pick', objects=[], "
-        "params=array([-5.,  5.], dtype=float32))")
-    assert option.name == "Pick"
-    assert option.memory == {}
-    assert option.parent.name == "Pick"
-    assert option.parent is parameterized_option
-    assert np.all(option.policy(state).arr == np.array(params) * 2)
-    assert option.initiable(state)
-    assert option.memory == {"test_key": "test_string"}  # set by initiable()
-    assert not option.terminal(state)
-    assert option.params[0] == -5 and option.params[1] == 5
-    params = [5, -5]
-    option = parameterized_option.ground([], params)
-    assert isinstance(option, _Option)
-    assert repr(option) == str(option) == (
-        "_Option(name='Pick', objects=[], params=array([ 5., -5.], "
-        "dtype=float32))")
-    assert option.name == "Pick"
-    assert option.parent.name == "Pick"
-    assert option.parent is parameterized_option
-    assert np.all(option.policy(state).arr == np.array(params) * 2)
-    assert not option.initiable(state)
-    assert not option.terminal(state)
-    assert option.params[0] == 5 and option.params[1] == -5
-    parameterized_option = ParameterizedOption("Pick", [type1], params_space,
-                                               policy, initiable, terminal)
-    assert (repr(parameterized_option) == str(parameterized_option) ==
-            "ParameterizedOption(name='Pick', types=[Type(name='type1')])")
-    parameterized_option2 = ParameterizedOption("Pick2", [type1], params_space,
-                                                policy, initiable, terminal)
-    assert parameterized_option2 > parameterized_option
-    assert parameterized_option < parameterized_option2
-    with pytest.raises(AssertionError):
-        parameterized_option.ground([], params)  # grounding type mismatch
-    with pytest.raises(AssertionError):
-        parameterized_option.ground([obj1], params)  # grounding type mismatch
-    option = parameterized_option.ground([obj7], params)
-    assert isinstance(option, _Option)
-    assert repr(option) == str(option) == (
-        "_Option(name='Pick', objects=[obj7:type1], "
-        "params=array([ 5., -5.], dtype=float32))")
-    parameterized_option = utils.SingletonParameterizedOption(
-        "Pick", policy, types=[type1], params_space=params_space)
-    option = parameterized_option.ground([obj7], params)
-    with pytest.raises(AssertionError):
-        assert not option.terminal(state)  # must call initiable() first
-    assert option.initiable(state.copy())
-    assert option.initiable(state)
-    assert not option.terminal(state)
-    assert not option.terminal(state)  # try it again
-    assert option.terminal(state.copy())  # should be True on a copy
-
->>>>>>> 5bd3f5bd
 
 def test_option_memory_incorrect():
     """Tests for doing option memory the WRONG way.
@@ -878,8 +793,6 @@
         traj = LowLevelTrajectory(states[:-1], actions)
 
 
-<<<<<<< HEAD
-=======
 def test_image_option_trajectory():
     """Tests for the ImageOptionTrajectory class."""
     # This setup is copied from the test for the LowLevelTrajectory class.
@@ -907,7 +820,6 @@
     assert len(img_option_traj.cropped_imgs) == 3
 
 
->>>>>>> 5bd3f5bd
 def test_segment():
     """Tests for Segment class."""
     cup_type = Type("cup_type", ["feat1"])
