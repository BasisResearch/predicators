"""Test cases for utils.
"""

import os
import time
from typing import Iterator, Tuple
import pytest
import numpy as np
from gym.spaces import Box
from predicators.src.structs import State, Type, ParameterizedOption, \
    Predicate, NSRT, Action, GroundAtom, DefaultOption, STRIPSOperator, \
    LowLevelTrajectory
from predicators.src.settings import CFG
from predicators.src import utils

def test_intersects():
    """Tests for intersects().
    """
    p1, p2 = (2, 5), (7, 6)
    p3, p4 = (2.5, 7.1), (7.4, 5.3)
    assert utils.intersects(p1, p2, p3, p4)

    p1, p2 = (1, 3), (5, 3)
    p3, p4 = (3, 7), (3, 2)
    assert utils.intersects(p1, p2, p3, p4)

    p1, p2 = (2, 5), (7, 6)
    p3, p4 = (2, 6), (7, 7)
    assert not utils.intersects(p1, p2, p3, p4)

    p1, p2 = (1, 1), (3, 3)
    p3, p4 = (2, 2), (4, 4)
    assert not utils.intersects(p1, p2, p3, p4)

    p1, p2 = (1, 1), (3, 3)
    p3, p4 = (1, 1), (6.7, 7.4)
    assert not utils.intersects(p1, p2, p3, p4)

def test_overlap():
    """Tests for overlap().
    """
    l1, r1 = (1, 7), (3, 1)
    l2, r2 = (2, 10), (7, 3)
    assert utils.overlap(l1, r1, l2, r2)

    l1, r1 = (1, 7), (3, 1)
    l2, r2 = (1, 8), (6, 1)
    assert utils.overlap(l1, r1, l2, r2)

    l1, r1 = (1, 7), (5, 1)
    l2, r2 = (2, 4), (4, 2)
    assert utils.overlap(l1, r1, l2, r2)

    l1, r1 = (1, 4), (5, 1)
    l2, r2 = (2, 5), (4, 3)
    assert utils.overlap(l1, r1, l2, r2)

    l1, r1 = (1, 7), (3, 1)
    l2, r2 = (3, 5), (5, 3)
    assert not utils.overlap(l1, r1, l2, r2)

    l1, r1 = (1, 4), (3, 1)
    l2, r2 = (5, 8), (7, 6)
    assert not utils.overlap(l1, r1, l2, r2)

    l1, r1 = (1, 4), (6, 1)
    l2, r2 = (2, 7), (5, 5)
    assert not utils.overlap(l1, r1, l2, r2)

def test_option_to_trajectory():
    """Tests for option_to_trajectory().
    """
    cup_type = Type("cup_type", ["feat1"])
    plate_type = Type("plate_type", ["feat1", "feat2"])
    cup = cup_type("cup")
    plate = plate_type("plate")
    state = State({cup: [0.5], plate: [1.0, 1.2]})
    def _simulator(s, a):
        ns = s.copy()
        assert a.arr.shape == (1,)
        ns[cup][0] += a.arr.item()
        return ns
    params_space = Box(0, 1, (1,))
    def _policy(_1, _2, _3, p):
        return Action(p)
    def _initiable(_1, _2, _3, p):
        return p > 0.25
    def _terminal(s, _1, _2, _3):
        return s[cup][0] > 9.9
    parameterized_option = ParameterizedOption(
        "Move", [], params_space, _policy, _initiable, _terminal)
    params = [0.1]
    option = parameterized_option.ground([], params)
    with pytest.raises(AssertionError):
        # option is not initiable from start state
        utils.option_to_trajectory(state, _simulator, option,
                                   max_num_steps=5)
    params = [0.5]
    option = parameterized_option.ground([], params)
    traj = utils.option_to_trajectory(
        state, _simulator, option, max_num_steps=100)
    assert len(traj.actions) == len(traj.states)-1 == 19
    traj = utils.option_to_trajectory(
        state, _simulator, option, max_num_steps=10)
    assert len(traj.actions) == len(traj.states)-1 == 10


def test_option_plan_to_policy():
    """Tests for option_plan_to_policy().
    """
    cup_type = Type("cup_type", ["feat1"])
    plate_type = Type("plate_type", ["feat1", "feat2"])
    cup = cup_type("cup")
    plate = plate_type("plate")
    state = State({cup: [0.5], plate: [1.0, 1.2]})
    def _simulator(s, a):
        ns = s.copy()
        assert a.arr.shape == (1,)
        ns[cup][0] += a.arr.item()
        return ns
    params_space = Box(0, 1, (1,))
    def _policy(_1, _2, _3, p):
        return Action(p)
    def _initiable(_1, _2, _3, p):
        return p > 0.25
    def _terminal(s, _1, _2, _3):
        return s[cup][0] > 9.9
    parameterized_option = ParameterizedOption(
        "Move", [], params_space, _policy, _initiable, _terminal)
    params = [0.1]
    option = parameterized_option.ground([], params)
    plan = [option]
    policy = utils.option_plan_to_policy(plan)
    with pytest.raises(AssertionError):
        # option is not initiable from start state
        policy(state)
    params = [0.5]
    option = parameterized_option.ground([], params)
    plan = [option]
    policy = utils.option_plan_to_policy(plan)
    traj = utils.option_to_trajectory(
        state, _simulator, option, max_num_steps=100)
    assert len(traj.actions) == len(traj.states)-1 == 19
    for t in range(19):
        assert not option.terminal(state)
        assert state.allclose(traj.states[t])
        action = policy(state)
        assert np.allclose(action.arr, traj.actions[t].arr)
        state = _simulator(state, action)
    assert option.terminal(state)
    with pytest.raises(utils.OptionPlanExhausted):
        # Ran out of options
        policy(state)


def test_strip_predicate():
    """Test for strip_predicate().
    """
    cup_type = Type("cup_type", ["feat1"])
    plate_type = Type("plate_type", ["feat1", "feat2"])
    def _classifier1(state, objects):
        cup, plate = objects
        return state[cup][0] + state[plate][0] < 2
    pred = Predicate("On", [cup_type, plate_type], _classifier1)
    cup = cup_type("cup")
    plate1 = plate_type("plate1")
    plate2 = plate_type("plate2")
    state = State({cup: [0.5], plate1: [1.0, 1.2], plate2: [-9.0, 1.0]})
    pred_stripped = utils.strip_predicate(pred)
    assert pred.name == pred_stripped.name
    assert pred.types == pred_stripped.types
    assert pred.holds(state, (cup, plate1))
    assert pred.holds(state, (cup, plate2))
    assert not pred_stripped.holds(state, (cup, plate1))
    assert not pred_stripped.holds(state, (cup, plate2))


def test_abstract():
    """Tests for abstract().
    """
    cup_type = Type("cup_type", ["feat1"])
    plate_type = Type("plate_type", ["feat1", "feat2"])
    def _classifier1(state, objects):
        cup, plate = objects
        return state[cup][0] + state[plate][0] < 2
    pred1 = Predicate("On", [cup_type, plate_type], _classifier1)
    def _classifier2(state, objects):
        cup, _, plate = objects
        return state[cup][0] + state[plate][0] < -1
    pred2 = Predicate("Is", [cup_type, plate_type, plate_type], _classifier2)
    cup = cup_type("cup")
    plate1 = plate_type("plate1")
    plate2 = plate_type("plate2")
    state = State({cup: [0.5], plate1: [1.0, 1.2], plate2: [-9.0, 1.0]})
    atoms = utils.abstract(state, {pred1, pred2})
    with pytest.raises(AttributeError):
        utils.wrap_atom_predicates_lifted(atoms, "TEST-PREFIX-G-")
    wrapped = utils.wrap_atom_predicates_ground(atoms, "TEST-PREFIX-G-")
    assert len(wrapped) == len(atoms)
    for atom in wrapped:
        assert atom.predicate.name.startswith("TEST-PREFIX-G-")
    lifted_atoms = {pred1([cup_type("?cup"), plate_type("?plate")])}
    with pytest.raises(AttributeError):
        utils.wrap_atom_predicates_ground(lifted_atoms, "TEST-PREFIX-L-")
    wrapped = utils.wrap_atom_predicates_lifted(lifted_atoms, "TEST-PREFIX-L-")
    assert len(wrapped) == len(lifted_atoms)
    for atom in wrapped:
        assert atom.predicate.name.startswith("TEST-PREFIX-L-")
    assert len(atoms) == 4
    assert atoms == {pred1([cup, plate1]),
                     pred1([cup, plate2]),
                     pred2([cup, plate1, plate2]),
                     pred2([cup, plate2, plate2])}


def test_powerset():
    """Tests for powerset().
    """
    lst = [3, 1, 2]
    pwr = list(utils.powerset(lst, exclude_empty=False))
    assert len(pwr) == len(set(pwr)) == 8
    assert tuple(lst) in pwr
    assert tuple() in pwr
    pwr = list(utils.powerset(lst, exclude_empty=True))
    assert len(pwr) == len(set(pwr)) == 7
    assert tuple(lst) in pwr
    assert tuple() not in pwr
    for s in utils.powerset(lst, exclude_empty=False):
        assert set(s).issubset(set(lst))
    assert not list(utils.powerset([], exclude_empty=True))
    assert list(utils.powerset([], exclude_empty=False)) == [tuple()]


def test_unify():
    """Tests for unify().
    """
    cup_type = Type("cup_type", ["feat1"])
    cup0 = cup_type("cup0")
    cup1 = cup_type("cup1")
    cup2 = cup_type("cup2")
    var0 = cup_type("?var0")
    var1 = cup_type("?var1")
    var2 = cup_type("?var2")
    pred0 = Predicate("Pred0", [cup_type], lambda s, o: True)
    pred1 = Predicate("Pred1", [cup_type, cup_type], lambda s, o: True)
    pred2 = Predicate("Pred2", [cup_type], lambda s, o: True)

    kb0 = frozenset({pred0([cup0])})
    q0 = frozenset({pred0([var0])})
    found, assignment = utils.unify(kb0, q0)
    assert found
    assert assignment == {cup0: var0}

    q1 = frozenset({pred0([var0]), pred0([var1])})
    found, assignment = utils.unify(kb0, q1)
    assert not found
    assert assignment == {}

    kb1 = frozenset({pred0([cup0]), pred0([cup1])})
    found, assignment = utils.unify(kb1, q0)
    assert not found  # different number of predicates/objects
    assert assignment == {}

    kb2 = frozenset({pred0([cup0]), pred2([cup2])})
    q2 = frozenset({pred0([var0]), pred2([var2])})
    found, assignment = utils.unify(kb2, q2)
    assert found
    assert assignment == {cup0: var0, cup2: var2}

    kb3 = frozenset({pred0([cup0])})
    q3 = frozenset({pred0([var0]), pred2([var2])})
    found, assignment = utils.unify(kb3, q3)
    assert not found
    assert assignment == {}

    kb4 = frozenset({pred1([cup0, cup1]), pred1([cup1, cup2])})
    q4 = frozenset({pred1([var0, var1])})
    found, assignment = utils.unify(kb4, q4)
    assert not found  # different number of predicates
    assert assignment == {}

    kb5 = frozenset({pred0([cup2]), pred1([cup0, cup1]), pred1([cup1, cup2])})
    q5 = frozenset({pred1([var0, var1]), pred0([var1]), pred0([var0])})
    found, assignment = utils.unify(kb5, q5)
    assert not found
    assert assignment == {}

    kb6 = frozenset({pred0([cup0]), pred2([cup1]), pred1([cup0, cup2]),
                     pred1([cup2, cup1])})
    q6 = frozenset({pred0([var0]), pred2([var1]), pred1([var0, var1])})
    found, assignment = utils.unify(kb6, q6)
    assert not found
    assert assignment == {}

    kb7 = frozenset({pred0([cup0]), pred2([cup1])})
    q7 = frozenset({pred0([var0]), pred2([var0])})
    found, assignment = utils.unify(kb7, q7)
    assert not found  # different number of objects
    assert assignment == {}

    kb8 = frozenset({pred0([cup0]), pred2([cup0])})
    q8 = frozenset({pred0([var0]), pred2([var0])})
    found, assignment = utils.unify(kb8, q8)
    assert found
    assert assignment == {cup0: var0}

    kb9 = frozenset({pred1([cup0, cup1]), pred1([cup1, cup2]), pred2([cup0])})
    q9 = frozenset({pred1([var0, var1]), pred1([var2, var0]), pred2([var0])})
    found, assignment = utils.unify(kb9, q9)
    assert not found
    assert assignment == {}


def test_get_random_object_combination():
    """Tests for get_random_object_combination().
    """
    cup_type = Type("cup_type", ["feat1"])
    plate_type = Type("plate_type", ["feat2"])
    cup0 = cup_type("cup0")
    cup1 = cup_type("cup1")
    cup2 = cup_type("cup2")
    plate0 = plate_type("plate0")
    plate1 = plate_type("plate1")
    plate2 = plate_type("plate2")
    rng = np.random.default_rng(123)
    objs = utils.get_random_object_combination(
        {cup0, cup1, cup2}, [cup_type, cup_type], rng)
    assert all(obj.type == cup_type for obj in objs)
    objs = utils.get_random_object_combination(
        {cup0, cup1, cup2, plate0, plate1, plate2}, [cup_type, plate_type], rng)
    assert [obj.type for obj in objs] == [cup_type, plate_type]
    objs = utils.get_random_object_combination(
        {cup0}, [cup_type, cup_type, cup_type], rng)
    assert len(objs) == 3
    assert len(set(objs)) == 1
    with pytest.raises(ValueError):
        objs = utils.get_random_object_combination(
            {cup0}, [plate_type], rng)


def test_get_all_groundings():
    """Tests for get_all_groundings().
    """
    cup_type = Type("cup_type", ["feat1"])
    plate_type = Type("plate_type", ["feat2"])
    cup0 = cup_type("cup0")
    cup1 = cup_type("cup1")
    cup2 = cup_type("cup2")
    cup_var = cup_type("?cup")
    plate0 = plate_type("plate0")
    plate1 = plate_type("plate1")
    plate2 = plate_type("plate2")
    plate3 = plate_type("plate3")
    plate_var1 = plate_type("?plate1")
    plate_var2 = plate_type("?plate2")
    plate_var3 = plate_type("?plate3")
    pred1 = Predicate("Pred1", [cup_type, plate_type], lambda s, o: True)
    pred2 = Predicate("Pred2", [cup_type, plate_type, plate_type],
                      lambda s, o: True)
    lifted_atoms = frozenset({pred1([cup_var, plate_var1]),
                              pred2([cup_var, plate_var1, plate_var2])})
    objs = frozenset({cup0, cup1, cup2, plate0, plate1, plate2, plate3})
    start_time = time.time()
    for _ in range(10000):
        all_groundings = list(utils.get_all_groundings(lifted_atoms, objs))
    assert time.time()-start_time < 1, "Should be fast due to caching"
    # For pred1, there are 12 groundings (3 cups * 4 plates).
    # Pred2 adds on 4 options for plate_var2, bringing the total to 48.
    assert len(all_groundings) == 48
    for grounding, sub in all_groundings:
        assert len(grounding) == len(lifted_atoms)
        assert len(sub) == 3  # three variables
    lifted_atoms = frozenset({pred1([cup_var, plate_var1]),
                              pred2([cup_var, plate_var2, plate_var3])})
    objs = frozenset({cup0, cup1, cup2, plate0, plate1, plate2, plate3})
    start_time = time.time()
    for _ in range(10000):
        all_groundings = list(utils.get_all_groundings(lifted_atoms, objs))
    assert time.time()-start_time < 1, "Should be fast due to caching"
    # For pred1, there are 12 groundings (3 cups * 4 plates).
    # Pred2 adds on 4*4 options, bringing the total to 12*16.
    assert len(all_groundings) == 12*16
    for grounding, sub in all_groundings:
        assert len(grounding) == len(lifted_atoms)
        assert len(sub) == 4  # four variables


def test_find_substitution():
    """Tests for find_substitution().
    """
    cup_type = Type("cup_type", ["feat1"])
    cup0 = cup_type("cup0")
    cup1 = cup_type("cup1")
    cup2 = cup_type("cup2")
    var0 = cup_type("?var0")
    var1 = cup_type("?var1")
    var2 = cup_type("?var2")
    pred0 = Predicate("Pred0", [cup_type], lambda s, o: True)
    pred1 = Predicate("Pred1", [cup_type, cup_type], lambda s, o: True)
    pred2 = Predicate("Pred2", [cup_type], lambda s, o: True)

    kb0 = [pred0([cup0])]
    q0 = [pred0([var0])]
    found, assignment = utils.find_substitution(kb0, q0)
    assert found
    assert assignment == {var0: cup0}

    q1 = [pred0([var0]), pred0([var1])]
    found, assignment = utils.find_substitution(kb0, q1)
    assert not found
    assert assignment == {}

    q1 = [pred0([var0]), pred0([var1])]
    found, assignment = utils.find_substitution(kb0, q1,
                                                allow_redundant=True)
    assert found
    assert assignment == {var0: cup0, var1: cup0}

    kb1 = [pred0([cup0]), pred0([cup1])]
    found, assignment = utils.find_substitution(kb1, q0)
    assert found
    assert assignment == {var0: cup0}

    kb2 = [pred0([cup0]), pred2([cup2])]
    q2 = [pred0([var0]), pred2([var2])]
    found, assignment = utils.find_substitution(kb2, q2)
    assert found
    assert assignment == {var0: cup0, var2: cup2}

    kb3 = [pred0([cup0])]
    q3 = [pred0([var0]), pred2([var2])]
    found, assignment = utils.find_substitution(kb3, q3)
    assert not found
    assert assignment == {}

    kb4 = [pred1([cup0, cup1]), pred1([cup1, cup2])]
    q4 = [pred1([var0, var1])]
    found, assignment = utils.find_substitution(kb4, q4)
    assert found
    assert assignment == {var0: cup0, var1: cup1}

    kb5 = [pred0([cup2]), pred1([cup0, cup1]), pred1([cup1, cup2])]
    q5 = [pred1([var0, var1]), pred0([var1]), pred0([var0])]
    found, assignment = utils.find_substitution(kb5, q5)
    assert not found
    assert assignment == {}

    kb6 = [pred0([cup0]), pred2([cup1]), pred1([cup0, cup2]),
           pred1([cup2, cup1])]
    q6 = [pred0([var0]), pred2([var1]), pred1([var0, var1])]
    found, assignment = utils.find_substitution(kb6, q6)
    assert not found
    assert assignment == {}

    kb7 = [pred1([cup0, cup0])]
    q7 = [pred1([var0, var0])]
    found, assignment = utils.find_substitution(kb7, q7)
    assert found
    assert assignment == {var0: cup0}

    kb8 = [pred1([cup0, cup0])]
    q8 = [pred1([var0, var1])]
    found, assignment = utils.find_substitution(kb8, q8)
    assert not found
    assert assignment == {}

    found, assignment = utils.find_substitution(kb8, q8,
                                                allow_redundant=True)
    assert found
    assert assignment == {var0: cup0, var1: cup0}

    kb9 = [pred1([cup0, cup1])]
    q9 = [pred1([var0, var0])]
    found, assignment = utils.find_substitution(kb9, q9)
    assert not found
    assert assignment == {}

    found, assignment = utils.find_substitution(kb9, q9,
                                                allow_redundant=True)
    assert not found
    assert assignment == {}

    kb10 = [pred1([cup0, cup1]), pred1([cup1, cup0])]
    q10 = [pred1([var0, var1]), pred1([var0, var2])]
    found, assignment = utils.find_substitution(kb10, q10)
    assert not found
    assert assignment == {}

    kb11 = [pred1([cup0, cup1]), pred1([cup1, cup0])]
    q11 = [pred1([var0, var1]), pred1([var1, var0])]
    found, assignment = utils.find_substitution(kb11, q11)
    assert found
    assert assignment == {var0: cup0, var1: cup1}

    plate_type = Type("plate_type", ["feat1"])
    plate0 = plate_type("plate0")
    var3 = plate_type("?var3")
    pred4 = Predicate("Pred4", [plate_type], lambda s, o: True)
    pred5 = Predicate("Pred5", [plate_type, cup_type], lambda s, o: True)

    kb12 = [pred4([plate0])]
    q12 = [pred0([var0])]
    found, assignment = utils.find_substitution(kb12, q12)
    assert not found
    assert assignment == {}

    kb13 = [pred4([plate0]), pred5([plate0, cup0])]
    q13 = [pred4([var3]), pred5([var3, var0])]
    found, assignment = utils.find_substitution(kb13, q13)
    assert found
    assert assignment == {var3: plate0, var0: cup0}


def test_nsrt_methods():
    """Tests for all_ground_nsrts(), extract_preds_and_types().
    """
    cup_type = Type("cup_type", ["feat1"])
    plate_type = Type("plate_type", ["feat1"])
    on = Predicate("On", [cup_type, plate_type], lambda s, o: True)
    not_on = Predicate("NotOn", [cup_type, plate_type], lambda s, o: True)
    cup_var = cup_type("?cup")
    plate1_var = plate_type("?plate1")
    plate2_var = plate_type("?plate1")
    parameters = [cup_var, plate1_var, plate2_var]
    preconditions = {not_on([cup_var, plate1_var])}
    add_effects = {on([cup_var, plate1_var])}
    delete_effects = {not_on([cup_var, plate1_var])}
    params_space = Box(-10, 10, (2,))
    parameterized_option = ParameterizedOption(
        "Pick", [cup_type], params_space, lambda s, m, o, p: 2*p,
        lambda s, m, o, p: True, lambda s, m, o, p: True)
    nsrt = NSRT("PickNSRT", parameters, preconditions, add_effects,
                delete_effects, parameterized_option, [parameters[0]],
                _sampler=None)
    cup1 = cup_type("cup1")
    cup2 = cup_type("cup2")
    plate1 = plate_type("plate1")
    plate2 = plate_type("plate2")
    objects = {cup1, cup2, plate1, plate2}
    ground_nsrts = utils.all_ground_nsrts(nsrt, objects)
    assert len(ground_nsrts) == 8
    all_obj = [nsrt.objects for nsrt in ground_nsrts]
    assert [cup1, plate1, plate1] in all_obj
    assert [cup1, plate2, plate1] in all_obj
    assert [cup2, plate1, plate1] in all_obj
    assert [cup2, plate2, plate1] in all_obj
    assert [cup1, plate1, plate2] in all_obj
    assert [cup1, plate2, plate2] in all_obj
    assert [cup2, plate1, plate2] in all_obj
    assert [cup2, plate2, plate2] in all_obj
    preds, types = utils.extract_preds_and_types({nsrt})
    assert preds == {"NotOn": not_on, "On": on}
    assert types == {"plate_type": plate_type, "cup_type": cup_type}


def test_all_ground_operators():
    """Tests for all_ground_operators().
    """
    cup_type = Type("cup_type", ["feat1"])
    plate_type = Type("plate_type", ["feat1"])
    on = Predicate("On", [cup_type, plate_type], lambda s, o: True)
    not_on = Predicate("NotOn", [cup_type, plate_type], lambda s, o: True)
    cup_var = cup_type("?cup")
    plate1_var = plate_type("?plate1")
    plate2_var = plate_type("?plate2")
    parameters = [cup_var, plate1_var, plate2_var]
    preconditions = {not_on([cup_var, plate1_var])}
    add_effects = {on([cup_var, plate1_var])}
    delete_effects = {not_on([cup_var, plate1_var])}
    op = STRIPSOperator("Pick", parameters, preconditions, add_effects,
                        delete_effects)
    cup1 = cup_type("cup1")
    cup2 = cup_type("cup2")
    plate1 = plate_type("plate1")
    plate2 = plate_type("plate2")
    objects = {cup1, cup2, plate1, plate2}
    ground_ops = utils.all_ground_operators(op, objects)
    assert len(ground_ops) == 8
    all_obj = [op.objects for op in ground_ops]
    assert [cup1, plate1, plate1] in all_obj
    assert [cup1, plate2, plate1] in all_obj
    assert [cup2, plate1, plate1] in all_obj
    assert [cup2, plate2, plate1] in all_obj
    assert [cup1, plate1, plate2] in all_obj
    assert [cup1, plate2, plate2] in all_obj
    assert [cup2, plate1, plate2] in all_obj
    assert [cup2, plate2, plate2] in all_obj
    preds, types = utils.extract_preds_and_types({op})
    assert preds == {"NotOn": not_on, "On": on}
    assert types == {"plate_type": plate_type, "cup_type": cup_type}


def test_all_ground_operators_given_partial():
    """Tests for all_ground_operators_given_partial().
    """
    cup_type = Type("cup_type", ["feat1"])
    plate_type = Type("plate_type", ["feat1"])
    on = Predicate("On", [cup_type, plate_type], lambda s, o: True)
    not_on = Predicate("NotOn", [cup_type, plate_type], lambda s, o: True)
    cup_var = cup_type("?cup")
    plate1_var = plate_type("?plate1")
    plate2_var = plate_type("?plate2")
    parameters = [cup_var, plate1_var, plate2_var]
    preconditions = {not_on([cup_var, plate1_var])}
    add_effects = {on([cup_var, plate1_var])}
    delete_effects = {not_on([cup_var, plate1_var])}
    op = STRIPSOperator("Pick", parameters, preconditions, add_effects,
                        delete_effects)
    cup1 = cup_type("cup1")
    cup2 = cup_type("cup2")
    plate1 = plate_type("plate1")
    plate2 = plate_type("plate2")
    objects = {cup1, cup2, plate1, plate2}
    # First test empty partial sub.
    ground_ops = utils.all_ground_operators_given_partial(op, objects, {})
    assert ground_ops == utils.all_ground_operators(op, objects)
    # Test with one partial sub.
    sub = {plate1_var: plate1}
    ground_ops = utils.all_ground_operators_given_partial(op, objects, sub)
    assert len(ground_ops) == 4
    all_obj = [op.objects for op in ground_ops]
    assert [cup1, plate1, plate1] in all_obj
    assert [cup2, plate1, plate1] in all_obj
    assert [cup1, plate1, plate2] in all_obj
    assert [cup2, plate1, plate2] in all_obj
    preds, types = utils.extract_preds_and_types({op})
    assert preds == {"NotOn": not_on, "On": on}
    assert types == {"plate_type": plate_type, "cup_type": cup_type}
    # Test another single partial sub.
    sub = {plate1_var: plate2}
    ground_ops = utils.all_ground_operators_given_partial(op, objects, sub)
    assert len(ground_ops) == 4
    all_obj = [op.objects for op in ground_ops]
    assert [cup1, plate2, plate1] in all_obj
    assert [cup2, plate2, plate1] in all_obj
    assert [cup1, plate2, plate2] in all_obj
    assert [cup2, plate2, plate2] in all_obj
    # Test multiple partial subs.
    sub = {plate1_var: plate1, plate2_var: plate2}
    ground_ops = utils.all_ground_operators_given_partial(op, objects, sub)
    assert len(ground_ops) == 2
    all_obj = [op.objects for op in ground_ops]
    assert [cup1, plate1, plate2] in all_obj
    assert [cup2, plate1, plate2] in all_obj
    sub = {plate1_var: plate2, plate2_var: plate1, cup_var: cup1}
    ground_ops = utils.all_ground_operators_given_partial(op, objects, sub)
    assert len(ground_ops) == 1
    all_obj = [op.objects for op in ground_ops]
    assert [cup1, plate2, plate1] in all_obj


def test_prune_ground_atom_dataset():
    """Tests for prune_ground_atom_dataset().
    """
    cup_type = Type("cup_type", ["feat1"])
    plate_type = Type("plate_type", ["feat1"])
    on = Predicate("On", [cup_type, plate_type], lambda s, o: False)
    not_on = Predicate("NotOn", [cup_type, plate_type], lambda s, o: False)
    cup1 = cup_type("cup1")
    cup2 = cup_type("cup2")
    plate1 = plate_type("plate1")
    plate2 = plate_type("plate2")
    state = State({cup1: [0.5], cup2: [0.1], plate1: [1.0], plate2: [1.2]})
    on_ground = {GroundAtom(on, [cup1, plate1]),
                 GroundAtom(on, [cup2, plate2])}
    not_on_ground = {GroundAtom(not_on, [cup1, plate2]),
                     GroundAtom(not_on, [cup2, plate1])}
    all_atoms = on_ground | not_on_ground
    ground_atom_dataset = [(LowLevelTrajectory([state], []), [all_atoms])]
    pruned_dataset1 = utils.prune_ground_atom_dataset(ground_atom_dataset, {on})
    assert pruned_dataset1[0][1][0] == on_ground
    pruned_dataset2 = utils.prune_ground_atom_dataset(ground_atom_dataset,
                                                      {not_on})
    assert pruned_dataset2[0][1][0] == not_on_ground
    pruned_dataset3 = utils.prune_ground_atom_dataset(ground_atom_dataset,
                                                      {on, not_on})
    assert pruned_dataset3[0][1][0] == all_atoms
    pruned_dataset4 = utils.prune_ground_atom_dataset(ground_atom_dataset,
                                                      set())
    assert pruned_dataset4[0][1][0] == set()


def test_ground_atom_methods():
    """Tests for all_ground_predicates(), all_possible_ground_atoms().
    """
    cup_type = Type("cup_type", ["feat1"])
    plate_type = Type("plate_type", ["feat1"])
    on = Predicate("On", [cup_type, plate_type], lambda s, o: False)
    not_on = Predicate("NotOn", [cup_type, plate_type], lambda s, o: False)
    cup1 = cup_type("cup1")
    cup2 = cup_type("cup2")
    plate1 = plate_type("plate1")
    plate2 = plate_type("plate2")
    objects = {cup1, cup2, plate1, plate2}
    state = State({cup1: [0.5], cup2: [0.1], plate1: [1.0], plate2: [1.2]})
    on_ground = {GroundAtom(on, [cup1, plate1]),
                 GroundAtom(on, [cup1, plate2]),
                 GroundAtom(on, [cup2, plate1]),
                 GroundAtom(on, [cup2, plate2])}
    not_on_ground = {GroundAtom(not_on, [cup1, plate1]),
                     GroundAtom(not_on, [cup1, plate2]),
                     GroundAtom(not_on, [cup2, plate1]),
                     GroundAtom(not_on, [cup2, plate2])}
    ground_atoms = sorted(on_ground | not_on_ground)
    assert utils.all_ground_predicates(on, objects) == on_ground
    assert utils.all_ground_predicates(not_on, objects) == not_on_ground
    assert utils.all_possible_ground_atoms(state, {on, not_on}) == ground_atoms
    assert not utils.abstract(state, {on, not_on})


def test_create_ground_atom_dataset():
    """Tests for create_ground_atom_dataset().
    """
    cup_type = Type("cup_type", ["feat1"])
    plate_type = Type("plate_type", ["feat1"])
    on = Predicate("On", [cup_type, plate_type],
                   lambda s, o: s.get(o[0], "feat1") > s.get(o[1], "feat1"))
    cup1 = cup_type("cup1")
    cup2 = cup_type("cup2")
    plate1 = plate_type("plate1")
    plate2 = plate_type("plate2")
    states = [
        State({cup1: [0.5], cup2: [0.1], plate1: [1.0], plate2: [1.2]}),
        State({cup1: [1.1], cup2: [0.1], plate1: [1.0], plate2: [1.2]})
    ]
    actions = [DefaultOption]
    dataset = [LowLevelTrajectory(states, actions)]
    ground_atom_dataset = utils.create_ground_atom_dataset(dataset, {on})
    assert len(ground_atom_dataset) == 1
    assert len(ground_atom_dataset[0]) == 2
    assert len(ground_atom_dataset[0][0].states) == len(states)
    assert all(gs.allclose(s) for gs, s in \
               zip(ground_atom_dataset[0][0].states, states))
    assert len(ground_atom_dataset[0][0].actions) == len(actions)
    assert all(ga == a for ga, a
               in zip(ground_atom_dataset[0][0].actions, actions))
    assert len(ground_atom_dataset[0][1]) == len(states) == 2
    assert ground_atom_dataset[0][1][0] == set()
    assert ground_atom_dataset[0][1][1] == {GroundAtom(on, [cup1, plate1])}


def test_static_nsrt_filtering():
    """Tests for filter_static_nsrts().
    """
    cup_type = Type("cup_type", ["feat1"])
    plate_type = Type("plate_type", ["feat1"])
    pred1 = Predicate("Pred1", [cup_type, plate_type], lambda s, o: True)
    pred2 = Predicate("Pred2", [cup_type, plate_type], lambda s, o: True)
    pred3 = Predicate("Pred3", [cup_type, plate_type], lambda s, o: True)
    cup_var = cup_type("?cup")
    plate_var = plate_type("?plate")
    parameters = [cup_var, plate_var]
    # pred1 is static, pred2/pred3 are not
    preconditions1 = {pred1([cup_var, plate_var])}
    add_effects1 = {pred2([cup_var, plate_var])}
    delete_effects1 = {}
    preconditions2 = {pred1([cup_var, plate_var])}
    add_effects2 = {}
    delete_effects2 = {pred3([cup_var, plate_var])}
    nsrt1 = NSRT("Pick", parameters, preconditions1, add_effects1,
                 delete_effects1, option=None, option_vars=[], _sampler=None)
    nsrt2 = NSRT("Place", parameters, preconditions2, add_effects2,
                 delete_effects2, option=None, option_vars=[], _sampler=None)
    cup1 = cup_type("cup1")
    cup2 = cup_type("cup2")
    plate1 = plate_type("plate1")
    plate2 = plate_type("plate2")
    objects = {cup1, cup2, plate1, plate2}
    ground_nsrts = (utils.all_ground_nsrts(nsrt1, objects) |
                    utils.all_ground_nsrts(nsrt2, objects))
    assert len(ground_nsrts) == 8
    atoms = {pred1([cup1, plate1]), pred1([cup1, plate2]),
             pred2([cup1, plate1]), pred2([cup1, plate2]),
             pred2([cup2, plate1]), pred2([cup2, plate2])}
    assert utils.atom_to_tuple(pred1([cup1, plate1])) == (
        "Pred1", "cup1:cup_type", "plate1:plate_type")
    with pytest.raises(AttributeError):
        # Can't call atom_to_tuple on a lifted atom.
        utils.atom_to_tuple(pred1([cup_var, plate_var]))
    assert utils.atoms_to_tuples(
        {pred1([cup1, plate1]), pred2([cup2, plate2])}) == {
            ("Pred1", "cup1:cup_type", "plate1:plate_type"),
            ("Pred2", "cup2:cup_type", "plate2:plate_type")}
    # All NSRTs with cup2 in the args should get filtered out,
    # since pred1 doesn't hold on cup2.
    ground_nsrts = utils.filter_static_nsrts(ground_nsrts, atoms)
    all_obj = [(nsrt.name, nsrt.objects) for nsrt in ground_nsrts]
    assert ("Pick", [cup1, plate1]) in all_obj
    assert ("Pick", [cup1, plate2]) in all_obj
    assert ("Place", [cup1, plate1]) in all_obj
    assert ("Place", [cup1, plate2]) in all_obj


def test_is_dr_reachable():
    """Tests for is_dr_reachable().
    """
    cup_type = Type("cup_type", ["feat1"])
    plate_type = Type("plate_type", ["feat1"])
    pred1 = Predicate("Pred1", [cup_type, plate_type], lambda s, o: True)
    pred2 = Predicate("Pred2", [cup_type, plate_type], lambda s, o: True)
    pred3 = Predicate("Pred3", [cup_type, plate_type], lambda s, o: True)
    cup_var = cup_type("?cup")
    plate_var = plate_type("?plate")
    parameters = [cup_var, plate_var]
    # pred3 is unreachable
    preconditions1 = {pred1([cup_var, plate_var])}
    add_effects1 = {pred2([cup_var, plate_var])}
    delete_effects1 = {}
    preconditions2 = {pred1([cup_var, plate_var])}
    add_effects2 = {}
    delete_effects2 = {pred3([cup_var, plate_var])}
    nsrt1 = NSRT("Pick", parameters, preconditions1, add_effects1,
                 delete_effects1, option=None, option_vars=[], _sampler=None)
    nsrt2 = NSRT("Place", parameters, preconditions2, add_effects2,
                 delete_effects2, option=None, option_vars=[], _sampler=None)
    cup1 = cup_type("cup1")
    cup2 = cup_type("cup2")
    plate1 = plate_type("plate1")
    plate2 = plate_type("plate2")
    objects = {cup1, cup2, plate1, plate2}
    ground_nsrts = (utils.all_ground_nsrts(nsrt1, objects) |
                    utils.all_ground_nsrts(nsrt2, objects))
    assert len(ground_nsrts) == 8
    atoms = {pred1([cup1, plate1]), pred1([cup1, plate2])}
    ground_nsrts = utils.filter_static_nsrts(ground_nsrts, atoms)
    assert utils.is_dr_reachable(ground_nsrts, atoms, {pred1([cup1, plate1])})
    assert utils.is_dr_reachable(ground_nsrts, atoms, {pred1([cup1, plate2])})
    assert utils.is_dr_reachable(ground_nsrts, atoms, {pred2([cup1, plate1])})
    assert utils.is_dr_reachable(ground_nsrts, atoms, {pred2([cup1, plate2])})
    assert not utils.is_dr_reachable(
        ground_nsrts, atoms, {pred3([cup1, plate1])})
    assert not utils.is_dr_reachable(
        ground_nsrts, atoms, {pred3([cup1, plate2])})
    assert not utils.is_dr_reachable(
        ground_nsrts, atoms, {pred1([cup2, plate1])})
    assert not utils.is_dr_reachable(
        ground_nsrts, atoms, {pred1([cup2, plate2])})
    assert not utils.is_dr_reachable(
        ground_nsrts, atoms, {pred2([cup2, plate1])})
    assert not utils.is_dr_reachable(
        ground_nsrts, atoms, {pred2([cup2, plate2])})
    assert not utils.is_dr_reachable(
        ground_nsrts, atoms, {pred3([cup2, plate1])})
    assert not utils.is_dr_reachable(
        ground_nsrts, atoms, {pred3([cup2, plate2])})


def test_nsrt_application():
    """Tests for get_applicable_nsrts(), apply_nsrt().
    """
    cup_type = Type("cup_type", ["feat1"])
    plate_type = Type("plate_type", ["feat1"])
    pred1 = Predicate("Pred1", [cup_type, plate_type], lambda s, o: True)
    pred2 = Predicate("Pred2", [cup_type, plate_type], lambda s, o: True)
    pred3 = Predicate("Pred3", [cup_type, plate_type], lambda s, o: True)
    cup_var = cup_type("?cup")
    plate_var = plate_type("?plate")
    parameters = [cup_var, plate_var]
    preconditions1 = {pred1([cup_var, plate_var])}
    add_effects1 = {pred2([cup_var, plate_var])}
    delete_effects1 = {}
    preconditions2 = {pred1([cup_var, plate_var])}
    add_effects2 = {}
    delete_effects2 = {pred3([cup_var, plate_var])}
    nsrt1 = NSRT("Pick", parameters, preconditions1, add_effects1,
                 delete_effects1, option=None, option_vars=[], _sampler=None)
    nsrt2 = NSRT("Place", parameters, preconditions2, add_effects2,
                 delete_effects2, option=None, option_vars=[], _sampler=None)
    cup1 = cup_type("cup1")
    cup2 = cup_type("cup2")
    plate1 = plate_type("plate1")
    plate2 = plate_type("plate2")
    objects = {cup1, cup2, plate1, plate2}
    ground_nsrts = (utils.all_ground_nsrts(nsrt1, objects) |
                  utils.all_ground_nsrts(nsrt2, objects))
    assert len(ground_nsrts) == 8
    applicable = list(utils.get_applicable_nsrts(
        ground_nsrts, {pred1([cup1, plate1])}))
    assert len(applicable) == 2
    all_obj = [(nsrt.name, nsrt.objects) for nsrt in applicable]
    assert ("Pick", [cup1, plate1]) in all_obj
    assert ("Place", [cup1, plate1]) in all_obj
    next_atoms = [utils.apply_nsrt(nsrt, {pred1([cup1, plate1])})
                  for nsrt in applicable]
    assert {pred1([cup1, plate1])} in next_atoms
    assert {pred1([cup1, plate1]), pred2([cup1, plate1])} in next_atoms
    assert list(utils.get_applicable_nsrts(
        ground_nsrts, {pred1([cup1, plate2])}))
    assert list(utils.get_applicable_nsrts(
        ground_nsrts, {pred1([cup2, plate1])}))
    assert list(utils.get_applicable_nsrts(
        ground_nsrts, {pred1([cup2, plate2])}))
    assert not list(utils.get_applicable_nsrts(
        ground_nsrts, {pred2([cup1, plate1])}))
    assert not list(utils.get_applicable_nsrts(
        ground_nsrts, {pred2([cup1, plate2])}))
    assert not list(utils.get_applicable_nsrts(
        ground_nsrts, {pred2([cup2, plate1])}))
    assert not list(utils.get_applicable_nsrts(
        ground_nsrts, {pred2([cup2, plate2])}))
    assert not list(utils.get_applicable_nsrts(
        ground_nsrts, {pred3([cup1, plate1])}))
    assert not list(utils.get_applicable_nsrts(
        ground_nsrts, {pred3([cup1, plate2])}))
    assert not list(utils.get_applicable_nsrts(
        ground_nsrts, {pred3([cup2, plate1])}))
    assert not list(utils.get_applicable_nsrts(
        ground_nsrts, {pred3([cup2, plate2])}))


def test_operator_application():
    """Tests for get_applicable_operators(), apply_operator().
    """
    cup_type = Type("cup_type", ["feat1"])
    plate_type = Type("plate_type", ["feat1"])
    pred1 = Predicate("Pred1", [cup_type, plate_type], lambda s, o: True)
    pred2 = Predicate("Pred2", [cup_type, plate_type], lambda s, o: True)
    pred3 = Predicate("Pred3", [cup_type, plate_type], lambda s, o: True)
    cup_var = cup_type("?cup")
    plate_var = plate_type("?plate")
    parameters = [cup_var, plate_var]
    preconditions1 = {pred1([cup_var, plate_var])}
    add_effects1 = {pred2([cup_var, plate_var])}
    delete_effects1 = {}
    preconditions2 = {pred1([cup_var, plate_var])}
    add_effects2 = {}
    delete_effects2 = {pred3([cup_var, plate_var])}
    op1 = STRIPSOperator("Pick", parameters, preconditions1, add_effects1,
                         delete_effects1)
    op2 = STRIPSOperator("Place", parameters, preconditions2, add_effects2,
                         delete_effects2)
    cup1 = cup_type("cup1")
    cup2 = cup_type("cup2")
    plate1 = plate_type("plate1")
    plate2 = plate_type("plate2")
    objects = {cup1, cup2, plate1, plate2}
    ground_ops = (utils.all_ground_operators(op1, objects) |
                  utils.all_ground_operators(op2, objects))
    assert len(ground_ops) == 8
    applicable = list(utils.get_applicable_operators(
        ground_ops, {pred1([cup1, plate1])}))
    assert len(applicable) == 2
    all_obj = [(op.name, op.objects) for op in applicable]
    assert ("Pick", [cup1, plate1]) in all_obj
    assert ("Place", [cup1, plate1]) in all_obj
    next_atoms = [utils.apply_operator(op, {pred1([cup1, plate1])})
                  for op in applicable]
    assert {pred1([cup1, plate1])} in next_atoms
    assert {pred1([cup1, plate1]), pred2([cup1, plate1])} in next_atoms
    assert list(utils.get_applicable_operators(
        ground_ops, {pred1([cup1, plate2])}))
    assert list(utils.get_applicable_operators(
        ground_ops, {pred1([cup2, plate1])}))
    assert list(utils.get_applicable_operators(
        ground_ops, {pred1([cup2, plate2])}))
    assert not list(utils.get_applicable_operators(
        ground_ops, {pred2([cup1, plate1])}))
    assert not list(utils.get_applicable_operators(
        ground_ops, {pred2([cup1, plate2])}))
    assert not list(utils.get_applicable_operators(
        ground_ops, {pred2([cup2, plate1])}))
    assert not list(utils.get_applicable_operators(
        ground_ops, {pred2([cup2, plate2])}))
    assert not list(utils.get_applicable_operators(
        ground_ops, {pred3([cup1, plate1])}))
    assert not list(utils.get_applicable_operators(
        ground_ops, {pred3([cup1, plate2])}))
    assert not list(utils.get_applicable_operators(
        ground_ops, {pred3([cup2, plate1])}))
    assert not list(utils.get_applicable_operators(
        ground_ops, {pred3([cup2, plate2])}))


def test_hadd_heuristic():
    """Tests for hAddHeuristic.
    """
    initial_state = frozenset({("IsBlock", "block0:block"),
                               ("IsTarget", "target0:target"),
                               ("IsTarget", "target1:target"),
                               ("HandEmpty",),
                               ("IsBlock", "block1:block")})
    operators = [
        utils.RelaxedOperator(
            "Pick", frozenset({("HandEmpty",), ("IsBlock", "block1:block")}),
            frozenset({("Holding", "block1:block")})),
        utils.RelaxedOperator(
            "Pick", frozenset({("IsBlock", "block0:block"), ("HandEmpty",)}),
            frozenset({("Holding", "block0:block")})),
        utils.RelaxedOperator(
            "Place", frozenset({("Holding", "block0:block"),
                                ("IsBlock", "block0:block"),
                                ("IsTarget", "target0:target")}),
            frozenset({("HandEmpty",),
                       ("Covers", "block0:block", "target0:target")})),
        utils.RelaxedOperator(
            "Place", frozenset({("IsTarget", "target0:target"),
                                ("Holding", "block1:block"),
                                ("IsBlock", "block1:block")}),
            frozenset({("HandEmpty",),
                       ("Covers", "block1:block", "target0:target")})),
        utils.RelaxedOperator(
            "Place", frozenset({("IsTarget", "target1:target"),
                                ("Holding", "block1:block"),
                                ("IsBlock", "block1:block")}),
            frozenset({("Covers", "block1:block", "target1:target"),
                       ("HandEmpty",)})),
        utils.RelaxedOperator(
            "Place", frozenset({("IsTarget", "target1:target"),
                                ("Holding", "block0:block"),
                                ("IsBlock", "block0:block")}),
            frozenset({("Covers", "block0:block", "target1:target"),
                       ("HandEmpty",)})),
        utils.RelaxedOperator(
            "Dummy", frozenset({}), frozenset({}))]
    goals = frozenset({("Covers", "block0:block", "target0:target"),
                       ("Covers", "block1:block", "target1:target")})
    heuristic = utils.HAddHeuristic(initial_state, goals, operators)
    assert heuristic(initial_state) == 4
    assert heuristic(goals) == 0
    goals = frozenset({("Covers", "block0:block", "target0:target")})
    heuristic = utils.HAddHeuristic(initial_state, goals, operators)
    assert heuristic(initial_state) == 2
    assert heuristic(goals) == 0


def test_save_video():
    """Tests for save_video().
    """
    dirname = "_fake_tmp_video_dir"
    filename = "video.mp4"
    utils.update_config({"video_dir": dirname})
    rng = np.random.default_rng(123)
    video = [rng.integers(255, size=(3, 3), dtype=np.uint8)
             for _ in range(3)]
    utils.save_video(filename, video)
    os.remove(os.path.join(dirname, filename))
    os.rmdir(dirname)


def test_get_config_path_str():
    """Tests for get_config_path_str().
    """
    utils.update_config({
        "env": "dummyenv",
        "approach": "dummyapproach",
        "seed": 321,
    })
    s = utils.get_config_path_str()
    assert s == "dummyenv__dummyapproach__321"


def test_update_config():
    """Tests for update_config().
    """
    utils.update_config({
        "env": "cover",
        "approach": "random_actions",
        "seed": 123,
    })
    assert CFG.env == "cover"
    assert CFG.approach == "random_actions"
    assert CFG.seed == 123
    utils.update_config({
        "env": "dummyenv",
        "approach": "dummyapproach",
        "seed": 321,
    })
    assert CFG.env == "dummyenv"
    assert CFG.approach == "dummyapproach"
    assert CFG.seed == 321
    with pytest.raises(ValueError):
        utils.update_config({"not a real setting name": 0})


def test_run_gbfs():
    """Tests for run_gbfs().
    """
    S = Tuple[int, int]  # grid (row, col)
    A = str  # up, down, left, right

    def _grid_successor_fn(state: S) -> Iterator[Tuple[A, S, float]]:
        arrival_costs = np.array([
            [1, 1, 8, 1, 1],
            [1, 8, 1, 1, 1],
            [1, 8, 1, 1, 1],
            [1, 1, 1, 8, 1],
            [1, 1, 2, 1, 1],
        ], dtype=float)

        act_to_delta = {
            "up": (-1, 0),
            "down": (1, 0),
            "left": (0, -1),
            "right": (0, 1),
        }

        r, c = state

        for act in sorted(act_to_delta):
            dr, dc = act_to_delta[act]
            new_r, new_c = r + dr, c + dc
            # Check if in bounds
            if not (0 <= new_r < arrival_costs.shape[0] and \
                    0 <= new_c < arrival_costs.shape[1]):
                continue
            # Valid action
            yield (act, (new_r, new_c), arrival_costs[new_r, new_c])

    def _grid_check_goal_fn(state: S) -> bool:
        # Bottom right corner of grid
        return state == (4, 4)

    def _grid_heuristic_fn(state: S) -> float:
        # Manhattan distance
        return float(abs(state[0] - 4) + abs(state[1] - 4))

    initial_state = (0, 0)
    state_sequence, action_sequence = utils.run_gbfs(initial_state,
        _grid_check_goal_fn, _grid_successor_fn, _grid_heuristic_fn)
    assert state_sequence == [(0, 0), (1, 0), (2, 0), (3, 0), (4, 0), (4, 1),
                              (4, 2), (4, 3), (4, 4)]
    assert action_sequence == ['down', 'down', 'down', 'down',
                               'right', 'right', 'right', 'right']

    # Same, but actually reaching the goal is impossible.
    state_sequence, action_sequence = utils.run_gbfs(initial_state,
        lambda s: False, _grid_successor_fn, _grid_heuristic_fn)
    assert state_sequence == [(0, 0), (1, 0), (2, 0), (3, 0), (4, 0), (4, 1),
                              (4, 2), (4, 3), (4, 4)]
    assert action_sequence == ['down', 'down', 'down', 'down',
                               'right', 'right', 'right', 'right']

    # Test with an infinite branching factor.
    def _inf_grid_successor_fn(state: S) -> Iterator[Tuple[A, S, float]]:
        # Change all costs to 1.
        for (a, ns, _) in _grid_successor_fn(state):
            yield (a, ns, 1.)
        # Yield unnecessary and costly noops.
        # These lines should not be covered, and that's the point!
        i = 0  # pragma: no cover
        while True:  # pragma: no cover
            action = f"noop{i}"  # pragma: no cover
            yield (action, state, 100.)  # pragma: no cover
            i += 1  # pragma: no cover
    state_sequence, action_sequence = utils.run_gbfs(initial_state,
        _grid_check_goal_fn, _inf_grid_successor_fn, _grid_heuristic_fn,
        lazy_expansion=True)
    assert state_sequence == [(0, 0), (1, 0), (2, 0), (3, 0), (4, 0), (4, 1),
                              (4, 2), (4, 3), (4, 4)]
    assert action_sequence == ['down', 'down', 'down', 'down',
                               'right', 'right', 'right', 'right']
    # Test limit on max evals.
    state_sequence, action_sequence = utils.run_gbfs(initial_state,
        _grid_check_goal_fn, _inf_grid_successor_fn, _grid_heuristic_fn,
        lazy_expansion=True, max_evals=2)
    assert state_sequence == [(0, 0), (1, 0)]
    assert action_sequence == ['down']


<<<<<<< HEAD
def test_get_tuple_head_tail():
    """Tests for get_tuple_head_tail().
    """
    with pytest.raises(AssertionError):
        utils.get_tuple_head_tail(tuple())
    assert utils.get_tuple_head_tail((1,)) == (1, tuple())
    assert utils.get_tuple_head_tail((1, 2)) == (1, (2,))
    assert utils.get_tuple_head_tail((1, 2, 3)) == (1, (2, 3))


def test_levenshtein_distance():
    """Tests for levenshtein_distance().
    """
    assert utils.levenshtein_distance(tuple(), tuple()) == 0
    assert utils.levenshtein_distance((1,), (1,)) == 0
    assert utils.levenshtein_distance((1, 2), (1, 2)) == 0
    assert utils.levenshtein_distance((1,), (1, 2)) == 1
    assert utils.levenshtein_distance((1, 2), (1,)) == 1
    assert utils.levenshtein_distance((1, 2), (1, 3)) == 1
    assert utils.levenshtein_distance((1, 2), (2, 1)) == 2
=======
def test_ops_and_specs_to_dummy_nsrts():
    """Tests fo ops_and_specs_to_dummy_nsrts().
    """
    cup_type = Type("cup_type", ["feat1"])
    plate_type = Type("plate_type", ["feat1"])
    on = Predicate("On", [cup_type, plate_type], lambda s, o: True)
    not_on = Predicate("NotOn", [cup_type, plate_type], lambda s, o: True)
    cup_var = cup_type("?cup")
    plate_var = plate_type("?plate")
    parameters = [cup_var, plate_var]
    preconditions = {not_on([cup_var, plate_var])}
    add_effects = {on([cup_var, plate_var])}
    delete_effects = {not_on([cup_var, plate_var])}
    params_space = Box(-10, 10, (2,))
    parameterized_option = ParameterizedOption(
        "Pick", [], params_space, lambda s, m, o, p: 2*p,
        lambda s, m, o, p: True, lambda s, m, o, p: True)
    strips_operator = STRIPSOperator("Pick", parameters, preconditions,
                                     add_effects, delete_effects)
    nsrts = utils.ops_and_specs_to_dummy_nsrts([strips_operator],
                                               [(parameterized_option, [])])
    assert len(nsrts) == 1
    nsrt = next(iter(nsrts))
    assert nsrt.parameters == parameters
    assert nsrt.preconditions == preconditions
    assert nsrt.add_effects == add_effects
    assert nsrt.delete_effects == delete_effects
    assert nsrt.option == parameterized_option
    assert nsrt.option_vars == []
>>>>>>> 850d2dbf
<|MERGE_RESOLUTION|>--- conflicted
+++ resolved
@@ -1157,28 +1157,6 @@
     assert action_sequence == ['down']
 
 
-<<<<<<< HEAD
-def test_get_tuple_head_tail():
-    """Tests for get_tuple_head_tail().
-    """
-    with pytest.raises(AssertionError):
-        utils.get_tuple_head_tail(tuple())
-    assert utils.get_tuple_head_tail((1,)) == (1, tuple())
-    assert utils.get_tuple_head_tail((1, 2)) == (1, (2,))
-    assert utils.get_tuple_head_tail((1, 2, 3)) == (1, (2, 3))
-
-
-def test_levenshtein_distance():
-    """Tests for levenshtein_distance().
-    """
-    assert utils.levenshtein_distance(tuple(), tuple()) == 0
-    assert utils.levenshtein_distance((1,), (1,)) == 0
-    assert utils.levenshtein_distance((1, 2), (1, 2)) == 0
-    assert utils.levenshtein_distance((1,), (1, 2)) == 1
-    assert utils.levenshtein_distance((1, 2), (1,)) == 1
-    assert utils.levenshtein_distance((1, 2), (1, 3)) == 1
-    assert utils.levenshtein_distance((1, 2), (2, 1)) == 2
-=======
 def test_ops_and_specs_to_dummy_nsrts():
     """Tests fo ops_and_specs_to_dummy_nsrts().
     """
@@ -1208,4 +1186,25 @@
     assert nsrt.delete_effects == delete_effects
     assert nsrt.option == parameterized_option
     assert nsrt.option_vars == []
->>>>>>> 850d2dbf
+
+
+def test_get_tuple_head_tail():
+    """Tests for get_tuple_head_tail().
+    """
+    with pytest.raises(AssertionError):
+        utils.get_tuple_head_tail(tuple())
+    assert utils.get_tuple_head_tail((1,)) == (1, tuple())
+    assert utils.get_tuple_head_tail((1, 2)) == (1, (2,))
+    assert utils.get_tuple_head_tail((1, 2, 3)) == (1, (2, 3))
+
+
+def test_levenshtein_distance():
+    """Tests for levenshtein_distance().
+    """
+    assert utils.levenshtein_distance(tuple(), tuple()) == 0
+    assert utils.levenshtein_distance((1,), (1,)) == 0
+    assert utils.levenshtein_distance((1, 2), (1, 2)) == 0
+    assert utils.levenshtein_distance((1,), (1, 2)) == 1
+    assert utils.levenshtein_distance((1, 2), (1,)) == 1
+    assert utils.levenshtein_distance((1, 2), (1, 3)) == 1
+    assert utils.levenshtein_distance((1, 2), (2, 1)) == 2