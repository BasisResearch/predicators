"""Test cases for utils."""

import os
import time
from typing import Iterator, Tuple
import pytest
import numpy as np
from gym.spaces import Box
from predicators.src.structs import State, Type, ParameterizedOption, \
    Predicate, NSRT, Action, GroundAtom, DummyOption, STRIPSOperator, \
    LowLevelTrajectory
from predicators.src.approaches.oracle_approach import get_gt_nsrts
from predicators.src.envs import CoverEnv
from predicators.src.settings import CFG
from predicators.src import utils
from predicators.src.utils import _TaskPlanningHeuristic, \
    _PyperplanHeuristicWrapper


def test_intersects():
    """Tests for intersects()."""
    p1, p2 = (2, 5), (7, 6)
    p3, p4 = (2.5, 7.1), (7.4, 5.3)
    assert utils.intersects(p1, p2, p3, p4)

    p1, p2 = (1, 3), (5, 3)
    p3, p4 = (3, 7), (3, 2)
    assert utils.intersects(p1, p2, p3, p4)

    p1, p2 = (2, 5), (7, 6)
    p3, p4 = (2, 6), (7, 7)
    assert not utils.intersects(p1, p2, p3, p4)

    p1, p2 = (1, 1), (3, 3)
    p3, p4 = (2, 2), (4, 4)
    assert not utils.intersects(p1, p2, p3, p4)

    p1, p2 = (1, 1), (3, 3)
    p3, p4 = (1, 1), (6.7, 7.4)
    assert not utils.intersects(p1, p2, p3, p4)


def test_overlap():
    """Tests for overlap()."""
    l1, r1 = (1, 7), (3, 1)
    l2, r2 = (2, 10), (7, 3)
    assert utils.overlap(l1, r1, l2, r2)

    l1, r1 = (1, 7), (3, 1)
    l2, r2 = (1, 8), (6, 1)
    assert utils.overlap(l1, r1, l2, r2)

    l1, r1 = (1, 7), (5, 1)
    l2, r2 = (2, 4), (4, 2)
    assert utils.overlap(l1, r1, l2, r2)

    l1, r1 = (1, 4), (5, 1)
    l2, r2 = (2, 5), (4, 3)
    assert utils.overlap(l1, r1, l2, r2)

    l1, r1 = (1, 7), (3, 1)
    l2, r2 = (3, 5), (5, 3)
    assert not utils.overlap(l1, r1, l2, r2)

    l1, r1 = (1, 4), (3, 1)
    l2, r2 = (5, 8), (7, 6)
    assert not utils.overlap(l1, r1, l2, r2)

    l1, r1 = (1, 4), (6, 1)
    l2, r2 = (2, 7), (5, 5)
    assert not utils.overlap(l1, r1, l2, r2)


def test_option_to_trajectory():
    """Tests for option_to_trajectory()."""
    cup_type = Type("cup_type", ["feat1"])
    plate_type = Type("plate_type", ["feat1", "feat2"])
    cup = cup_type("cup")
    plate = plate_type("plate")
    state = State({cup: [0.5], plate: [1.0, 1.2]})

    def _simulator(s, a):
        ns = s.copy()
        assert a.arr.shape == (1, )
        ns[cup][0] += a.arr.item()
        return ns

    params_space = Box(0, 1, (1, ))

    def _policy(_1, _2, _3, p):
        return Action(p)

    def _initiable(_1, _2, _3, p):
        return p > 0.25

    def _terminal(s, _1, _2, _3):
        return s[cup][0] > 9.9

    parameterized_option = ParameterizedOption("Move", [], params_space,
                                               _policy, _initiable, _terminal)
    params = [0.1]
    option = parameterized_option.ground([], params)
    with pytest.raises(AssertionError):
        # option is not initiable from start state
        utils.option_to_trajectory(state, _simulator, option, max_num_steps=5)
    params = [0.5]
    option = parameterized_option.ground([], params)
    traj = utils.option_to_trajectory(state,
                                      _simulator,
                                      option,
                                      max_num_steps=100)
    assert len(traj.actions) == len(traj.states) - 1 == 19
    traj = utils.option_to_trajectory(state,
                                      _simulator,
                                      option,
                                      max_num_steps=10)
    assert len(traj.actions) == len(traj.states) - 1 == 10


def test_option_plan_to_policy():
    """Tests for option_plan_to_policy()."""
    cup_type = Type("cup_type", ["feat1"])
    plate_type = Type("plate_type", ["feat1", "feat2"])
    cup = cup_type("cup")
    plate = plate_type("plate")
    state = State({cup: [0.5], plate: [1.0, 1.2]})

    def _simulator(s, a):
        ns = s.copy()
        assert a.arr.shape == (1, )
        ns[cup][0] += a.arr.item()
        return ns

    params_space = Box(0, 1, (1, ))

    def _policy(_1, _2, _3, p):
        return Action(p)

    def _initiable(_1, _2, _3, p):
        return p > 0.25

    def _terminal(s, _1, _2, _3):
        return s[cup][0] > 9.9

    parameterized_option = ParameterizedOption("Move", [], params_space,
                                               _policy, _initiable, _terminal)
    params = [0.1]
    option = parameterized_option.ground([], params)
    plan = [option]
    policy = utils.option_plan_to_policy(plan)
    with pytest.raises(AssertionError):
        # option is not initiable from start state
        policy(state)
    params = [0.5]
    option = parameterized_option.ground([], params)
    plan = [option]
    policy = utils.option_plan_to_policy(plan)
    traj = utils.option_to_trajectory(state,
                                      _simulator,
                                      option,
                                      max_num_steps=100)
    assert len(traj.actions) == len(traj.states) - 1 == 19
    for t in range(19):
        assert not option.terminal(state)
        assert state.allclose(traj.states[t])
        action = policy(state)
        assert np.allclose(action.arr, traj.actions[t].arr)
        state = _simulator(state, action)
    assert option.terminal(state)
    with pytest.raises(utils.OptionPlanExhausted):
        # Ran out of options
        policy(state)


def test_strip_predicate():
    """Test for strip_predicate()."""
    cup_type = Type("cup_type", ["feat1"])
    plate_type = Type("plate_type", ["feat1", "feat2"])

    def _classifier1(state, objects):
        cup, plate = objects
        return state[cup][0] + state[plate][0] < 2

    pred = Predicate("On", [cup_type, plate_type], _classifier1)
    cup = cup_type("cup")
    plate1 = plate_type("plate1")
    plate2 = plate_type("plate2")
    state = State({cup: [0.5], plate1: [1.0, 1.2], plate2: [-9.0, 1.0]})
    pred_stripped = utils.strip_predicate(pred)
    assert pred.name == pred_stripped.name
    assert pred.types == pred_stripped.types
    assert pred.holds(state, (cup, plate1))
    assert pred.holds(state, (cup, plate2))
    assert not pred_stripped.holds(state, (cup, plate1))
    assert not pred_stripped.holds(state, (cup, plate2))


def test_abstract():
    """Tests for abstract() and wrap_atom_predicates()."""
    cup_type = Type("cup_type", ["feat1"])
    plate_type = Type("plate_type", ["feat1", "feat2"])

    def _classifier1(state, objects):
        cup, plate = objects
        return state[cup][0] + state[plate][0] < 2

    pred1 = Predicate("On", [cup_type, plate_type], _classifier1)

    def _classifier2(state, objects):
        cup, _, plate = objects
        return state[cup][0] + state[plate][0] < -1

    pred2 = Predicate("Is", [cup_type, plate_type, plate_type], _classifier2)
    cup = cup_type("cup")
    plate1 = plate_type("plate1")
    plate2 = plate_type("plate2")
    state = State({cup: [0.5], plate1: [1.0, 1.2], plate2: [-9.0, 1.0]})
    atoms = utils.abstract(state, {pred1, pred2})
    wrapped = utils.wrap_atom_predicates(atoms, "TEST-PREFIX-G-")
    assert len(wrapped) == len(atoms)
    for atom in wrapped:
        assert atom.predicate.name.startswith("TEST-PREFIX-G-")
    lifted_atoms = {pred1([cup_type("?cup"), plate_type("?plate")])}
    wrapped = utils.wrap_atom_predicates(lifted_atoms, "TEST-PREFIX-L-")
    assert len(wrapped) == len(lifted_atoms)
    for atom in wrapped:
        assert atom.predicate.name.startswith("TEST-PREFIX-L-")
    assert len(atoms) == 4
    assert atoms == {
        pred1([cup, plate1]),
        pred1([cup, plate2]),
        pred2([cup, plate1, plate2]),
        pred2([cup, plate2, plate2])
    }


def test_powerset():
    """Tests for powerset()."""
    lst = [3, 1, 2]
    pwr = list(utils.powerset(lst, exclude_empty=False))
    assert len(pwr) == len(set(pwr)) == 8
    assert tuple(lst) in pwr
    assert tuple() in pwr
    pwr = list(utils.powerset(lst, exclude_empty=True))
    assert len(pwr) == len(set(pwr)) == 7
    assert tuple(lst) in pwr
    assert tuple() not in pwr
    for s in utils.powerset(lst, exclude_empty=False):
        assert set(s).issubset(set(lst))
    assert not list(utils.powerset([], exclude_empty=True))
    assert list(utils.powerset([], exclude_empty=False)) == [tuple()]


def test_unify_lifted_to_ground():
    """Tests for unify() when lifted atoms are the first argument and ground
    atoms are the second argument."""
    cup_type = Type("cup_type", ["feat1"])
    cup0 = cup_type("cup0")
    cup1 = cup_type("cup1")
    cup2 = cup_type("cup2")
    var0 = cup_type("?var0")
    var1 = cup_type("?var1")
    var2 = cup_type("?var2")
    pred0 = Predicate("Pred0", [cup_type], lambda s, o: True)
    pred1 = Predicate("Pred1", [cup_type, cup_type], lambda s, o: True)
    pred2 = Predicate("Pred2", [cup_type], lambda s, o: True)

    kb0 = frozenset({pred0([cup0])})
    q0 = frozenset({pred0([var0])})
    found, assignment = utils.unify(kb0, q0)
    assert found
    assert assignment == {cup0: var0}

    q1 = frozenset({pred0([var0]), pred0([var1])})
    found, assignment = utils.unify(kb0, q1)
    assert not found
    assert assignment == {}

    kb1 = frozenset({pred0([cup0]), pred0([cup1])})
    found, assignment = utils.unify(kb1, q0)
    assert not found  # different number of predicates/objects
    assert assignment == {}

    kb2 = frozenset({pred0([cup0]), pred2([cup2])})
    q2 = frozenset({pred0([var0]), pred2([var2])})
    found, assignment = utils.unify(kb2, q2)
    assert found
    assert assignment == {cup0: var0, cup2: var2}

    kb3 = frozenset({pred0([cup0])})
    q3 = frozenset({pred0([var0]), pred2([var2])})
    found, assignment = utils.unify(kb3, q3)
    assert not found
    assert assignment == {}

    kb4 = frozenset({pred1([cup0, cup1]), pred1([cup1, cup2])})
    q4 = frozenset({pred1([var0, var1])})
    found, assignment = utils.unify(kb4, q4)
    assert not found  # different number of predicates
    assert assignment == {}

    kb5 = frozenset({pred0([cup2]), pred1([cup0, cup1]), pred1([cup1, cup2])})
    q5 = frozenset({pred1([var0, var1]), pred0([var1]), pred0([var0])})
    found, assignment = utils.unify(kb5, q5)
    assert not found
    assert assignment == {}

    kb6 = frozenset({
        pred0([cup0]),
        pred2([cup1]),
        pred1([cup0, cup2]),
        pred1([cup2, cup1])
    })
    q6 = frozenset({pred0([var0]), pred2([var1]), pred1([var0, var1])})
    found, assignment = utils.unify(kb6, q6)
    assert not found
    assert assignment == {}

    kb7 = frozenset({pred0([cup0]), pred2([cup1])})
    q7 = frozenset({pred0([var0]), pred2([var0])})
    found, assignment = utils.unify(kb7, q7)
    assert not found  # different number of objects
    assert assignment == {}

    kb8 = frozenset({pred0([cup0]), pred2([cup0])})
    q8 = frozenset({pred0([var0]), pred2([var0])})
    found, assignment = utils.unify(kb8, q8)
    assert found
    assert assignment == {cup0: var0}

    kb9 = frozenset({pred1([cup0, cup1]), pred1([cup1, cup2]), pred2([cup0])})
    q9 = frozenset({pred1([var0, var1]), pred1([var2, var0]), pred2([var0])})
    found, assignment = utils.unify(kb9, q9)
    assert not found
    assert assignment == {}


def test_unify_other_liftedground_combinations():
    """Tests for unify() with other combinations of ground/lifted atoms."""
    cup_type = Type("cup_type", ["feat1"])
    cup0 = cup_type("cup0")
    cup2 = cup_type("cup2")
    var0 = cup_type("?var0")
    var1 = cup_type("?var1")
    pred0 = Predicate("Pred0", [cup_type], lambda s, o: True)

    kb0 = frozenset({pred0([var0])})
    q0 = frozenset({pred0([cup0])})
    found, assignment = utils.unify(kb0, q0)
    assert found
    assert assignment == {var0: cup0}

    kb1 = frozenset({pred0([var0])})
    q1 = frozenset({pred0([var1])})
    found, assignment = utils.unify(kb1, q1)
    assert found
    assert assignment == {var0: var1}

    kb2 = frozenset({pred0([cup0])})
    q2 = frozenset({pred0([cup2])})
    found, assignment = utils.unify(kb2, q2)
    assert found
    assert assignment == {cup0: cup2}


def test_unify_preconds_effects_options():
    """Tests for unify_preconds_effects_options()."""
    # The following test checks edge cases of unification with respect to
    # the split between effects and option variables.
    # The case is basically this:
    # Add set 1: P(a, b)
    # Option 1: A(b, c)
    # Add set 2: P(w, x)
    # Option 2: A(y, z)
    cup_type = Type("cup_type", ["feat1"])
    cup0 = cup_type("cup0")
    cup1 = cup_type("cup1")
    cup2 = cup_type("cup2")
    w = cup_type("?w")
    x = cup_type("?x")
    y = cup_type("?y")
    z = cup_type("?z")
    pred0 = Predicate("Pred0", [cup_type, cup_type], lambda s, o: False)
    param_option0 = ParameterizedOption("dummy0", [cup_type],
                                        Box(0.1, 1, (1, )),
                                        lambda s, m, o, p: Action(p),
                                        lambda s, m, o, p: False,
                                        lambda s, m, o, p: False)
    # Option0(cup0, cup1)
    ground_option_args = (cup0, cup1)
    # Pred0(cup1, cup2) true
    ground_add_effects = frozenset({pred0([cup1, cup2])})
    ground_delete_effects = frozenset()
    # Option0(w, x)
    lifted_option_args = (w, x)
    # Pred0(y, z) True
    lifted_add_effects = frozenset({pred0([y, z])})
    lifted_delete_effects = frozenset()
    suc, sub = utils.unify_preconds_effects_options(
        frozenset(), frozenset(), ground_add_effects, lifted_add_effects,
        ground_delete_effects, lifted_delete_effects, param_option0,
        param_option0, ground_option_args, lifted_option_args)
    assert not suc
    assert not sub
    # The following test is for an edge case where everything is identical
    # except for the name of the parameterized option. We do not want to
    # unify in this case.
    # First, a unify that should succeed.
    suc, sub = utils.unify_preconds_effects_options(frozenset(), frozenset(),
                                                    frozenset(), frozenset(),
                                                    frozenset(), frozenset(),
                                                    param_option0,
                                                    param_option0,
                                                    (cup0, cup1), (cup0, cup1))
    assert suc
    assert sub == {cup0: cup0, cup1: cup1}
    # Now, a unify that should fail because of different parameterized options.
    param_option1 = ParameterizedOption("dummy1", [cup_type],
                                        Box(0.1, 1, (1, )),
                                        lambda s, m, o, p: Action(p),
                                        lambda s, m, o, p: False,
                                        lambda s, m, o, p: False)
    suc, sub = utils.unify_preconds_effects_options(frozenset(), frozenset(),
                                                    frozenset(), frozenset(),
                                                    frozenset(), frozenset(),
                                                    param_option0,
                                                    param_option1,
                                                    (cup0, cup1), (cup0, cup1))
    assert not suc
    assert not sub


def test_get_random_object_combination():
    """Tests for get_random_object_combination()."""
    cup_type = Type("cup_type", ["feat1"])
    plate_type = Type("plate_type", ["feat2"])
    cup0 = cup_type("cup0")
    cup1 = cup_type("cup1")
    cup2 = cup_type("cup2")
    plate0 = plate_type("plate0")
    plate1 = plate_type("plate1")
    plate2 = plate_type("plate2")
    rng = np.random.default_rng(123)
    objs = utils.get_random_object_combination({cup0, cup1, cup2},
                                               [cup_type, cup_type], rng)
    assert all(obj.type == cup_type for obj in objs)
    objs = utils.get_random_object_combination(
        {cup0, cup1, cup2, plate0, plate1, plate2}, [cup_type, plate_type],
        rng)
    assert [obj.type for obj in objs] == [cup_type, plate_type]
    objs = utils.get_random_object_combination({cup0},
                                               [cup_type, cup_type, cup_type],
                                               rng)
    assert len(objs) == 3
    assert len(set(objs)) == 1
    with pytest.raises(ValueError):
        objs = utils.get_random_object_combination({cup0}, [plate_type], rng)


def test_get_all_groundings():
    """Tests for get_all_groundings()."""
    cup_type = Type("cup_type", ["feat1"])
    plate_type = Type("plate_type", ["feat2"])
    cup0 = cup_type("cup0")
    cup1 = cup_type("cup1")
    cup2 = cup_type("cup2")
    cup_var = cup_type("?cup")
    plate0 = plate_type("plate0")
    plate1 = plate_type("plate1")
    plate2 = plate_type("plate2")
    plate3 = plate_type("plate3")
    plate_var1 = plate_type("?plate1")
    plate_var2 = plate_type("?plate2")
    plate_var3 = plate_type("?plate3")
    pred1 = Predicate("Pred1", [cup_type, plate_type], lambda s, o: True)
    pred2 = Predicate("Pred2", [cup_type, plate_type, plate_type],
                      lambda s, o: True)
    lifted_atoms = frozenset({
        pred1([cup_var, plate_var1]),
        pred2([cup_var, plate_var1, plate_var2])
    })
    objs = frozenset({cup0, cup1, cup2, plate0, plate1, plate2, plate3})
    start_time = time.time()
    for _ in range(10000):
        all_groundings = list(utils.get_all_groundings(lifted_atoms, objs))
    assert time.time() - start_time < 1, "Should be fast due to caching"
    # For pred1, there are 12 groundings (3 cups * 4 plates).
    # Pred2 adds on 4 options for plate_var2, bringing the total to 48.
    assert len(all_groundings) == 48
    for grounding, sub in all_groundings:
        assert len(grounding) == len(lifted_atoms)
        assert len(sub) == 3  # three variables
    lifted_atoms = frozenset({
        pred1([cup_var, plate_var1]),
        pred2([cup_var, plate_var2, plate_var3])
    })
    objs = frozenset({cup0, cup1, cup2, plate0, plate1, plate2, plate3})
    start_time = time.time()
    for _ in range(10000):
        all_groundings = list(utils.get_all_groundings(lifted_atoms, objs))
    assert time.time() - start_time < 1, "Should be fast due to caching"
    # For pred1, there are 12 groundings (3 cups * 4 plates).
    # Pred2 adds on 4*4 options, bringing the total to 12*16.
    assert len(all_groundings) == 12 * 16
    for grounding, sub in all_groundings:
        assert len(grounding) == len(lifted_atoms)
        assert len(sub) == 4  # four variables


def test_find_substitution():
    """Tests for find_substitution()."""
    cup_type = Type("cup_type", ["feat1"])
    cup0 = cup_type("cup0")
    cup1 = cup_type("cup1")
    cup2 = cup_type("cup2")
    var0 = cup_type("?var0")
    var1 = cup_type("?var1")
    var2 = cup_type("?var2")
    pred0 = Predicate("Pred0", [cup_type], lambda s, o: True)
    pred1 = Predicate("Pred1", [cup_type, cup_type], lambda s, o: True)
    pred2 = Predicate("Pred2", [cup_type], lambda s, o: True)

    kb0 = [pred0([cup0])]
    q0 = [pred0([var0])]
    found, assignment = utils.find_substitution(kb0, q0)
    assert found
    assert assignment == {var0: cup0}

    q1 = [pred0([var0]), pred0([var1])]
    found, assignment = utils.find_substitution(kb0, q1)
    assert not found
    assert assignment == {}

    q1 = [pred0([var0]), pred0([var1])]
    found, assignment = utils.find_substitution(kb0, q1, allow_redundant=True)
    assert found
    assert assignment == {var0: cup0, var1: cup0}

    kb1 = [pred0([cup0]), pred0([cup1])]
    found, assignment = utils.find_substitution(kb1, q0)
    assert found
    assert assignment == {var0: cup0}

    kb2 = [pred0([cup0]), pred2([cup2])]
    q2 = [pred0([var0]), pred2([var2])]
    found, assignment = utils.find_substitution(kb2, q2)
    assert found
    assert assignment == {var0: cup0, var2: cup2}

    kb3 = [pred0([cup0])]
    q3 = [pred0([var0]), pred2([var2])]
    found, assignment = utils.find_substitution(kb3, q3)
    assert not found
    assert assignment == {}

    kb4 = [pred1([cup0, cup1]), pred1([cup1, cup2])]
    q4 = [pred1([var0, var1])]
    found, assignment = utils.find_substitution(kb4, q4)
    assert found
    assert assignment == {var0: cup0, var1: cup1}

    kb5 = [pred0([cup2]), pred1([cup0, cup1]), pred1([cup1, cup2])]
    q5 = [pred1([var0, var1]), pred0([var1]), pred0([var0])]
    found, assignment = utils.find_substitution(kb5, q5)
    assert not found
    assert assignment == {}

    kb6 = [
        pred0([cup0]),
        pred2([cup1]),
        pred1([cup0, cup2]),
        pred1([cup2, cup1])
    ]
    q6 = [pred0([var0]), pred2([var1]), pred1([var0, var1])]
    found, assignment = utils.find_substitution(kb6, q6)
    assert not found
    assert assignment == {}

    kb7 = [pred1([cup0, cup0])]
    q7 = [pred1([var0, var0])]
    found, assignment = utils.find_substitution(kb7, q7)
    assert found
    assert assignment == {var0: cup0}

    kb8 = [pred1([cup0, cup0])]
    q8 = [pred1([var0, var1])]
    found, assignment = utils.find_substitution(kb8, q8)
    assert not found
    assert assignment == {}

    found, assignment = utils.find_substitution(kb8, q8, allow_redundant=True)
    assert found
    assert assignment == {var0: cup0, var1: cup0}

    kb9 = [pred1([cup0, cup1])]
    q9 = [pred1([var0, var0])]
    found, assignment = utils.find_substitution(kb9, q9)
    assert not found
    assert assignment == {}

    found, assignment = utils.find_substitution(kb9, q9, allow_redundant=True)
    assert not found
    assert assignment == {}

    kb10 = [pred1([cup0, cup1]), pred1([cup1, cup0])]
    q10 = [pred1([var0, var1]), pred1([var0, var2])]
    found, assignment = utils.find_substitution(kb10, q10)
    assert not found
    assert assignment == {}

    kb11 = [pred1([cup0, cup1]), pred1([cup1, cup0])]
    q11 = [pred1([var0, var1]), pred1([var1, var0])]
    found, assignment = utils.find_substitution(kb11, q11)
    assert found
    assert assignment == {var0: cup0, var1: cup1}

    plate_type = Type("plate_type", ["feat1"])
    plate0 = plate_type("plate0")
    var3 = plate_type("?var3")
    pred4 = Predicate("Pred4", [plate_type], lambda s, o: True)
    pred5 = Predicate("Pred5", [plate_type, cup_type], lambda s, o: True)

    kb12 = [pred4([plate0])]
    q12 = [pred0([var0])]
    found, assignment = utils.find_substitution(kb12, q12)
    assert not found
    assert assignment == {}

    kb13 = [pred4([plate0]), pred5([plate0, cup0])]
    q13 = [pred4([var3]), pred5([var3, var0])]
    found, assignment = utils.find_substitution(kb13, q13)
    assert found
    assert assignment == {var3: plate0, var0: cup0}


def test_nsrt_methods():
    """Tests for all_ground_nsrts(), extract_preds_and_types()."""
    cup_type = Type("cup_type", ["feat1"])
    plate_type = Type("plate_type", ["feat1"])
    on = Predicate("On", [cup_type, plate_type], lambda s, o: True)
    not_on = Predicate("NotOn", [cup_type, plate_type], lambda s, o: True)
    cup_var = cup_type("?cup")
    plate1_var = plate_type("?plate1")
    plate2_var = plate_type("?plate1")
    parameters = [cup_var, plate1_var, plate2_var]
    preconditions = {not_on([cup_var, plate1_var])}
    add_effects = {on([cup_var, plate1_var])}
    delete_effects = {not_on([cup_var, plate1_var])}
    params_space = Box(-10, 10, (2, ))
    parameterized_option = ParameterizedOption("Pick", [cup_type],
                                               params_space,
                                               lambda s, m, o, p: 2 * p,
                                               lambda s, m, o, p: True,
                                               lambda s, m, o, p: True)
    nsrt = NSRT("PickNSRT",
                parameters,
                preconditions,
                add_effects,
                delete_effects,
                set(),
                parameterized_option, [parameters[0]],
                _sampler=None)
    cup1 = cup_type("cup1")
    cup2 = cup_type("cup2")
    plate1 = plate_type("plate1")
    plate2 = plate_type("plate2")
    objects = {cup1, cup2, plate1, plate2}
    ground_nsrts = sorted(utils.all_ground_nsrts(nsrt, objects))
    assert len(ground_nsrts) == 8
    all_obj = [nsrt.objects for nsrt in ground_nsrts]
    assert [cup1, plate1, plate1] in all_obj
    assert [cup1, plate2, plate1] in all_obj
    assert [cup2, plate1, plate1] in all_obj
    assert [cup2, plate2, plate1] in all_obj
    assert [cup1, plate1, plate2] in all_obj
    assert [cup1, plate2, plate2] in all_obj
    assert [cup2, plate1, plate2] in all_obj
    assert [cup2, plate2, plate2] in all_obj
    preds, types = utils.extract_preds_and_types({nsrt})
    assert preds == {"NotOn": not_on, "On": on}
    assert types == {"plate_type": plate_type, "cup_type": cup_type}


def test_all_ground_operators():
    """Tests for all_ground_operators()."""
    cup_type = Type("cup_type", ["feat1"])
    plate_type = Type("plate_type", ["feat1"])
    on = Predicate("On", [cup_type, plate_type], lambda s, o: True)
    not_on = Predicate("NotOn", [cup_type, plate_type], lambda s, o: True)
    cup_var = cup_type("?cup")
    plate1_var = plate_type("?plate1")
    plate2_var = plate_type("?plate2")
    parameters = [cup_var, plate1_var, plate2_var]
    preconditions = {not_on([cup_var, plate1_var])}
    add_effects = {on([cup_var, plate1_var])}
    delete_effects = {not_on([cup_var, plate1_var])}
    op = STRIPSOperator("Pick", parameters, preconditions, add_effects,
                        delete_effects, set())
    cup1 = cup_type("cup1")
    cup2 = cup_type("cup2")
    plate1 = plate_type("plate1")
    plate2 = plate_type("plate2")
    objects = {cup1, cup2, plate1, plate2}
    ground_ops = sorted(utils.all_ground_operators(op, objects))
    assert len(ground_ops) == 8
    all_obj = [op.objects for op in ground_ops]
    assert [cup1, plate1, plate1] in all_obj
    assert [cup1, plate2, plate1] in all_obj
    assert [cup2, plate1, plate1] in all_obj
    assert [cup2, plate2, plate1] in all_obj
    assert [cup1, plate1, plate2] in all_obj
    assert [cup1, plate2, plate2] in all_obj
    assert [cup2, plate1, plate2] in all_obj
    assert [cup2, plate2, plate2] in all_obj
    preds, types = utils.extract_preds_and_types({op})
    assert preds == {"NotOn": not_on, "On": on}
    assert types == {"plate_type": plate_type, "cup_type": cup_type}


def test_all_ground_operators_given_partial():
    """Tests for all_ground_operators_given_partial()."""
    cup_type = Type("cup_type", ["feat1"])
    plate_type = Type("plate_type", ["feat1"])
    on = Predicate("On", [cup_type, plate_type], lambda s, o: True)
    not_on = Predicate("NotOn", [cup_type, plate_type], lambda s, o: True)
    cup_var = cup_type("?cup")
    plate1_var = plate_type("?plate1")
    plate2_var = plate_type("?plate2")
    parameters = [cup_var, plate1_var, plate2_var]
    preconditions = {not_on([cup_var, plate1_var])}
    add_effects = {on([cup_var, plate1_var])}
    delete_effects = {not_on([cup_var, plate1_var])}
    op = STRIPSOperator("Pick", parameters, preconditions, add_effects,
                        delete_effects, set())
    cup1 = cup_type("cup1")
    cup2 = cup_type("cup2")
    plate1 = plate_type("plate1")
    plate2 = plate_type("plate2")
    objects = {cup1, cup2, plate1, plate2}
    # First test empty partial sub.
    ground_ops = sorted(
        utils.all_ground_operators_given_partial(op, objects, {}))
    assert ground_ops == sorted(utils.all_ground_operators(op, objects))
    # Test with one partial sub.
    sub = {plate1_var: plate1}
    ground_ops = sorted(
        utils.all_ground_operators_given_partial(op, objects, sub))
    assert len(ground_ops) == 4
    all_obj = [op.objects for op in ground_ops]
    assert [cup1, plate1, plate1] in all_obj
    assert [cup2, plate1, plate1] in all_obj
    assert [cup1, plate1, plate2] in all_obj
    assert [cup2, plate1, plate2] in all_obj
    preds, types = utils.extract_preds_and_types({op})
    assert preds == {"NotOn": not_on, "On": on}
    assert types == {"plate_type": plate_type, "cup_type": cup_type}
    # Test another single partial sub.
    sub = {plate1_var: plate2}
    ground_ops = sorted(
        utils.all_ground_operators_given_partial(op, objects, sub))
    assert len(ground_ops) == 4
    all_obj = [op.objects for op in ground_ops]
    assert [cup1, plate2, plate1] in all_obj
    assert [cup2, plate2, plate1] in all_obj
    assert [cup1, plate2, plate2] in all_obj
    assert [cup2, plate2, plate2] in all_obj
    # Test multiple partial subs.
    sub = {plate1_var: plate1, plate2_var: plate2}
    ground_ops = sorted(
        utils.all_ground_operators_given_partial(op, objects, sub))
    assert len(ground_ops) == 2
    all_obj = [op.objects for op in ground_ops]
    assert [cup1, plate1, plate2] in all_obj
    assert [cup2, plate1, plate2] in all_obj
    sub = {plate1_var: plate2, plate2_var: plate1, cup_var: cup1}
    ground_ops = sorted(
        utils.all_ground_operators_given_partial(op, objects, sub))
    assert len(ground_ops) == 1
    all_obj = [op.objects for op in ground_ops]
    assert [cup1, plate2, plate1] in all_obj


def test_prune_ground_atom_dataset():
    """Tests for prune_ground_atom_dataset()."""
    cup_type = Type("cup_type", ["feat1"])
    plate_type = Type("plate_type", ["feat1"])
    on = Predicate("On", [cup_type, plate_type], lambda s, o: False)
    not_on = Predicate("NotOn", [cup_type, plate_type], lambda s, o: False)
    cup1 = cup_type("cup1")
    cup2 = cup_type("cup2")
    plate1 = plate_type("plate1")
    plate2 = plate_type("plate2")
    state = State({cup1: [0.5], cup2: [0.1], plate1: [1.0], plate2: [1.2]})
    on_ground = {
        GroundAtom(on, [cup1, plate1]),
        GroundAtom(on, [cup2, plate2])
    }
    not_on_ground = {
        GroundAtom(not_on, [cup1, plate2]),
        GroundAtom(not_on, [cup2, plate1])
    }
    all_atoms = on_ground | not_on_ground
    ground_atom_dataset = [(LowLevelTrajectory([state], []), [all_atoms])]
    pruned_dataset1 = utils.prune_ground_atom_dataset(ground_atom_dataset,
                                                      {on})
    assert pruned_dataset1[0][1][0] == on_ground
    pruned_dataset2 = utils.prune_ground_atom_dataset(ground_atom_dataset,
                                                      {not_on})
    assert pruned_dataset2[0][1][0] == not_on_ground
    pruned_dataset3 = utils.prune_ground_atom_dataset(ground_atom_dataset,
                                                      {on, not_on})
    assert pruned_dataset3[0][1][0] == all_atoms
    pruned_dataset4 = utils.prune_ground_atom_dataset(ground_atom_dataset,
                                                      set())
    assert pruned_dataset4[0][1][0] == set()


def test_ground_atom_methods():
    """Tests for all_ground_predicates(), all_possible_ground_atoms()."""
    cup_type = Type("cup_type", ["feat1"])
    plate_type = Type("plate_type", ["feat1"])
    on = Predicate("On", [cup_type, plate_type], lambda s, o: False)
    not_on = Predicate("NotOn", [cup_type, plate_type], lambda s, o: False)
    cup1 = cup_type("cup1")
    cup2 = cup_type("cup2")
    plate1 = plate_type("plate1")
    plate2 = plate_type("plate2")
    objects = {cup1, cup2, plate1, plate2}
    state = State({cup1: [0.5], cup2: [0.1], plate1: [1.0], plate2: [1.2]})
    on_ground = {
        GroundAtom(on, [cup1, plate1]),
        GroundAtom(on, [cup1, plate2]),
        GroundAtom(on, [cup2, plate1]),
        GroundAtom(on, [cup2, plate2])
    }
    not_on_ground = {
        GroundAtom(not_on, [cup1, plate1]),
        GroundAtom(not_on, [cup1, plate2]),
        GroundAtom(not_on, [cup2, plate1]),
        GroundAtom(not_on, [cup2, plate2])
    }
    ground_atoms = sorted(on_ground | not_on_ground)
    assert utils.all_ground_predicates(on, objects) == on_ground
    assert utils.all_ground_predicates(not_on, objects) == not_on_ground
    assert utils.all_possible_ground_atoms(state, {on, not_on}) == ground_atoms
    assert not utils.abstract(state, {on, not_on})


def test_create_ground_atom_dataset():
    """Tests for create_ground_atom_dataset()."""
    cup_type = Type("cup_type", ["feat1"])
    plate_type = Type("plate_type", ["feat1"])
    on = Predicate("On", [cup_type, plate_type],
                   lambda s, o: s.get(o[0], "feat1") > s.get(o[1], "feat1"))
    cup1 = cup_type("cup1")
    cup2 = cup_type("cup2")
    plate1 = plate_type("plate1")
    plate2 = plate_type("plate2")
    states = [
        State({
            cup1: [0.5],
            cup2: [0.1],
            plate1: [1.0],
            plate2: [1.2]
        }),
        State({
            cup1: [1.1],
            cup2: [0.1],
            plate1: [1.0],
            plate2: [1.2]
        })
    ]
    actions = [DummyOption]
    dataset = [LowLevelTrajectory(states, actions)]
    ground_atom_dataset = utils.create_ground_atom_dataset(dataset, {on})
    assert len(ground_atom_dataset) == 1
    assert len(ground_atom_dataset[0]) == 2
    assert len(ground_atom_dataset[0][0].states) == len(states)
    assert all(gs.allclose(s) for gs, s in \
               zip(ground_atom_dataset[0][0].states, states))
    assert len(ground_atom_dataset[0][0].actions) == len(actions)
    assert all(ga == a
               for ga, a in zip(ground_atom_dataset[0][0].actions, actions))
    assert len(ground_atom_dataset[0][1]) == len(states) == 2
    assert ground_atom_dataset[0][1][0] == set()
    assert ground_atom_dataset[0][1][1] == {GroundAtom(on, [cup1, plate1])}


<<<<<<< HEAD
def test_get_reachable_atoms():
    """Tests for get_reachable_atoms().
    """
=======
def test_static_filtering():
    """Tests for filter_static_operators()."""
    cup_type = Type("cup_type", ["feat1"])
    plate_type = Type("plate_type", ["feat1"])
    pred1 = Predicate("Pred1", [cup_type, plate_type], lambda s, o: True)
    pred2 = Predicate("Pred2", [cup_type, plate_type], lambda s, o: True)
    pred3 = Predicate("Pred3", [cup_type, plate_type], lambda s, o: True)
    cup_var = cup_type("?cup")
    plate_var = plate_type("?plate")
    parameters = [cup_var, plate_var]
    # pred1 is static, pred2/pred3 are not
    preconditions1 = {pred1([cup_var, plate_var])}
    add_effects1 = {pred2([cup_var, plate_var])}
    delete_effects1 = {}
    preconditions2 = {pred1([cup_var, plate_var])}
    add_effects2 = {}
    delete_effects2 = {pred3([cup_var, plate_var])}
    nsrt1 = NSRT("Pick",
                 parameters,
                 preconditions1,
                 add_effects1,
                 delete_effects1,
                 side_predicates=set(),
                 option=None,
                 option_vars=[],
                 _sampler=None)
    nsrt2 = NSRT("Place",
                 parameters,
                 preconditions2,
                 add_effects2,
                 delete_effects2,
                 side_predicates=set(),
                 option=None,
                 option_vars=[],
                 _sampler=None)
    cup1 = cup_type("cup1")
    cup2 = cup_type("cup2")
    plate1 = plate_type("plate1")
    plate2 = plate_type("plate2")
    objects = {cup1, cup2, plate1, plate2}
    ground_nsrts = (set(utils.all_ground_nsrts(nsrt1, objects))
                    | set(utils.all_ground_nsrts(nsrt2, objects)))
    assert len(ground_nsrts) == 8
    atoms = {
        pred1([cup1, plate1]),
        pred1([cup1, plate2]),
        pred2([cup1, plate1]),
        pred2([cup1, plate2]),
        pred2([cup2, plate1]),
        pred2([cup2, plate2])
    }
    assert utils.atom_to_tuple(pred1([cup1,
                                      plate1])) == ("Pred1", "cup1:cup_type",
                                                    "plate1:plate_type")
    with pytest.raises(AttributeError):
        # Can't call atom_to_tuple on a lifted atom.
        utils.atom_to_tuple(pred1([cup_var, plate_var]))
    assert utils.atoms_to_tuples({
        pred1([cup1, plate1]), pred2([cup2, plate2])
    }) == {("Pred1", "cup1:cup_type", "plate1:plate_type"),
           ("Pred2", "cup2:cup_type", "plate2:plate_type")}
    # All NSRTs with cup2 in the args should get filtered out,
    # since pred1 doesn't hold on cup2.
    ground_nsrts = utils.filter_static_operators(ground_nsrts, atoms)
    all_obj = [(nsrt.name, nsrt.objects) for nsrt in ground_nsrts]
    assert ("Pick", [cup1, plate1]) in all_obj
    assert ("Pick", [cup1, plate2]) in all_obj
    assert ("Place", [cup1, plate1]) in all_obj
    assert ("Place", [cup1, plate2]) in all_obj


def test_is_dr_reachable():
    """Tests for is_dr_reachable()."""
>>>>>>> be72a75a
    cup_type = Type("cup_type", ["feat1"])
    plate_type = Type("plate_type", ["feat1"])
    pred1 = Predicate("Pred1", [cup_type, plate_type], lambda s, o: True)
    pred2 = Predicate("Pred2", [cup_type, plate_type], lambda s, o: True)
    pred3 = Predicate("Pred3", [cup_type, plate_type], lambda s, o: True)
    cup_var = cup_type("?cup")
    plate_var = plate_type("?plate")
    parameters = [cup_var, plate_var]
    # pred3 is unreachable
    preconditions1 = {pred1([cup_var, plate_var])}
    add_effects1 = {pred2([cup_var, plate_var])}
    delete_effects1 = {}
    preconditions2 = {pred1([cup_var, plate_var])}
    add_effects2 = {}
    delete_effects2 = {pred3([cup_var, plate_var])}
    nsrt1 = NSRT("Pick",
                 parameters,
                 preconditions1,
                 add_effects1,
                 delete_effects1,
                 side_predicates=set(),
                 option=None,
                 option_vars=[],
                 _sampler=None)
    nsrt2 = NSRT("Place",
                 parameters,
                 preconditions2,
                 add_effects2,
                 delete_effects2,
                 side_predicates=set(),
                 option=None,
                 option_vars=[],
                 _sampler=None)
    cup1 = cup_type("cup1")
    cup2 = cup_type("cup2")
    plate1 = plate_type("plate1")
    plate2 = plate_type("plate2")
    objects = {cup1, cup2, plate1, plate2}
    ground_nsrts = (set(utils.all_ground_nsrts(nsrt1, objects))
                    | set(utils.all_ground_nsrts(nsrt2, objects)))
    assert len(ground_nsrts) == 8
    atoms = {pred1([cup1, plate1]), pred1([cup1, plate2])}
<<<<<<< HEAD
    reachable_atoms = utils.get_reachable_atoms(ground_nsrts, atoms)
    assert {pred1([cup1, plate1]), pred1([cup1, plate2]), pred2([cup1, plate1]),
            pred2([cup1, plate2])}.issubset(reachable_atoms)
    assert reachable_atoms & {pred3([cup1, plate1]), pred3([cup1, plate2]),
                pred1([cup2, plate1]), pred1([cup2, plate2]),
                pred2([cup2, plate1]), pred2([cup2, plate2]),
                pred3([cup2, plate1]), pred3([cup2, plate2])} == set()
=======
    ground_nsrts = utils.filter_static_operators(ground_nsrts, atoms)
    assert utils.is_dr_reachable(ground_nsrts, atoms, {pred1([cup1, plate1])})
    assert utils.is_dr_reachable(ground_nsrts, atoms, {pred1([cup1, plate2])})
    assert utils.is_dr_reachable(ground_nsrts, atoms, {pred2([cup1, plate1])})
    assert utils.is_dr_reachable(ground_nsrts, atoms, {pred2([cup1, plate2])})
    assert not utils.is_dr_reachable(ground_nsrts, atoms,
                                     {pred3([cup1, plate1])})
    assert not utils.is_dr_reachable(ground_nsrts, atoms,
                                     {pred3([cup1, plate2])})
    assert not utils.is_dr_reachable(ground_nsrts, atoms,
                                     {pred1([cup2, plate1])})
    assert not utils.is_dr_reachable(ground_nsrts, atoms,
                                     {pred1([cup2, plate2])})
    assert not utils.is_dr_reachable(ground_nsrts, atoms,
                                     {pred2([cup2, plate1])})
    assert not utils.is_dr_reachable(ground_nsrts, atoms,
                                     {pred2([cup2, plate2])})
    assert not utils.is_dr_reachable(ground_nsrts, atoms,
                                     {pred3([cup2, plate1])})
    assert not utils.is_dr_reachable(ground_nsrts, atoms,
                                     {pred3([cup2, plate2])})
>>>>>>> be72a75a


def test_nsrt_application():
    """Tests for get_applicable_operators() and apply_operator() with a
    _GroundNSRT."""
    cup_type = Type("cup_type", ["feat1"])
    plate_type = Type("plate_type", ["feat1"])
    pred1 = Predicate("Pred1", [cup_type, plate_type], lambda s, o: True)
    pred2 = Predicate("Pred2", [cup_type, plate_type], lambda s, o: True)
    pred3 = Predicate("Pred3", [cup_type, plate_type], lambda s, o: True)
    cup_var = cup_type("?cup")
    plate_var = plate_type("?plate")
    parameters = [cup_var, plate_var]
    preconditions1 = {pred1([cup_var, plate_var])}
    add_effects1 = {pred2([cup_var, plate_var])}
    delete_effects1 = {}
    preconditions2 = {pred1([cup_var, plate_var])}
    add_effects2 = {}
    delete_effects2 = {pred3([cup_var, plate_var])}
    nsrt1 = NSRT("Pick",
                 parameters,
                 preconditions1,
                 add_effects1,
                 delete_effects1,
                 side_predicates=set(),
                 option=None,
                 option_vars=[],
                 _sampler=None)
    nsrt2 = NSRT("Place",
                 parameters,
                 preconditions2,
                 add_effects2,
                 delete_effects2,
                 side_predicates=set(),
                 option=None,
                 option_vars=[],
                 _sampler=None)
    cup1 = cup_type("cup1")
    cup2 = cup_type("cup2")
    plate1 = plate_type("plate1")
    plate2 = plate_type("plate2")
    objects = {cup1, cup2, plate1, plate2}
    ground_nsrts = (set(utils.all_ground_nsrts(nsrt1, objects))
                    | set(utils.all_ground_nsrts(nsrt2, objects)))
    assert len(ground_nsrts) == 8
    applicable = list(
        utils.get_applicable_operators(ground_nsrts, {pred1([cup1, plate1])}))
    assert len(applicable) == 2
    all_obj = [(nsrt.name, nsrt.objects) for nsrt in applicable]
    assert ("Pick", [cup1, plate1]) in all_obj
    assert ("Place", [cup1, plate1]) in all_obj
    next_atoms = [
        utils.apply_operator(nsrt, {pred1([cup1, plate1])})
        for nsrt in applicable
    ]
    assert {pred1([cup1, plate1])} in next_atoms
    assert {pred1([cup1, plate1]), pred2([cup1, plate1])} in next_atoms
    assert list(
        utils.get_applicable_operators(ground_nsrts, {pred1([cup1, plate2])}))
    assert list(
        utils.get_applicable_operators(ground_nsrts, {pred1([cup2, plate1])}))
    assert list(
        utils.get_applicable_operators(ground_nsrts, {pred1([cup2, plate2])}))
    assert not list(
        utils.get_applicable_operators(ground_nsrts, {pred2([cup1, plate1])}))
    assert not list(
        utils.get_applicable_operators(ground_nsrts, {pred2([cup1, plate2])}))
    assert not list(
        utils.get_applicable_operators(ground_nsrts, {pred2([cup2, plate1])}))
    assert not list(
        utils.get_applicable_operators(ground_nsrts, {pred2([cup2, plate2])}))
    assert not list(
        utils.get_applicable_operators(ground_nsrts, {pred3([cup1, plate1])}))
    assert not list(
        utils.get_applicable_operators(ground_nsrts, {pred3([cup1, plate2])}))
    assert not list(
        utils.get_applicable_operators(ground_nsrts, {pred3([cup2, plate1])}))
    assert not list(
        utils.get_applicable_operators(ground_nsrts, {pred3([cup2, plate2])}))
    # Tests with side predicates.
    side_predicates = {pred2}
    nsrt3 = NSRT("Pick",
                 parameters,
                 preconditions1,
                 add_effects1,
                 delete_effects1,
                 side_predicates=side_predicates,
                 option=None,
                 option_vars=[],
                 _sampler=None)
    ground_nsrts = sorted(utils.all_ground_nsrts(nsrt3, objects))
    applicable = list(
        utils.get_applicable_operators(ground_nsrts, {pred1([cup1, plate1])}))
    assert len(applicable) == 1
    ground_nsrt = applicable[0]
    atoms = {pred1([cup1, plate1]), pred2([cup2, plate2])}
    next_atoms = utils.apply_operator(ground_nsrt, atoms)
    assert next_atoms == {pred1([cup1, plate1]), pred2([cup1, plate1])}


def test_operator_application():
    """Tests for get_applicable_operators(), apply_operator(), and
    get_successors_from_ground_ops() with a _GroundSTRIPSOperator."""
    cup_type = Type("cup_type", ["feat1"])
    plate_type = Type("plate_type", ["feat1"])
    pred1 = Predicate("Pred1", [cup_type, plate_type], lambda s, o: True)
    pred2 = Predicate("Pred2", [cup_type, plate_type], lambda s, o: True)
    pred3 = Predicate("Pred3", [cup_type, plate_type], lambda s, o: True)
    cup_var = cup_type("?cup")
    plate_var = plate_type("?plate")
    parameters = [cup_var, plate_var]
    preconditions1 = {pred1([cup_var, plate_var])}
    add_effects1 = {pred2([cup_var, plate_var])}
    delete_effects1 = {}
    preconditions2 = {pred1([cup_var, plate_var])}
    add_effects2 = {}
    delete_effects2 = {pred3([cup_var, plate_var])}
    op1 = STRIPSOperator("Pick", parameters, preconditions1, add_effects1,
                         delete_effects1, set())
    op2 = STRIPSOperator("Place", parameters, preconditions2, add_effects2,
                         delete_effects2, set())
    cup1 = cup_type("cup1")
    cup2 = cup_type("cup2")
    plate1 = plate_type("plate1")
    plate2 = plate_type("plate2")
    objects = {cup1, cup2, plate1, plate2}
    ground_ops = (set(utils.all_ground_operators(op1, objects))
                  | set(utils.all_ground_operators(op2, objects)))
    assert len(ground_ops) == 8
    applicable = list(
        utils.get_applicable_operators(ground_ops, {pred1([cup1, plate1])}))
    assert len(applicable) == 2
    all_obj = [(op.name, op.objects) for op in applicable]
    assert ("Pick", [cup1, plate1]) in all_obj
    assert ("Place", [cup1, plate1]) in all_obj
    next_atoms = [
        utils.apply_operator(op, {pred1([cup1, plate1])}) for op in applicable
    ]
    assert {pred1([cup1, plate1])} in next_atoms
    assert {pred1([cup1, plate1]), pred2([cup1, plate1])} in next_atoms
    assert list(
        utils.get_applicable_operators(ground_ops, {pred1([cup1, plate2])}))
    assert list(
        utils.get_applicable_operators(ground_ops, {pred1([cup2, plate1])}))
    assert list(
        utils.get_applicable_operators(ground_ops, {pred1([cup2, plate2])}))
    assert not list(
        utils.get_applicable_operators(ground_ops, {pred2([cup1, plate1])}))
    assert not list(
        utils.get_applicable_operators(ground_ops, {pred2([cup1, plate2])}))
    assert not list(
        utils.get_applicable_operators(ground_ops, {pred2([cup2, plate1])}))
    assert not list(
        utils.get_applicable_operators(ground_ops, {pred2([cup2, plate2])}))
    assert not list(
        utils.get_applicable_operators(ground_ops, {pred3([cup1, plate1])}))
    assert not list(
        utils.get_applicable_operators(ground_ops, {pred3([cup1, plate2])}))
    assert not list(
        utils.get_applicable_operators(ground_ops, {pred3([cup2, plate1])}))
    assert not list(
        utils.get_applicable_operators(ground_ops, {pred3([cup2, plate2])}))
    # Test for get_successors_from_ground_ops().
    # Make sure uniqueness is handled properly.
    op3 = STRIPSOperator("Pick", parameters, preconditions1, add_effects1,
                         delete_effects1, set())
    preconditions3 = {pred2([cup_var, plate_var])}
    op4 = STRIPSOperator("Place", parameters, preconditions3, add_effects2,
                         delete_effects2, set())
    op5 = STRIPSOperator("Pick2", parameters, preconditions1, add_effects1,
                         delete_effects1, set())
    ground_ops = (set(utils.all_ground_operators(op3, objects))
                  | set(utils.all_ground_operators(op4, objects))
                  | set(utils.all_ground_operators(op5, objects)))
    successors = list(
        utils.get_successors_from_ground_ops({pred1([cup1, plate1])},
                                             ground_ops))
    assert len(successors) == 1
    assert successors[0] == {pred1([cup1, plate1]), pred2([cup1, plate1])}
    successors = list(
        utils.get_successors_from_ground_ops({pred1([cup1, plate1])},
                                             ground_ops,
                                             unique=False))
    assert len(successors) == 2
    assert successors[0] == successors[1]
    assert not list(
        utils.get_successors_from_ground_ops({pred3([cup2, plate2])},
                                             ground_ops))
    # Tests with side predicates.
    side_predicates = {pred2}
    op3 = STRIPSOperator("Pick",
                         parameters,
                         preconditions1,
                         add_effects1,
                         delete_effects1,
                         side_predicates=side_predicates)
    ground_ops = sorted(utils.all_ground_operators(op3, objects))
    applicable = list(
        utils.get_applicable_operators(ground_ops, {pred1([cup1, plate1])}))
    assert len(applicable) == 1
    ground_op = applicable[0]
    atoms = {pred1([cup1, plate1]), pred2([cup2, plate2])}
    next_atoms = utils.apply_operator(ground_op, atoms)
    assert next_atoms == {pred1([cup1, plate1]), pred2([cup1, plate1])}


<<<<<<< HEAD
def test_create_task_planning_heuristic():
    """Tests for create_task_planning_heuristic().
    """
    hadd_heuristic = utils.create_task_planning_heuristic("hadd",
        set(), set(), set(), set(), set())
    assert isinstance(hadd_heuristic, _PyperplanHeuristicWrapper)
    assert hadd_heuristic.name == "hadd"
    hmax_heuristic = utils.create_task_planning_heuristic("hmax",
        set(), set(), set(), set(), set())
    assert hmax_heuristic.name == "hmax"
    assert isinstance(hmax_heuristic, _PyperplanHeuristicWrapper)
    hff_heuristic = utils.create_task_planning_heuristic("hff",
        set(), set(), set(), set(), set())
    assert isinstance(hff_heuristic, _PyperplanHeuristicWrapper)
    assert hff_heuristic.name == "hff"
    with pytest.raises(ValueError):
        utils.create_task_planning_heuristic("not a real heuristic",
            set(), set(), set(), set(), set())
    # Cover _TaskPlanningHeuristic base class.
    base_heuristic = _TaskPlanningHeuristic("base", set(), set(), set())
    with pytest.raises(NotImplementedError):
        base_heuristic(set())
=======
def test_create_heuristic():
    """Tests for create_heuristic()."""
    hadd_heuristic = utils.create_heuristic("hadd", set(), set(), set())
    assert isinstance(hadd_heuristic, _HAddHeuristic)
    hmax_heuristic = utils.create_heuristic("hmax", set(), set(), set())
    assert isinstance(hmax_heuristic, _HMaxHeuristic)
    hff_heuristic = utils.create_heuristic("hff", set(), set(), set())
    assert isinstance(hff_heuristic, _HFFHeuristic)
    with pytest.raises(ValueError):
        utils.create_heuristic("not a real heuristic", set(), set(), set())


def test_hadd_heuristic():
    """Tests for _HAddHeuristic."""
    initial_state = frozenset({("IsBlock", "block0:block"),
                               ("IsTarget", "target0:target"),
                               ("IsTarget", "target1:target"), ("HandEmpty", ),
                               ("IsBlock", "block1:block")})
    operators = [
        utils.RelaxedOperator(
            "Pick", frozenset({("HandEmpty", ), ("IsBlock", "block1:block")}),
            frozenset({("Holding", "block1:block")})),
        utils.RelaxedOperator(
            "Pick", frozenset({("IsBlock", "block0:block"), ("HandEmpty", )}),
            frozenset({("Holding", "block0:block")})),
        utils.RelaxedOperator(
            "Place",
            frozenset({("Holding", "block0:block"),
                       ("IsBlock", "block0:block"),
                       ("IsTarget", "target0:target")}),
            frozenset({("HandEmpty", ),
                       ("Covers", "block0:block", "target0:target")})),
        utils.RelaxedOperator(
            "Place",
            frozenset({("IsTarget", "target0:target"),
                       ("Holding", "block1:block"),
                       ("IsBlock", "block1:block")}),
            frozenset({("HandEmpty", ),
                       ("Covers", "block1:block", "target0:target")})),
        utils.RelaxedOperator(
            "Place",
            frozenset({("IsTarget", "target1:target"),
                       ("Holding", "block1:block"),
                       ("IsBlock", "block1:block")}),
            frozenset({("Covers", "block1:block", "target1:target"),
                       ("HandEmpty", )})),
        utils.RelaxedOperator(
            "Place",
            frozenset({("IsTarget", "target1:target"),
                       ("Holding", "block0:block"),
                       ("IsBlock", "block0:block")}),
            frozenset({("Covers", "block0:block", "target1:target"),
                       ("HandEmpty", )})),
        utils.RelaxedOperator("Dummy", frozenset({}), frozenset({}))
    ]
    goals = frozenset({("Covers", "block0:block", "target0:target"),
                       ("Covers", "block1:block", "target1:target")})
    heuristic = _HAddHeuristic(initial_state, goals, operators)
    assert heuristic(initial_state) == 4
    assert heuristic(goals) == 0
    goals = frozenset({("Covers", "block0:block", "target0:target")})
    heuristic = _HAddHeuristic(initial_state, goals, operators)
    assert heuristic(initial_state) == 2
    assert heuristic(goals) == 0


def test_hmax_heuristic():
    """Tests for _HMaxHeuristic."""
    initial_state = frozenset({("IsBlock", "block0:block"),
                               ("IsTarget", "target0:target"),
                               ("IsTarget", "target1:target"), ("HandEmpty", ),
                               ("IsBlock", "block1:block")})
    operators = [
        utils.RelaxedOperator(
            "Pick", frozenset({("HandEmpty", ), ("IsBlock", "block1:block")}),
            frozenset({("Holding", "block1:block")})),
        utils.RelaxedOperator(
            "Pick", frozenset({("IsBlock", "block0:block"), ("HandEmpty", )}),
            frozenset({("Holding", "block0:block")})),
        utils.RelaxedOperator(
            "Place",
            frozenset({("Holding", "block0:block"),
                       ("IsBlock", "block0:block"),
                       ("IsTarget", "target0:target")}),
            frozenset({("HandEmpty", ),
                       ("Covers", "block0:block", "target0:target")})),
        utils.RelaxedOperator(
            "Place",
            frozenset({("IsTarget", "target0:target"),
                       ("Holding", "block1:block"),
                       ("IsBlock", "block1:block")}),
            frozenset({("HandEmpty", ),
                       ("Covers", "block1:block", "target0:target")})),
        utils.RelaxedOperator(
            "Place",
            frozenset({("IsTarget", "target1:target"),
                       ("Holding", "block1:block"),
                       ("IsBlock", "block1:block")}),
            frozenset({("Covers", "block1:block", "target1:target"),
                       ("HandEmpty", )})),
        utils.RelaxedOperator(
            "Place",
            frozenset({("IsTarget", "target1:target"),
                       ("Holding", "block0:block"),
                       ("IsBlock", "block0:block")}),
            frozenset({("Covers", "block0:block", "target1:target"),
                       ("HandEmpty", )})),
        utils.RelaxedOperator("Dummy", frozenset({}), frozenset({}))
    ]
    goals = frozenset({("Covers", "block0:block", "target0:target"),
                       ("Covers", "block1:block", "target1:target")})
    heuristic = _HMaxHeuristic(initial_state, goals, operators)
    assert heuristic(initial_state) == 2
    assert heuristic(goals) == 0
    goals = frozenset({("Covers", "block0:block", "target0:target")})
    heuristic = _HMaxHeuristic(initial_state, goals, operators)
    assert heuristic(initial_state) == 2
    assert heuristic(goals) == 0
    # Test edge case with empty operator preconditions.
    initial_state = frozenset()
    operators = [
        utils.RelaxedOperator("Pick", frozenset(),
                              frozenset({("HoldingSomething", )})),
    ]
    goals = frozenset({("HoldingSomething", )})
    heuristic = _HMaxHeuristic(initial_state, goals, operators)
    assert heuristic(initial_state) == 1


def test_hff_heuristic():
    """Tests for _HFFHeuristic."""
    initial_state = frozenset({("IsBlock", "block0:block"),
                               ("IsTarget", "target0:target"),
                               ("IsTarget", "target1:target"), ("HandEmpty", ),
                               ("IsBlock", "block1:block")})
    operators = [
        utils.RelaxedOperator(
            "Pick", frozenset({("HandEmpty", ), ("IsBlock", "block1:block")}),
            frozenset({("Holding", "block1:block")})),
        utils.RelaxedOperator(
            "Pick", frozenset({("IsBlock", "block0:block"), ("HandEmpty", )}),
            frozenset({("Holding", "block0:block")})),
        utils.RelaxedOperator(
            "Place",
            frozenset({("Holding", "block0:block"),
                       ("IsBlock", "block0:block"),
                       ("IsTarget", "target0:target")}),
            frozenset({("HandEmpty", ),
                       ("Covers", "block0:block", "target0:target")})),
        utils.RelaxedOperator(
            "Place",
            frozenset({("IsTarget", "target0:target"),
                       ("Holding", "block1:block"),
                       ("IsBlock", "block1:block")}),
            frozenset({("HandEmpty", ),
                       ("Covers", "block1:block", "target0:target")})),
        utils.RelaxedOperator(
            "Place",
            frozenset({("IsTarget", "target1:target"),
                       ("Holding", "block1:block"),
                       ("IsBlock", "block1:block")}),
            frozenset({("Covers", "block1:block", "target1:target"),
                       ("HandEmpty", )})),
        utils.RelaxedOperator(
            "Place",
            frozenset({("IsTarget", "target1:target"),
                       ("Holding", "block0:block"),
                       ("IsBlock", "block0:block")}),
            frozenset({("Covers", "block0:block", "target1:target"),
                       ("HandEmpty", )})),
        utils.RelaxedOperator("Dummy", frozenset({}), frozenset({}))
    ]
    goals = frozenset({("Covers", "block0:block", "target0:target"),
                       ("Covers", "block1:block", "target1:target")})
    heuristic = _HFFHeuristic(initial_state, goals, operators)
    assert heuristic(initial_state) == 2
    assert heuristic(goals) == 0
    goals = frozenset({("Covers", "block0:block", "target0:target")})
    heuristic = _HFFHeuristic(initial_state, goals, operators)
    assert heuristic(initial_state) == 2
    assert heuristic(goals) == 0
    # Test unreachable goal.
    goals = frozenset({("Covers", "block0:block", "target0:target")})
    heuristic = _HFFHeuristic(initial_state, goals, [])
    assert heuristic(initial_state) == float("inf")
>>>>>>> be72a75a


def test_create_pddl():
    """Tests for create_pddl_domain() and create_pddl_problem()."""
    utils.update_config({"env": "cover"})
    # All predicates and options
    env = CoverEnv()
    nsrts = get_gt_nsrts(env.predicates, env.options)
    env.seed(123)
    train_task = next(env.train_tasks_generator())[0]
    state = train_task.init
    objects = list(state)
    init_atoms = utils.abstract(state, env.predicates)
    goal = train_task.goal
    domain_str = utils.create_pddl_domain(nsrts, env.predicates, env.types,
                                          "cover")
    problem_str = utils.create_pddl_problem(objects, init_atoms, goal, "cover",
                                            "cover-problem0")
    assert domain_str == """(define (domain cover)
  (:requirements :typing)
  (:types block robot target)

  (:predicates
    (Covers ?x0 - block ?x1 - target)
    (HandEmpty)
    (Holding ?x0 - block)
    (IsBlock ?x0 - block)
    (IsTarget ?x0 - target)
  )

  (:action Pick
    :parameters (?block - block)
    :precondition (and (HandEmpty)
        (IsBlock ?block))
    :effect (and (Holding ?block)
        (not (HandEmpty)))
  )

  (:action Place
    :parameters (?block - block ?target - target)
    :precondition (and (Holding ?block)
        (IsBlock ?block)
        (IsTarget ?target))
    :effect (and (Covers ?block ?target)
        (HandEmpty)
        (not (Holding ?block)))
  )
)"""

    assert problem_str == """(define (problem cover-problem0) (:domain cover)
  (:objects
    block0 - block
    block1 - block
    robby - robot
    target0 - target
    target1 - target
  )
  (:init
    (HandEmpty)
    (IsBlock block0)
    (IsBlock block1)
    (IsTarget target0)
    (IsTarget target1)
  )
  (:goal (and (Covers block0 target0)))
)
"""


def test_save_video():
    """Tests for save_video()."""
    dirname = "_fake_tmp_video_dir"
    filename = "video.mp4"
    utils.update_config({"video_dir": dirname})
    rng = np.random.default_rng(123)
    video = [rng.integers(255, size=(3, 3), dtype=np.uint8) for _ in range(3)]
    utils.save_video(filename, video)
    os.remove(os.path.join(dirname, filename))
    os.rmdir(dirname)


def test_get_config_path_str():
    """Tests for get_config_path_str()."""
    utils.update_config({
        "env": "dummyenv",
        "approach": "dummyapproach",
        "seed": 321,
        "excluded_predicates": "all",
    })
    s = utils.get_config_path_str()
    assert s == "dummyenv__dummyapproach__321__all"


def test_get_save_path_str():
    """Tests for get_save_path_str()."""
    dirname = "_fake_tmp_save_dir"
    old_save_dir = CFG.save_dir
    utils.update_config({
        "env": "test_env",
        "approach": "test_approach",
        "seed": 123,
        "save_dir": dirname,
        "excluded_predicates": "test_pred1,test_pred2"
    })
    save_path = utils.get_save_path_str()
    assert save_path == dirname + ("/test_env__test_approach__123__"
                                   "test_pred1,test_pred2.saved")
    utils.update_config({
        "env": "test_env",
        "approach": "test_approach",
        "seed": 123,
        "save_dir": dirname,
        "excluded_predicates": ""
    })
    save_path = utils.get_save_path_str()
    assert save_path == dirname + "/test_env__test_approach__123__.saved"
    os.rmdir(dirname)
    utils.update_config({"save_dir": old_save_dir})


def test_update_config():
    """Tests for update_config()."""
    utils.update_config({
        "env": "cover",
        "approach": "random_actions",
        "seed": 123,
    })
    assert CFG.env == "cover"
    assert CFG.approach == "random_actions"
    assert CFG.seed == 123
    utils.update_config({
        "env": "dummyenv",
        "approach": "dummyapproach",
        "seed": 321,
    })
    assert CFG.env == "dummyenv"
    assert CFG.approach == "dummyapproach"
    assert CFG.seed == 321
    with pytest.raises(ValueError):
        utils.update_config({"not a real setting name": 0})


def test_run_gbfs():
    """Tests for run_gbfs()."""
    S = Tuple[int, int]  # grid (row, col)
    A = str  # up, down, left, right

    def _grid_successor_fn(state: S) -> Iterator[Tuple[A, S, float]]:
        arrival_costs = np.array([
            [1, 1, 8, 1, 1],
            [1, 8, 1, 1, 1],
            [1, 8, 1, 1, 1],
            [1, 1, 1, 8, 1],
            [1, 1, 2, 1, 1],
        ],
                                 dtype=float)

        act_to_delta = {
            "up": (-1, 0),
            "down": (1, 0),
            "left": (0, -1),
            "right": (0, 1),
        }

        r, c = state

        for act in sorted(act_to_delta):
            dr, dc = act_to_delta[act]
            new_r, new_c = r + dr, c + dc
            # Check if in bounds
            if not (0 <= new_r < arrival_costs.shape[0] and \
                    0 <= new_c < arrival_costs.shape[1]):
                continue
            # Valid action
            yield (act, (new_r, new_c), arrival_costs[new_r, new_c])

    def _grid_check_goal_fn(state: S) -> bool:
        # Bottom right corner of grid
        return state == (4, 4)

    def _grid_heuristic_fn(state: S) -> float:
        # Manhattan distance
        return float(abs(state[0] - 4) + abs(state[1] - 4))

    initial_state = (0, 0)
    state_sequence, action_sequence = utils.run_gbfs(initial_state,
                                                     _grid_check_goal_fn,
                                                     _grid_successor_fn,
                                                     _grid_heuristic_fn)
    assert state_sequence == [(0, 0), (1, 0), (2, 0), (3, 0), (4, 0), (4, 1),
                              (4, 2), (4, 3), (4, 4)]
    assert action_sequence == [
        'down', 'down', 'down', 'down', 'right', 'right', 'right', 'right'
    ]

    # Same, but actually reaching the goal is impossible.
    state_sequence, action_sequence = utils.run_gbfs(initial_state,
                                                     lambda s: False,
                                                     _grid_successor_fn,
                                                     _grid_heuristic_fn)
    assert state_sequence == [(0, 0), (1, 0), (2, 0), (3, 0), (4, 0), (4, 1),
                              (4, 2), (4, 3), (4, 4)]
    assert action_sequence == [
        'down', 'down', 'down', 'down', 'right', 'right', 'right', 'right'
    ]

    # Test with an infinite branching factor.
    def _inf_grid_successor_fn(state: S) -> Iterator[Tuple[A, S, float]]:
        # Change all costs to 1.
        for (a, ns, _) in _grid_successor_fn(state):
            yield (a, ns, 1.)
        # Yield unnecessary and costly noops.
        # These lines should not be covered, and that's the point!
        i = 0  # pragma: no cover
        while True:  # pragma: no cover
            action = f"noop{i}"  # pragma: no cover
            yield (action, state, 100.)  # pragma: no cover
            i += 1  # pragma: no cover

    state_sequence, action_sequence = utils.run_gbfs(initial_state,
                                                     _grid_check_goal_fn,
                                                     _inf_grid_successor_fn,
                                                     _grid_heuristic_fn,
                                                     lazy_expansion=True)
    assert state_sequence == [(0, 0), (1, 0), (2, 0), (3, 0), (4, 0), (4, 1),
                              (4, 2), (4, 3), (4, 4)]
    assert action_sequence == [
        'down', 'down', 'down', 'down', 'right', 'right', 'right', 'right'
    ]
    # Test limit on max evals.
    state_sequence, action_sequence = utils.run_gbfs(
        initial_state,
        _grid_check_goal_fn,
        _inf_grid_successor_fn,
        _grid_heuristic_fn,
        max_evals=2)  # note: need lazy_expansion to be False here
    assert state_sequence == [(0, 0), (1, 0)]
    assert action_sequence == ['down']


def test_run_hill_climbing():
    """Tests for run_hill_climbing()."""
    S = Tuple[int, int]  # grid (row, col)
    A = str  # up, down, left, right

    def _grid_successor_fn(state: S) -> Iterator[Tuple[A, S, float]]:
        arrival_costs = np.array([
            [1, 1, 8, 1, 1],
            [1, 8, 1, 1, 1],
            [1, 8, 1, 1, 1],
            [1, 1, 1, 8, 1],
            [1, 1, 2, 1, 1],
        ],
                                 dtype=float)

        act_to_delta = {
            "up": (-1, 0),
            "down": (1, 0),
            "left": (0, -1),
            "right": (0, 1),
        }

        r, c = state

        for act in sorted(act_to_delta):
            dr, dc = act_to_delta[act]
            new_r, new_c = r + dr, c + dc
            # Check if in bounds
            if not (0 <= new_r < arrival_costs.shape[0] and \
                    0 <= new_c < arrival_costs.shape[1]):
                continue
            # Valid action
            yield (act, (new_r, new_c), arrival_costs[new_r, new_c])

    def _grid_check_goal_fn(state: S) -> bool:
        # Bottom right corner of grid
        return state == (4, 4)

    def _grid_heuristic_fn(state: S) -> float:
        # Manhattan distance
        return float(abs(state[0] - 4) + abs(state[1] - 4))

    initial_state = (0, 0)
    state_sequence, action_sequence = utils.run_hill_climbing(
        initial_state, _grid_check_goal_fn, _grid_successor_fn,
        _grid_heuristic_fn)
    assert state_sequence == [(0, 0), (1, 0), (2, 0), (3, 0), (4, 0), (4, 1),
                              (4, 2), (4, 3), (4, 4)]
    assert action_sequence == [
        "down", "down", "down", "down", "right", "right", "right", "right"
    ]

    # Same, but actually reaching the goal is impossible.
    state_sequence, action_sequence = utils.run_hill_climbing(
        initial_state, lambda s: False, _grid_successor_fn, _grid_heuristic_fn)
    assert state_sequence == [(0, 0), (1, 0), (2, 0), (3, 0), (4, 0), (4, 1),
                              (4, 2), (4, 3), (4, 4)]
    assert action_sequence == [
        "down", "down", "down", "down", "right", "right", "right", "right"
    ]

    # Search with no successors
    def _no_successor_fn(state: S) -> Iterator[Tuple[A, S, float]]:
        if state == initial_state:
            yield "dummy_action", (2, 2), 1.0

    state_sequence, action_sequence = utils.run_hill_climbing(
        initial_state, lambda s: False, _no_successor_fn, _grid_heuristic_fn)
    assert state_sequence == [(0, 0), (2, 2)]
    assert action_sequence == ["dummy_action"]


def test_ops_and_specs_to_dummy_nsrts():
    """Tests fo ops_and_specs_to_dummy_nsrts()."""
    cup_type = Type("cup_type", ["feat1"])
    plate_type = Type("plate_type", ["feat1"])
    on = Predicate("On", [cup_type, plate_type], lambda s, o: True)
    not_on = Predicate("NotOn", [cup_type, plate_type], lambda s, o: True)
    cup_var = cup_type("?cup")
    plate_var = plate_type("?plate")
    parameters = [cup_var, plate_var]
    preconditions = {not_on([cup_var, plate_var])}
    add_effects = {on([cup_var, plate_var])}
    delete_effects = {not_on([cup_var, plate_var])}
    params_space = Box(-10, 10, (2, ))
    parameterized_option = ParameterizedOption("Pick", [], params_space,
                                               lambda s, m, o, p: 2 * p,
                                               lambda s, m, o, p: True,
                                               lambda s, m, o, p: True)
    strips_operator = STRIPSOperator("Pick", parameters, preconditions,
                                     add_effects, delete_effects, set())
    nsrts = utils.ops_and_specs_to_dummy_nsrts([strips_operator],
                                               [(parameterized_option, [])])
    assert len(nsrts) == 1
    nsrt = next(iter(nsrts))
    assert nsrt.parameters == parameters
    assert nsrt.preconditions == preconditions
    assert nsrt.add_effects == add_effects
    assert nsrt.delete_effects == delete_effects
    assert nsrt.option == parameterized_option
    assert nsrt.option_vars == []<|MERGE_RESOLUTION|>--- conflicted
+++ resolved
@@ -886,85 +886,9 @@
     assert ground_atom_dataset[0][1][1] == {GroundAtom(on, [cup1, plate1])}
 
 
-<<<<<<< HEAD
 def test_get_reachable_atoms():
     """Tests for get_reachable_atoms().
     """
-=======
-def test_static_filtering():
-    """Tests for filter_static_operators()."""
-    cup_type = Type("cup_type", ["feat1"])
-    plate_type = Type("plate_type", ["feat1"])
-    pred1 = Predicate("Pred1", [cup_type, plate_type], lambda s, o: True)
-    pred2 = Predicate("Pred2", [cup_type, plate_type], lambda s, o: True)
-    pred3 = Predicate("Pred3", [cup_type, plate_type], lambda s, o: True)
-    cup_var = cup_type("?cup")
-    plate_var = plate_type("?plate")
-    parameters = [cup_var, plate_var]
-    # pred1 is static, pred2/pred3 are not
-    preconditions1 = {pred1([cup_var, plate_var])}
-    add_effects1 = {pred2([cup_var, plate_var])}
-    delete_effects1 = {}
-    preconditions2 = {pred1([cup_var, plate_var])}
-    add_effects2 = {}
-    delete_effects2 = {pred3([cup_var, plate_var])}
-    nsrt1 = NSRT("Pick",
-                 parameters,
-                 preconditions1,
-                 add_effects1,
-                 delete_effects1,
-                 side_predicates=set(),
-                 option=None,
-                 option_vars=[],
-                 _sampler=None)
-    nsrt2 = NSRT("Place",
-                 parameters,
-                 preconditions2,
-                 add_effects2,
-                 delete_effects2,
-                 side_predicates=set(),
-                 option=None,
-                 option_vars=[],
-                 _sampler=None)
-    cup1 = cup_type("cup1")
-    cup2 = cup_type("cup2")
-    plate1 = plate_type("plate1")
-    plate2 = plate_type("plate2")
-    objects = {cup1, cup2, plate1, plate2}
-    ground_nsrts = (set(utils.all_ground_nsrts(nsrt1, objects))
-                    | set(utils.all_ground_nsrts(nsrt2, objects)))
-    assert len(ground_nsrts) == 8
-    atoms = {
-        pred1([cup1, plate1]),
-        pred1([cup1, plate2]),
-        pred2([cup1, plate1]),
-        pred2([cup1, plate2]),
-        pred2([cup2, plate1]),
-        pred2([cup2, plate2])
-    }
-    assert utils.atom_to_tuple(pred1([cup1,
-                                      plate1])) == ("Pred1", "cup1:cup_type",
-                                                    "plate1:plate_type")
-    with pytest.raises(AttributeError):
-        # Can't call atom_to_tuple on a lifted atom.
-        utils.atom_to_tuple(pred1([cup_var, plate_var]))
-    assert utils.atoms_to_tuples({
-        pred1([cup1, plate1]), pred2([cup2, plate2])
-    }) == {("Pred1", "cup1:cup_type", "plate1:plate_type"),
-           ("Pred2", "cup2:cup_type", "plate2:plate_type")}
-    # All NSRTs with cup2 in the args should get filtered out,
-    # since pred1 doesn't hold on cup2.
-    ground_nsrts = utils.filter_static_operators(ground_nsrts, atoms)
-    all_obj = [(nsrt.name, nsrt.objects) for nsrt in ground_nsrts]
-    assert ("Pick", [cup1, plate1]) in all_obj
-    assert ("Pick", [cup1, plate2]) in all_obj
-    assert ("Place", [cup1, plate1]) in all_obj
-    assert ("Place", [cup1, plate2]) in all_obj
-
-
-def test_is_dr_reachable():
-    """Tests for is_dr_reachable()."""
->>>>>>> be72a75a
     cup_type = Type("cup_type", ["feat1"])
     plate_type = Type("plate_type", ["feat1"])
     pred1 = Predicate("Pred1", [cup_type, plate_type], lambda s, o: True)
@@ -1007,7 +931,6 @@
                     | set(utils.all_ground_nsrts(nsrt2, objects)))
     assert len(ground_nsrts) == 8
     atoms = {pred1([cup1, plate1]), pred1([cup1, plate2])}
-<<<<<<< HEAD
     reachable_atoms = utils.get_reachable_atoms(ground_nsrts, atoms)
     assert {pred1([cup1, plate1]), pred1([cup1, plate2]), pred2([cup1, plate1]),
             pred2([cup1, plate2])}.issubset(reachable_atoms)
@@ -1015,29 +938,6 @@
                 pred1([cup2, plate1]), pred1([cup2, plate2]),
                 pred2([cup2, plate1]), pred2([cup2, plate2]),
                 pred3([cup2, plate1]), pred3([cup2, plate2])} == set()
-=======
-    ground_nsrts = utils.filter_static_operators(ground_nsrts, atoms)
-    assert utils.is_dr_reachable(ground_nsrts, atoms, {pred1([cup1, plate1])})
-    assert utils.is_dr_reachable(ground_nsrts, atoms, {pred1([cup1, plate2])})
-    assert utils.is_dr_reachable(ground_nsrts, atoms, {pred2([cup1, plate1])})
-    assert utils.is_dr_reachable(ground_nsrts, atoms, {pred2([cup1, plate2])})
-    assert not utils.is_dr_reachable(ground_nsrts, atoms,
-                                     {pred3([cup1, plate1])})
-    assert not utils.is_dr_reachable(ground_nsrts, atoms,
-                                     {pred3([cup1, plate2])})
-    assert not utils.is_dr_reachable(ground_nsrts, atoms,
-                                     {pred1([cup2, plate1])})
-    assert not utils.is_dr_reachable(ground_nsrts, atoms,
-                                     {pred1([cup2, plate2])})
-    assert not utils.is_dr_reachable(ground_nsrts, atoms,
-                                     {pred2([cup2, plate1])})
-    assert not utils.is_dr_reachable(ground_nsrts, atoms,
-                                     {pred2([cup2, plate2])})
-    assert not utils.is_dr_reachable(ground_nsrts, atoms,
-                                     {pred3([cup2, plate1])})
-    assert not utils.is_dr_reachable(ground_nsrts, atoms,
-                                     {pred3([cup2, plate2])})
->>>>>>> be72a75a
 
 
 def test_nsrt_application():
@@ -1244,7 +1144,6 @@
     assert next_atoms == {pred1([cup1, plate1]), pred2([cup1, plate1])}
 
 
-<<<<<<< HEAD
 def test_create_task_planning_heuristic():
     """Tests for create_task_planning_heuristic().
     """
@@ -1267,193 +1166,6 @@
     base_heuristic = _TaskPlanningHeuristic("base", set(), set(), set())
     with pytest.raises(NotImplementedError):
         base_heuristic(set())
-=======
-def test_create_heuristic():
-    """Tests for create_heuristic()."""
-    hadd_heuristic = utils.create_heuristic("hadd", set(), set(), set())
-    assert isinstance(hadd_heuristic, _HAddHeuristic)
-    hmax_heuristic = utils.create_heuristic("hmax", set(), set(), set())
-    assert isinstance(hmax_heuristic, _HMaxHeuristic)
-    hff_heuristic = utils.create_heuristic("hff", set(), set(), set())
-    assert isinstance(hff_heuristic, _HFFHeuristic)
-    with pytest.raises(ValueError):
-        utils.create_heuristic("not a real heuristic", set(), set(), set())
-
-
-def test_hadd_heuristic():
-    """Tests for _HAddHeuristic."""
-    initial_state = frozenset({("IsBlock", "block0:block"),
-                               ("IsTarget", "target0:target"),
-                               ("IsTarget", "target1:target"), ("HandEmpty", ),
-                               ("IsBlock", "block1:block")})
-    operators = [
-        utils.RelaxedOperator(
-            "Pick", frozenset({("HandEmpty", ), ("IsBlock", "block1:block")}),
-            frozenset({("Holding", "block1:block")})),
-        utils.RelaxedOperator(
-            "Pick", frozenset({("IsBlock", "block0:block"), ("HandEmpty", )}),
-            frozenset({("Holding", "block0:block")})),
-        utils.RelaxedOperator(
-            "Place",
-            frozenset({("Holding", "block0:block"),
-                       ("IsBlock", "block0:block"),
-                       ("IsTarget", "target0:target")}),
-            frozenset({("HandEmpty", ),
-                       ("Covers", "block0:block", "target0:target")})),
-        utils.RelaxedOperator(
-            "Place",
-            frozenset({("IsTarget", "target0:target"),
-                       ("Holding", "block1:block"),
-                       ("IsBlock", "block1:block")}),
-            frozenset({("HandEmpty", ),
-                       ("Covers", "block1:block", "target0:target")})),
-        utils.RelaxedOperator(
-            "Place",
-            frozenset({("IsTarget", "target1:target"),
-                       ("Holding", "block1:block"),
-                       ("IsBlock", "block1:block")}),
-            frozenset({("Covers", "block1:block", "target1:target"),
-                       ("HandEmpty", )})),
-        utils.RelaxedOperator(
-            "Place",
-            frozenset({("IsTarget", "target1:target"),
-                       ("Holding", "block0:block"),
-                       ("IsBlock", "block0:block")}),
-            frozenset({("Covers", "block0:block", "target1:target"),
-                       ("HandEmpty", )})),
-        utils.RelaxedOperator("Dummy", frozenset({}), frozenset({}))
-    ]
-    goals = frozenset({("Covers", "block0:block", "target0:target"),
-                       ("Covers", "block1:block", "target1:target")})
-    heuristic = _HAddHeuristic(initial_state, goals, operators)
-    assert heuristic(initial_state) == 4
-    assert heuristic(goals) == 0
-    goals = frozenset({("Covers", "block0:block", "target0:target")})
-    heuristic = _HAddHeuristic(initial_state, goals, operators)
-    assert heuristic(initial_state) == 2
-    assert heuristic(goals) == 0
-
-
-def test_hmax_heuristic():
-    """Tests for _HMaxHeuristic."""
-    initial_state = frozenset({("IsBlock", "block0:block"),
-                               ("IsTarget", "target0:target"),
-                               ("IsTarget", "target1:target"), ("HandEmpty", ),
-                               ("IsBlock", "block1:block")})
-    operators = [
-        utils.RelaxedOperator(
-            "Pick", frozenset({("HandEmpty", ), ("IsBlock", "block1:block")}),
-            frozenset({("Holding", "block1:block")})),
-        utils.RelaxedOperator(
-            "Pick", frozenset({("IsBlock", "block0:block"), ("HandEmpty", )}),
-            frozenset({("Holding", "block0:block")})),
-        utils.RelaxedOperator(
-            "Place",
-            frozenset({("Holding", "block0:block"),
-                       ("IsBlock", "block0:block"),
-                       ("IsTarget", "target0:target")}),
-            frozenset({("HandEmpty", ),
-                       ("Covers", "block0:block", "target0:target")})),
-        utils.RelaxedOperator(
-            "Place",
-            frozenset({("IsTarget", "target0:target"),
-                       ("Holding", "block1:block"),
-                       ("IsBlock", "block1:block")}),
-            frozenset({("HandEmpty", ),
-                       ("Covers", "block1:block", "target0:target")})),
-        utils.RelaxedOperator(
-            "Place",
-            frozenset({("IsTarget", "target1:target"),
-                       ("Holding", "block1:block"),
-                       ("IsBlock", "block1:block")}),
-            frozenset({("Covers", "block1:block", "target1:target"),
-                       ("HandEmpty", )})),
-        utils.RelaxedOperator(
-            "Place",
-            frozenset({("IsTarget", "target1:target"),
-                       ("Holding", "block0:block"),
-                       ("IsBlock", "block0:block")}),
-            frozenset({("Covers", "block0:block", "target1:target"),
-                       ("HandEmpty", )})),
-        utils.RelaxedOperator("Dummy", frozenset({}), frozenset({}))
-    ]
-    goals = frozenset({("Covers", "block0:block", "target0:target"),
-                       ("Covers", "block1:block", "target1:target")})
-    heuristic = _HMaxHeuristic(initial_state, goals, operators)
-    assert heuristic(initial_state) == 2
-    assert heuristic(goals) == 0
-    goals = frozenset({("Covers", "block0:block", "target0:target")})
-    heuristic = _HMaxHeuristic(initial_state, goals, operators)
-    assert heuristic(initial_state) == 2
-    assert heuristic(goals) == 0
-    # Test edge case with empty operator preconditions.
-    initial_state = frozenset()
-    operators = [
-        utils.RelaxedOperator("Pick", frozenset(),
-                              frozenset({("HoldingSomething", )})),
-    ]
-    goals = frozenset({("HoldingSomething", )})
-    heuristic = _HMaxHeuristic(initial_state, goals, operators)
-    assert heuristic(initial_state) == 1
-
-
-def test_hff_heuristic():
-    """Tests for _HFFHeuristic."""
-    initial_state = frozenset({("IsBlock", "block0:block"),
-                               ("IsTarget", "target0:target"),
-                               ("IsTarget", "target1:target"), ("HandEmpty", ),
-                               ("IsBlock", "block1:block")})
-    operators = [
-        utils.RelaxedOperator(
-            "Pick", frozenset({("HandEmpty", ), ("IsBlock", "block1:block")}),
-            frozenset({("Holding", "block1:block")})),
-        utils.RelaxedOperator(
-            "Pick", frozenset({("IsBlock", "block0:block"), ("HandEmpty", )}),
-            frozenset({("Holding", "block0:block")})),
-        utils.RelaxedOperator(
-            "Place",
-            frozenset({("Holding", "block0:block"),
-                       ("IsBlock", "block0:block"),
-                       ("IsTarget", "target0:target")}),
-            frozenset({("HandEmpty", ),
-                       ("Covers", "block0:block", "target0:target")})),
-        utils.RelaxedOperator(
-            "Place",
-            frozenset({("IsTarget", "target0:target"),
-                       ("Holding", "block1:block"),
-                       ("IsBlock", "block1:block")}),
-            frozenset({("HandEmpty", ),
-                       ("Covers", "block1:block", "target0:target")})),
-        utils.RelaxedOperator(
-            "Place",
-            frozenset({("IsTarget", "target1:target"),
-                       ("Holding", "block1:block"),
-                       ("IsBlock", "block1:block")}),
-            frozenset({("Covers", "block1:block", "target1:target"),
-                       ("HandEmpty", )})),
-        utils.RelaxedOperator(
-            "Place",
-            frozenset({("IsTarget", "target1:target"),
-                       ("Holding", "block0:block"),
-                       ("IsBlock", "block0:block")}),
-            frozenset({("Covers", "block0:block", "target1:target"),
-                       ("HandEmpty", )})),
-        utils.RelaxedOperator("Dummy", frozenset({}), frozenset({}))
-    ]
-    goals = frozenset({("Covers", "block0:block", "target0:target"),
-                       ("Covers", "block1:block", "target1:target")})
-    heuristic = _HFFHeuristic(initial_state, goals, operators)
-    assert heuristic(initial_state) == 2
-    assert heuristic(goals) == 0
-    goals = frozenset({("Covers", "block0:block", "target0:target")})
-    heuristic = _HFFHeuristic(initial_state, goals, operators)
-    assert heuristic(initial_state) == 2
-    assert heuristic(goals) == 0
-    # Test unreachable goal.
-    goals = frozenset({("Covers", "block0:block", "target0:target")})
-    heuristic = _HFFHeuristic(initial_state, goals, [])
-    assert heuristic(initial_state) == float("inf")
->>>>>>> be72a75a
 
 
 def test_create_pddl():
