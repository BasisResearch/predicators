"""Test cases for the GNN policy approach."""

import numpy as np
import pytest
from gym.spaces import Box

from predicators.src import utils
from predicators.src.approaches import ApproachFailure, ApproachTimeout, \
    create_approach
from predicators.src.datasets import create_dataset
from predicators.src.envs import create_new_env
from predicators.src.option_model import _OptionModelBase
from predicators.src.settings import CFG
from predicators.src.structs import Action, Dataset, GroundAtom, \
    LowLevelTrajectory, ParameterizedOption, Predicate, State, Task, Type


class _MockOptionModel1(_OptionModelBase):

    def __init__(self, simulator):
        self._simulator = simulator

    def get_next_state_and_num_actions(self, state, option):
        assert option.initiable(state)
        return self._simulator(state, option.policy(state)), 1


class _MockOptionModel2(_OptionModelBase):

    def __init__(self, simulator):
        self._simulator = simulator

    def get_next_state_and_num_actions(self, state, option):
        raise utils.EnvironmentFailure("Mock env failure")


class _MockOptionModel3(_OptionModelBase):

    def __init__(self, simulator):
        self._simulator = simulator

    def get_next_state_and_num_actions(self, state, option):
        return state.copy(), 0


@pytest.mark.parametrize("env_name", ["cover", "cover_typed_options"])
def test_gnn_policy_approach_with_envs(env_name):
    """Tests for GNNPolicyApproach class on environments."""
    utils.reset_config({
        "env": env_name,
        "num_train_tasks": 3,
        "num_test_tasks": 3,
        "gnn_policy_solve_with_shooting": False,
        "gnn_num_epochs": 20,
        "gnn_do_normalization": True,
        "horizon": 10
    })
    env = create_new_env(env_name)
    train_tasks = env.get_train_tasks()
    approach = create_approach("gnn_policy", env.predicates, env.options,
                               env.types, env.action_space, train_tasks)
    dataset = create_dataset(env, train_tasks)
    assert approach.is_learning_based
    task = env.get_test_tasks()[0]
    with pytest.raises(AssertionError):  # haven't learned yet!
        approach.solve(task, timeout=CFG.timeout)
    approach.learn_from_offline_dataset(dataset)
    policy = approach.solve(task, timeout=CFG.timeout)
    # Test predictions by executing policy.
    utils.run_policy_with_simulator(policy,
                                    env.simulate,
                                    task.init,
                                    task.goal_holds,
                                    max_num_steps=CFG.horizon)
    # Test loading.
    approach2 = create_approach("gnn_policy", env.predicates, env.options,
                                env.types, env.action_space, train_tasks)
    approach2.load(online_learning_cycle=None)


def test_gnn_policy_approach_special_cases():
    """Tests for special cases of the GNNPolicyApproach class."""
    utils.reset_config({
        "env": "cover",
        "gnn_num_epochs": 20,
        "gnn_use_validation_set": False,
        "gnn_policy_solve_with_shooting": False,
        "horizon": 10
    })
    cup_type = Type("cup_type", ["feat1"])
    bowl_type = Type("bowl_type", ["feat1"])
    cup = cup_type("cup")

    def _simulator(s, a):
        ns = s.copy()
        assert a.arr.shape == (1, )
        ns[cup][0] += a.arr.item()
        return ns

    action_space = Box(0, 1, (1, ))
    params_space1 = Box(0, 1, (1, ))
    params_space2 = Box(0, 1, (0, ))

    def _policy(_1, _2, _3, p):
        return Action(p)

    def _initiable(s, _1, _2, _3):
        return s[cup][0] > 0.25

    def _solved_classifier(s, o):
        return s[o[0]][0] > 0.5

    Move = ParameterizedOption("Move", [cup_type], params_space1, _policy,
                               _initiable, lambda _1, _2, _3, _4: True)
    Dump = ParameterizedOption("Dump", [], params_space2, _policy, _initiable,
                               lambda _1, _2, _3, _4: True)
    Solved = Predicate("Solved", [cup_type], _solved_classifier)
    Solved2 = Predicate("Solved2", [], lambda s, o: False)
    state = State({cup: [0.3]})
    action1 = Move.ground([cup], np.array([0.5])).policy(state)
    next_state = _simulator(state, action1)
    action2 = Dump.ground([], np.array([])).policy(state)
    train_tasks = [
        Task(state, {Solved([cup])}),
        Task(state, {GroundAtom(Solved2, [])})
    ]
    # Note: from test_task.init, both Move and Dump are always non-initiable.
    test_task = Task(State({cup: [0.0]}), train_tasks[0].goal)

    approach = create_approach("gnn_policy", {Solved}, {Move, Dump},
                               {cup_type}, action_space, train_tasks)
    # Test a dataset where max_option_params is 0.
    approach.learn_from_offline_dataset(
        Dataset([
            LowLevelTrajectory([state, next_state], [action2],
                               _is_demo=True,
                               _train_task_idx=1)
        ]))
    approach.learn_from_offline_dataset(
        Dataset([
            LowLevelTrajectory([state, next_state], [action1],
                               _is_demo=True,
                               _train_task_idx=0),
            # For coverage, this is not a demo, so it will be ignored.
            LowLevelTrajectory([state, next_state], [action1])
        ]))

    policy = approach.solve(test_task, timeout=CFG.timeout)
    # Executing the policy should raise an ApproachFailure.
    with pytest.raises(ApproachFailure) as e:
        utils.run_policy_with_simulator(policy,
                                        _simulator,
                                        test_task.init,
                                        test_task.goal_holds,
                                        max_num_steps=CFG.horizon)
    assert "GNN policy chose a non-initiable option" in str(e)
    # Hackily change the type of the option so that the policy fails.
    Move.types[0] = bowl_type
    policy = approach.solve(test_task, timeout=CFG.timeout)
    with pytest.raises(ApproachFailure) as e:
        utils.run_policy_with_simulator(policy,
                                        _simulator,
                                        test_task.init,
                                        test_task.goal_holds,
                                        max_num_steps=CFG.horizon)
    assert "GNN policy could not select an object" in str(e)
    Move.types[0] = cup_type  # revert
    # Now test shooting.
    utils.reset_config({
        "env": "cover",
        "gnn_num_epochs": 20,
        "gnn_use_validation_set": False,
        "gnn_policy_solve_with_shooting": True,
        "timeout": 0.1,
        "horizon": 10
    })
    approach._option_model = _MockOptionModel1(_simulator)  # pylint: disable=protected-access
    policy = approach.solve(train_tasks[0], timeout=0.5)
    traj = utils.run_policy_with_simulator(policy,
                                           _simulator,
                                           train_tasks[0].init,
                                           train_tasks[0].goal_holds,
                                           max_num_steps=CFG.horizon)
    assert train_tasks[0].goal_holds(traj.states[-1])
    approach._option_model = _MockOptionModel2(_simulator)  # pylint: disable=protected-access
    with pytest.raises(ApproachTimeout) as e:
        policy = approach.solve(train_tasks[0], timeout=CFG.timeout)
    assert "Shooting timed out" in str(e)
    with pytest.raises(ApproachTimeout) as e:
        policy = approach.solve(test_task, timeout=CFG.timeout)
    assert "Shooting timed out" in str(e)
    trivial_task = Task(test_task.init, set())
    policy = approach.solve(trivial_task, timeout=0.5)
    traj = utils.run_policy_with_simulator(policy,
                                           _simulator,
                                           trivial_task.init,
                                           trivial_task.goal_holds,
                                           max_num_steps=CFG.horizon)
    assert trivial_task.goal_holds(traj.states[-1])
    assert len(traj.actions) == 0
    # Now test what happens if we solve the trivial task but roll out
    # in a non-trivial task. We should get an ApproachFailure because
    # the option plan should get exhausted.
    policy = approach.solve(trivial_task, timeout=0.5)
    with pytest.raises(ApproachFailure) as e:
        utils.run_policy_with_simulator(policy,
                                        _simulator,
                                        test_task.init,
                                        test_task.goal_holds,
                                        max_num_steps=CFG.horizon)
    assert "Option plan exhausted" in str(e)
    # Test that shooting does not infinitely hang in the case where the
    # option model noops.
    approach._option_model = _MockOptionModel3(_simulator)  # pylint: disable=protected-access
    with pytest.raises(ApproachTimeout) as e:
<<<<<<< HEAD
        policy = approach.solve(train_tasks[0], timeout=CFG.timeout)
=======
        policy = approach.solve(train_tasks[0], timeout=0.5)
>>>>>>> 3662a9a3
    assert "Shooting timed out" in str(e)<|MERGE_RESOLUTION|>--- conflicted
+++ resolved
@@ -213,9 +213,5 @@
     # option model noops.
     approach._option_model = _MockOptionModel3(_simulator)  # pylint: disable=protected-access
     with pytest.raises(ApproachTimeout) as e:
-<<<<<<< HEAD
-        policy = approach.solve(train_tasks[0], timeout=CFG.timeout)
-=======
         policy = approach.solve(train_tasks[0], timeout=0.5)
->>>>>>> 3662a9a3
     assert "Shooting timed out" in str(e)