"""Test cases for the oracle approach class."""

from typing import Set
import numpy as np
import pytest
from predicators.src.approaches import OracleApproach
from predicators.src.ground_truth_nsrts import get_gt_nsrts
from predicators.src.envs import CoverEnv, CoverEnvTypedOptions, \
    CoverEnvHierarchicalTypes, ClutteredTableEnv, ClutteredTablePlaceEnv, \
    EnvironmentFailure, BlocksEnv, PaintingEnv, PlayroomEnv, \
    CoverMultistepOptions, RepeatedNextToEnv
from predicators.src.structs import Action, NSRT, Variable
from predicators.src import utils


def test_cover_get_gt_nsrts():
    """Tests for get_gt_nsrts in CoverEnv."""
    utils.update_config({"env": "cover"})
    # All predicates and options
    env = CoverEnv()
    nsrts = get_gt_nsrts(env.predicates, env.options)
    assert len(nsrts) == 2
    pick_nsrt, place_nsrt = sorted(nsrts, key=lambda o: o.name)
    assert pick_nsrt.name == "Pick"
    assert place_nsrt.name == "Place"
    env.seed(123)
    train_task = next(env.train_tasks_generator())[0]
    state = train_task.init
    block0, _, _, target0, _ = list(state)
    assert block0.name == "block0"
    assert target0.name == "target0"
    pick0_nsrt = pick_nsrt.ground([block0])
    rng = np.random.default_rng(123)
    pick_option = pick0_nsrt.sample_option(state, rng)
    pick_action = pick_option.policy(state)
    assert env.action_space.contains(pick_action.arr)
    state = env.simulate(state, pick_action)
    place0_nsrt = place_nsrt.ground([block0, target0])
    place_option = place0_nsrt.sample_option(state, rng)
    place_action = place_option.policy(state)
    assert env.action_space.contains(place_action.arr)
    # Excluded option
    assert get_gt_nsrts(env.predicates, set()) == set()
    # Excluded predicate
    predicates = {p for p in env.predicates if p.name != "Holding"}
    nsrts = get_gt_nsrts(predicates, env.options)
    assert len(nsrts) == 2
    pick_nsrt, place_nsrt = sorted(nsrts, key=lambda o: o.name)
    for atom in pick_nsrt.preconditions:
        assert atom.predicate.name != "Holding"
    assert len(pick_nsrt.add_effects) == 0
    for atom in pick_nsrt.delete_effects:
        assert atom.predicate.name != "Holding"


def test_get_gt_nsrts():
    """Test get_gt_nsrts alone."""
    utils.update_config({"env": "not a real environment"})
    with pytest.raises(NotImplementedError):
        get_gt_nsrts(set(), set())


def _check_nsrt_parameters(nsrts: Set[NSRT]) -> None:
    for nsrt in nsrts:
        effects_vars: Set[Variable] = set()
        precond_vars: Set[Variable] = set()
        for lifted_atom in nsrt.add_effects:
            effects_vars |= set(lifted_atom.variables)
        for lifted_atom in nsrt.delete_effects:
            effects_vars |= set(lifted_atom.variables)
        for lifted_atom in nsrt.preconditions:
            precond_vars |= set(lifted_atom.variables)
        assert set(nsrt.option_vars).issubset(nsrt.parameters), \
            f"Option variables is not a subset of parameters in {nsrt.name}"
        for var in nsrt.parameters:
            assert var in nsrt.option_vars or var in effects_vars, \
                f"Variable {var} not found in effects or option of {nsrt.name}"
        assert set(nsrt.parameters) == (set(nsrt.option_vars) | precond_vars |
                                        effects_vars), \
            f"Set of parameters is not the union of option and operator " \
            f"variables in {nsrt.name}"


def test_check_nsrt_parameters():
    """Checks all of the oracle operators for all envs."""
    envs = {
        "cover": CoverEnv(),
        "cover_typed_options": CoverEnvTypedOptions(),
        "cover_hierarchical_types": CoverEnvHierarchicalTypes(),
        "cluttered_table": ClutteredTableEnv(),
        "blocks": BlocksEnv(),
        "painting": PaintingEnv(),
        "playroom": PlayroomEnv(),
        "cover_multistep_options": CoverMultistepOptions(),
        "repeated_nextto": RepeatedNextToEnv()
    }
    for name, env in envs.items():
        utils.update_config({"env": name})
        nsrts = get_gt_nsrts(env.predicates, env.options)
        _check_nsrt_parameters(nsrts)


def test_oracle_approach_cover():
    """Tests for OracleApproach class with CoverEnv."""
    utils.update_config({"env": "cover"})
    env = CoverEnv()
    env.seed(123)
    approach = OracleApproach(env.simulate, env.predicates, env.options,
                              env.types, env.action_space)
    assert not approach.is_learning_based
    random_action = Action(env.action_space.sample())
    approach.seed(123)
    for task in next(env.train_tasks_generator()):
        policy = approach.solve(task, timeout=500)
        assert utils.policy_solves_task(policy, task, env.simulate)
        # Test that a repeated random action fails.
        assert not utils.policy_solves_task(lambda s: random_action, task,
                                            env.simulate)
    for task in env.get_test_tasks():
        policy = approach.solve(task, timeout=500)
        assert utils.policy_solves_task(policy, task, env.simulate)
        # Test that a repeated random action fails.
        assert not utils.policy_solves_task(lambda s: random_action, task,
                                            env.simulate)


def test_oracle_approach_cover_typed_options():
    """Tests for OracleApproach class with CoverEnvTypedOptions."""
    utils.update_config({"env": "cover_typed_options"})
    env = CoverEnvTypedOptions()
    env.seed(123)
    approach = OracleApproach(env.simulate, env.predicates, env.options,
                              env.types, env.action_space)
    assert not approach.is_learning_based
    random_action = Action(env.action_space.sample())
    approach.seed(123)
    for task in next(env.train_tasks_generator()):
        policy = approach.solve(task, timeout=500)
        assert utils.policy_solves_task(policy, task, env.simulate)
        # Test that a repeated random action fails.
        assert not utils.policy_solves_task(lambda s: random_action, task,
                                            env.simulate)
    for task in env.get_test_tasks():
        policy = approach.solve(task, timeout=500)
        assert utils.policy_solves_task(policy, task, env.simulate)
        # Test that a repeated random action fails.
        assert not utils.policy_solves_task(lambda s: random_action, task,
                                            env.simulate)


def test_oracle_approach_cover_hierarchical_types():
    """Tests for OracleApproach class with CoverEnvHierarchicalTypes."""
    utils.update_config({"env": "cover_hierarchical_types"})
    env = CoverEnvHierarchicalTypes()
    env.seed(123)
    approach = OracleApproach(env.simulate, env.predicates, env.options,
                              env.types, env.action_space)
    assert not approach.is_learning_based
    random_action = Action(env.action_space.sample())
    approach.seed(123)
    for task in next(env.train_tasks_generator()):
        policy = approach.solve(task, timeout=500)
        assert utils.policy_solves_task(policy, task, env.simulate)
        # Test that a repeated random action fails.
        assert not utils.policy_solves_task(lambda s: random_action, task,
                                            env.simulate)
    for task in env.get_test_tasks():
        policy = approach.solve(task, timeout=500)
        assert utils.policy_solves_task(policy, task, env.simulate)
        # Test that a repeated random action fails.
        assert not utils.policy_solves_task(lambda s: random_action, task,
                                            env.simulate)


def test_oracle_approach_cover_multistep_options():
    """Tests for OracleApproach class with CoverMultistepOptions."""
    utils.update_config({"env": "cover_multistep_options"})
    utils.update_config({
        "env": "cover_multistep_options",
        "cover_multistep_use_learned_equivalents": False
    })
    env = CoverMultistepOptions()
    env.seed(123)
    approach = OracleApproach(env.simulate, env.predicates, env.options,
                              env.types, env.action_space)
    assert not approach.is_learning_based
    random_action = Action(env.action_space.sample())
    approach.seed(123)
    for task in next(env.train_tasks_generator()):
        policy = approach.solve(task, timeout=500)
        assert utils.policy_solves_task(policy, task, env.simulate)
        # Test that a repeated random action fails.
        assert not utils.policy_solves_task(lambda s: random_action, task,
                                            env.simulate)
    for task in env.get_test_tasks():
        policy = approach.solve(task, timeout=500)
        assert utils.policy_solves_task(policy, task, env.simulate)
        # Test that a repeated random action fails.
        assert not utils.policy_solves_task(lambda s: random_action, task,
                                            env.simulate)
    utils.update_config({"env": "cover_multistep_options"})
    utils.update_config({
        "env": "cover_multistep_options",
        "cover_multistep_use_learned_equivalents": True,
        "sampler_learner": "neural"
    })
    env = CoverMultistepOptions()
    env.seed(123)
    approach = OracleApproach(env.simulate, env.predicates, env.options,
                              env.types, env.action_space)
    assert not approach.is_learning_based
    random_action = Action(env.action_space.sample())
    approach.seed(123)
    for task in next(env.train_tasks_generator()):
        policy = approach.solve(task, timeout=500)
        assert utils.policy_solves_task(policy, task, env.simulate)
    for task in env.get_test_tasks():
        policy = approach.solve(task, timeout=500)
        assert utils.policy_solves_task(policy, task, env.simulate)


def test_cluttered_table_get_gt_nsrts(place_version=False):
    """Tests for get_gt_nsrts in ClutteredTableEnv."""
    if not place_version:
        utils.update_config({"env": "cluttered_table"})
        # All predicates and options
        env = ClutteredTableEnv()
    else:
        utils.update_config({"env": "cluttered_table_place"})
        env = ClutteredTablePlaceEnv()
    nsrts = get_gt_nsrts(env.predicates, env.options)
    assert len(nsrts) == 2
    if not place_version:
        dump_nsrt, grasp_nsrt = sorted(nsrts, key=lambda o: o.name)
        assert dump_nsrt.name == "Dump"
        assert grasp_nsrt.name == "Grasp"
    else:
        grasp_nsrt, place_nsrt = sorted(nsrts, key=lambda o: o.name)
        assert grasp_nsrt.name == "Grasp"
        assert place_nsrt.name == "Place"
    env.seed(123)
    for task in next(env.train_tasks_generator()):
        state = task.init
        can0, can1, _, can3, _ = list(state)
        assert can0.name == "can0"
        assert can3.name == "can3"
        grasp0_nsrt = grasp_nsrt.ground([can0])
        with pytest.raises(AssertionError):
            grasp_nsrt.ground([])
        rng = np.random.default_rng(123)
        grasp_option = grasp0_nsrt.sample_option(state, rng)
        grasp_action = grasp_option.policy(state)
        assert env.action_space.contains(grasp_action.arr)
        try:
            state = env.simulate(state, grasp_action)
        except EnvironmentFailure as e:
            assert len(e.offending_objects) == 1
        if not place_version:
            dump0_nsrt = dump_nsrt.ground([can3])
            with pytest.raises(AssertionError):
                dump_nsrt.ground([can3, can1])
            dump_option = dump0_nsrt.sample_option(state, rng)
            dump_action = dump_option.policy(state)
            assert env.action_space.contains(dump_action.arr)
            env.simulate(state, dump_action)  # never raises EnvironmentFailure
        else:
            place3_nsrt = place_nsrt.ground([can3])
            with pytest.raises(AssertionError):
                place_nsrt.ground([can3, can1])
            place_option = place3_nsrt.sample_option(state, rng)
            place_action = place_option.policy(state)
            assert env.action_space.contains(place_action.arr)
            try:
                env.simulate(state, place_action)
            except EnvironmentFailure as e:
                assert len(e.offending_objects) == 1


def test_cluttered_table_place_get_gt_nsrts():
    """Tests for get_gt_nsrts in ClutteredTablePlaceEnv."""
    test_cluttered_table_get_gt_nsrts(place_version=True)


def test_oracle_approach_cluttered_table(place_version=False):
    """Tests for OracleApproach class with ClutteredTableEnv."""
    if not place_version:
        utils.update_config({"env": "cluttered_table"})
        env = ClutteredTableEnv()
    else:
        utils.update_config({
            "env": "cluttered_table_place",
            "cluttered_table_num_cans_train": 3,
            "cluttered_table_num_cans_test": 3
        })
        env = ClutteredTablePlaceEnv()
    env.seed(123)
    approach = OracleApproach(env.simulate, env.predicates, env.options,
                              env.types, env.action_space)
    assert not approach.is_learning_based
    approach.seed(123)
    train_task = next(env.train_tasks_generator())[0]
    policy = approach.solve(train_task, timeout=500)
    assert utils.policy_solves_task(policy, train_task, env.simulate)
    for test_task in env.get_test_tasks()[:5]:
        policy = approach.solve(test_task, timeout=500)
<<<<<<< HEAD
        assert utils.policy_solves_task(policy, test_task, env.simulate,
                                        env.predicates)
    # Reset can settings here so other tests use the defaults
    utils.update_config({
        "cluttered_table_num_cans_train": 5,
        "cluttered_table_num_cans_test": 10
    })


def test_oracle_approach_cluttered_table_place():
    """Tests for OracleApproach class with ClutteredTablePlaceEnv."""
    test_oracle_approach_cluttered_table(place_version=True)
=======
        assert utils.policy_solves_task(policy, test_task, env.simulate)
>>>>>>> 04adaf5a


def test_oracle_approach_blocks():
    """Tests for OracleApproach class with BlocksEnv."""
    utils.update_config({"env": "blocks"})
    env = BlocksEnv()
    env.seed(123)
    approach = OracleApproach(env.simulate, env.predicates, env.options,
                              env.types, env.action_space)
    assert not approach.is_learning_based
    approach.seed(123)
    # Test a couple of train tasks so that we get at least one which
    # requires resampling placement poses on the table.
    for train_task in next(env.train_tasks_generator())[:10]:
        policy = approach.solve(train_task, timeout=500)
        assert utils.policy_solves_task(policy, train_task, env.simulate)
    test_task = env.get_test_tasks()[0]
    policy = approach.solve(test_task, timeout=500)
    assert utils.policy_solves_task(policy, test_task, env.simulate)


def test_oracle_approach_painting():
    """Tests for OracleApproach class with PaintingEnv."""
    utils.update_config({"env": "painting"})
    env = PaintingEnv()
    env.seed(123)
    approach = OracleApproach(env.simulate, env.predicates, env.options,
                              env.types, env.action_space)
    assert not approach.is_learning_based
    approach.seed(123)
    for train_task in next(env.train_tasks_generator())[:2]:
        policy = approach.solve(train_task, timeout=500)
        assert utils.policy_solves_task(policy, train_task, env.simulate)
    for test_task in env.get_test_tasks()[:2]:
        policy = approach.solve(test_task, timeout=500)
        assert utils.policy_solves_task(policy, test_task, env.simulate)


def test_oracle_approach_playroom():
    """Tests for OracleApproach class with PlayroomEnv."""
    utils.update_config({"env": "playroom"})
    env = PlayroomEnv()
    env.seed(123)
    approach = OracleApproach(env.simulate, env.predicates, env.options,
                              env.types, env.action_space)
    assert not approach.is_learning_based
    approach.seed(123)
    for train_task in next(env.train_tasks_generator())[:2]:
        policy = approach.solve(train_task, timeout=500)
        assert utils.policy_solves_task(policy, train_task, env.simulate)
    for test_task in env.get_test_tasks()[:2]:
        policy = approach.solve(test_task, timeout=500)
        assert utils.policy_solves_task(policy, test_task, env.simulate)
    # Test MoveDialToDoor for coverage.
    nsrts = get_gt_nsrts(env.predicates, env.options)
    movedialtodoor = [nsrt for nsrt in nsrts \
                      if nsrt.name == "MoveDialToDoor"][0]
    env.seed(123)
    train_task = next(env.train_tasks_generator())[0]
    state = train_task.init
    objs = list(state)
    robot, dial, door5, door6, region6, region7 = objs[17], objs[3], objs[
        8], objs[9], objs[15], objs[16]
    assert robot.name == "robby"
    assert dial.name == "dial"
    assert door5.name == "door5"
    assert door6.name == "door6"
    assert region6.name == "region6"
    assert region7.name == "region7"
    movedialtodoor_nsrt = movedialtodoor.ground([robot, dial, door6, region7])
    rng = np.random.default_rng(123)
    movetodoor_option = movedialtodoor_nsrt.sample_option(state, rng)
    movetodoor_action = movetodoor_option.policy(state)
    assert env.action_space.contains(movetodoor_action.arr)
    assert np.all(movetodoor_action.arr == np.array([110.1, 15, 1, -1, 1],
                                                    dtype=np.float32))
    # Test MoveDoorToTable for coverage.
    movedoortotable = [nsrt for nsrt in nsrts \
                      if nsrt.name == "MoveDoorToTable"][0]
    movedoortotable_nsrt = movedoortotable.ground([robot, door6, region7])
    movedoortotable_option = movedoortotable_nsrt.sample_option(state, rng)
    movedoortotable_action = movedoortotable_option.policy(state)
    assert env.action_space.contains(movedoortotable_action.arr)
    # Test AdvanceThroughDoor (moving left) for coverage.
    state.set(robot, "pose_x", 110.3)
    advancethroughdoor = [nsrt for nsrt in nsrts \
                      if nsrt.name == "AdvanceThroughDoor"][0]
    advancethroughdoor_nsrt = advancethroughdoor.ground(
        [robot, door6, region7, region6])
    movetodoor_option2 = advancethroughdoor_nsrt.sample_option(state, rng)
    movetodoor_action2 = movetodoor_option2.policy(state)
    assert env.action_space.contains(movetodoor_action2.arr)
    # Test MoveDoorToDoor (moving left) for coverage.
    movedoortodoor = [nsrt for nsrt in nsrts \
                      if nsrt.name == "MoveDoorToDoor"][0]
    movedoortodoor_nsrt = movedoortodoor.ground([robot, door6, door5, region6])
    movedoortodoor_option = movedoortodoor_nsrt.sample_option(state, rng)
    movedoortodoor_action = movedoortodoor_option.policy(state)
    assert env.action_space.contains(movedoortodoor_action.arr)


def test_oracle_approach_repeated_nextto():
    """Tests for OracleApproach class with RepeatedNextToEnv."""
    utils.update_config({"env": "repeated_nextto"})
    env = RepeatedNextToEnv()
    env.seed(123)
    approach = OracleApproach(env.simulate, env.predicates, env.options,
                              env.types, env.action_space)
    assert not approach.is_learning_based
    approach.seed(123)
    for train_task in next(env.train_tasks_generator())[:3]:
        policy = approach.solve(train_task, timeout=500)
        assert utils.policy_solves_task(policy, train_task, env.simulate)
    for test_task in env.get_test_tasks()[:3]:
        policy = approach.solve(test_task, timeout=500)
        assert utils.policy_solves_task(policy, test_task, env.simulate)<|MERGE_RESOLUTION|>--- conflicted
+++ resolved
@@ -303,9 +303,7 @@
     assert utils.policy_solves_task(policy, train_task, env.simulate)
     for test_task in env.get_test_tasks()[:5]:
         policy = approach.solve(test_task, timeout=500)
-<<<<<<< HEAD
-        assert utils.policy_solves_task(policy, test_task, env.simulate,
-                                        env.predicates)
+        assert utils.policy_solves_task(policy, test_task, env.simulate)
     # Reset can settings here so other tests use the defaults
     utils.update_config({
         "cluttered_table_num_cans_train": 5,
@@ -316,9 +314,7 @@
 def test_oracle_approach_cluttered_table_place():
     """Tests for OracleApproach class with ClutteredTablePlaceEnv."""
     test_oracle_approach_cluttered_table(place_version=True)
-=======
-        assert utils.policy_solves_task(policy, test_task, env.simulate)
->>>>>>> 04adaf5a
+
 
 
 def test_oracle_approach_blocks():
