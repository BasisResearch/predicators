"""Tests for models."""

import time

import numpy as np
import pytest

from predicators.src import utils
from predicators.src.torch_models import ImplicitMLPRegressor, \
    MLPBinaryClassifier, MLPBinaryClassifierEnsemble, MLPRegressor, \
    NeuralGaussianRegressor


def test_basic_mlp_regressor():
    """Tests for MLPRegressor."""
    utils.reset_config()
    input_size = 3
    output_size = 2
    num_samples = 5
    model = MLPRegressor(seed=123,
                         hid_sizes=[32, 32],
                         max_train_iters=100,
                         clip_gradients=True,
                         clip_value=5,
                         learning_rate=1e-3)
    X = np.ones((num_samples, input_size))
    Y = np.zeros((num_samples, output_size))
    model.fit(X, Y)
    x = np.ones(input_size)
    predicted_y = model.predict(x)
    expected_y = np.zeros(output_size)
    assert predicted_y.shape == expected_y.shape
    assert np.allclose(predicted_y, expected_y, atol=1e-2)
    # Test with nonzero outputs.
    Y = 75 * np.ones((num_samples, output_size))
    model.fit(X, Y)
    x = np.ones(input_size)
    predicted_y = model.predict(x)
    expected_y = 75 * np.ones(output_size)
    assert predicted_y.shape == expected_y.shape
    assert np.allclose(predicted_y, expected_y, atol=1e-2)


def test_implicit_mlp_regressor():
    """Tests for ImplicitMLPRegressor."""
    utils.reset_config()
    input_size = 3
    output_size = 1
    num_samples = 5
    model = ImplicitMLPRegressor(seed=123,
                                 hid_sizes=[32, 32],
                                 max_train_iters=100,
                                 clip_gradients=False,
                                 clip_value=5,
                                 learning_rate=1e-3,
                                 num_samples_per_inference=100,
                                 num_negative_data_per_input=5,
<<<<<<< HEAD
                                 temperature=1.0)
=======
                                 temperature=1.0,
                                 inference_method="sample_once",
                                 derivative_free_num_iters=3,
                                 derivative_free_sigma_init=0.33,
                                 derivative_free_shrink_scale=0.5)
>>>>>>> c2be383a
    X = np.ones((num_samples, input_size))
    Y = np.zeros((num_samples, output_size))
    model.fit(X, Y)
    x = np.ones(input_size)
    predicted_y = model.predict(x)
    expected_y = np.zeros(output_size)
    assert predicted_y.shape == expected_y.shape
    assert np.allclose(predicted_y, expected_y, atol=1e-1)
    # Test with nonzero outputs.
    Y = 75 * np.ones((num_samples, output_size))
    model.fit(X, Y)
    x = np.ones(input_size)
    predicted_y = model.predict(x)
    expected_y = 75 * np.ones(output_size)
    assert predicted_y.shape == expected_y.shape
    assert np.allclose(predicted_y, expected_y, atol=1e-1)
    # Test other inference methods. Protected access is to avoid retraining.
    model._inference_method = "derivative_free"  # pylint: disable=protected-access
    predicted_y = model.predict(x)
    assert predicted_y.shape == expected_y.shape
    assert np.allclose(predicted_y, expected_y, atol=1e-1)
    model._inference_method = "not a real inference method"  # pylint: disable=protected-access
    with pytest.raises(NotImplementedError):
        model.predict(x)


def test_neural_gaussian_regressor():
    """Tests for NeuralGaussianRegressor."""
    utils.reset_config()
    input_size = 3
    output_size = 2
    num_samples = 5
    model = NeuralGaussianRegressor(seed=123,
                                    hid_sizes=[32, 32],
                                    max_train_iters=100,
                                    clip_gradients=False,
                                    clip_value=5,
                                    learning_rate=1e-3)
    X = np.ones((num_samples, input_size))
    Y = np.zeros((num_samples, output_size))
    model.fit(X, Y)
    x = np.ones(input_size)
    mean = model.predict_mean(x)
    expected_y = np.zeros(output_size)
    assert mean.shape == expected_y.shape
    assert np.allclose(mean, expected_y, atol=1e-2)
    rng = np.random.default_rng(123)
    sample = model.predict_sample(x, rng)
    assert sample.shape == expected_y.shape


def test_mlp_classifier():
    """Tests for MLPBinaryClassifier."""
    utils.reset_config()
    input_size = 3
    num_class_samples = 5
    X = np.concatenate([
        np.zeros((num_class_samples, input_size)),
        np.ones((num_class_samples, input_size))
    ])
    y = np.concatenate(
        [np.zeros((num_class_samples)),
         np.ones((num_class_samples))])
    model = MLPBinaryClassifier(seed=123,
                                balance_data=True,
                                max_train_iters=100,
                                learning_rate=1e-3,
                                n_iter_no_change=1000000,
                                hid_sizes=[32, 32])
    model.fit(X, y)
    prediction = model.classify(np.zeros(input_size))
    assert not prediction
    assert model.predict_proba(np.zeros(input_size)) < 0.5
    prediction = model.classify(np.ones(input_size))
    assert prediction
    assert model.predict_proba(np.ones(input_size)) > 0.5
    # Test for early stopping
    start_time = time.time()
    model = MLPBinaryClassifier(seed=123,
                                balance_data=True,
                                max_train_iters=100000,
                                learning_rate=1e-2,
                                n_iter_no_change=1,
                                hid_sizes=[32, 32])
    model.fit(X, y)
    assert time.time() - start_time < 3, "Didn't early stop"
    # Test with no positive examples.
    num_class_samples = 1000
    X = np.concatenate([
        np.zeros((num_class_samples, input_size)),
        np.ones((num_class_samples, input_size))
    ])
    y = np.zeros(len(X))
    model = MLPBinaryClassifier(seed=123,
                                balance_data=True,
                                max_train_iters=100000,
                                learning_rate=1e-3,
                                n_iter_no_change=100000,
                                hid_sizes=[32, 32])
    start_time = time.time()
    model.fit(X, y)
    assert time.time() - start_time < 1, "Fitting was not instantaneous"
    prediction = model.classify(np.zeros(input_size))
    assert not prediction
    prediction = model.classify(np.ones(input_size))
    assert not prediction
    # Test with no negative examples.
    y = np.ones(len(X))
    model = MLPBinaryClassifier(seed=123,
                                balance_data=True,
                                max_train_iters=100000,
                                learning_rate=1e-3,
                                n_iter_no_change=100000,
                                hid_sizes=[32, 32])
    start_time = time.time()
    model.fit(X, y)
    assert time.time() - start_time < 1, "Fitting was not instantaneous"
    prediction = model.classify(np.zeros(input_size))
    assert prediction
    prediction = model.classify(np.ones(input_size))
    assert prediction


def test_mlp_classifier_ensemble():
    """Tests for MLPBinaryClassifierEnsemble."""
    utils.reset_config()
    input_size = 3
    num_class_samples = 5
    X = np.concatenate([
        np.zeros((num_class_samples, input_size)),
        np.ones((num_class_samples, input_size))
    ])
    y = np.concatenate(
        [np.zeros((num_class_samples)),
         np.ones((num_class_samples))])
    model = MLPBinaryClassifierEnsemble(seed=123,
                                        balance_data=True,
                                        max_train_iters=100,
                                        learning_rate=1e-3,
                                        n_iter_no_change=1000000,
                                        hid_sizes=[32, 32],
                                        ensemble_size=3)
    model.fit(X, y)
    prediction = model.classify(np.zeros(input_size))
    assert not prediction
    probas = model.predict_member_probas(np.zeros(input_size))
    assert all(p < 0.5 for p in probas)
    assert len(probas) == 3
    assert probas[0] != probas[1]  # there should be some variation
    prediction = model.classify(np.ones(input_size))
    assert prediction
    probas = model.predict_member_probas(np.ones(input_size))
    assert all(p > 0.5 for p in probas)
    # Test coverage.
    with pytest.raises(Exception):
        model._fit(X, y)  # pylint: disable=protected-access
    with pytest.raises(Exception):
        model._classify(np.ones(input_size))  # pylint: disable=protected-access<|MERGE_RESOLUTION|>--- conflicted
+++ resolved
@@ -55,15 +55,11 @@
                                  learning_rate=1e-3,
                                  num_samples_per_inference=100,
                                  num_negative_data_per_input=5,
-<<<<<<< HEAD
-                                 temperature=1.0)
-=======
                                  temperature=1.0,
                                  inference_method="sample_once",
                                  derivative_free_num_iters=3,
                                  derivative_free_sigma_init=0.33,
                                  derivative_free_shrink_scale=0.5)
->>>>>>> c2be383a
     X = np.ones((num_samples, input_size))
     Y = np.zeros((num_samples, output_size))
     model.fit(X, Y)
