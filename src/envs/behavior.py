--- conflicted
+++ resolved
@@ -265,14 +265,9 @@
                 # types.
                 pred_name = self._create_type_combo_name(name, type_combo)
                 pred = Predicate(pred_name, list(type_combo), classifier)
-<<<<<<< HEAD
-                # We only care about reachable when the agent is one of the
-                # types.
-=======
                 if name == "reachable" and not any(type_i.name == "agent"
                                                    for type_i in type_combo):
                     continue
->>>>>>> 82957d66
                 predicates.add(pred)
 
         # Finally, add the reachable-nothing predicate, which only applies
@@ -479,22 +474,12 @@
         ig_other_obj = self.object_to_ig_object(objs[1])
         # If the two objects are the same (i.e reachable(agent, agent)),
         # we always want to return False so that when we learn
-<<<<<<< HEAD
-        # operators, this doesn't needlessly appear in preconditions.
-        if ig_obj == ig_other_obj:
-            return False
-        else:
-            return (np.linalg.norm(  # type: ignore
-                np.array(ig_obj.get_position()) -
-                np.array(ig_other_obj.get_position())) < 2)
-=======
         # operators, such predicates don't needlessly appear in preconditions.
         if ig_obj == ig_other_obj:
             return False
         return (np.linalg.norm(  # type: ignore
             np.array(ig_obj.get_position()) -
             np.array(ig_other_obj.get_position())) < 2)
->>>>>>> 82957d66
 
     def _reachable_nothing_classifier(self, state: State,
                                       objs: Sequence[Object]) -> bool:
@@ -552,7 +537,6 @@
         # its name manually.
         assert isinstance(ig_obj, BRBody)
         return "agent"
-<<<<<<< HEAD
 
     @staticmethod
     def _ig_object_to_type_name(ig_obj: "ArticulatedObject") -> str:
@@ -564,8 +548,6 @@
         # Object is either URDFObject or robot.
         assert ":" not in ig_obj_name
         return ig_obj.category
-=======
->>>>>>> 82957d66
 
     @staticmethod
     def _bddl_predicate_arity(bddl_predicate: "bddl.AtomicFormula") -> int:
