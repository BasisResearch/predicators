"""Default imports for envs folder.
"""

from predicators.src.envs.base_env import BaseEnv, EnvironmentFailure
from predicators.src.envs.cover import CoverEnv, CoverEnvTypedOptions, \
    CoverEnvHierarchicalTypes
from predicators.src.envs.behavior import BehaviorEnv
from predicators.src.envs.cluttered_table import ClutteredTableEnv
from predicators.src.envs.blocks import BlocksEnv
from predicators.src.envs.playroom import PlayroomEnv

__all__ = [
    "BaseEnv",
    "EnvironmentFailure",
    "CoverEnv",
    "CoverEnvTypedOptions",
    "CoverEnvHierarchicalTypes",
    "ClutteredTableEnv",
    "BlocksEnv",
<<<<<<< HEAD
    "PlayroomEnv"
=======
    "BehaviorEnv",
>>>>>>> fdcc5edf
]


def create_env(name: str) -> BaseEnv:
    """Create an environment given its name.
    """
    if name == "cover":
        return CoverEnv()
    if name == "cover_typed_options":
        return CoverEnvTypedOptions()
    if name == "cover_hierarchical_types":
        return CoverEnvHierarchicalTypes()
    if name == "cluttered_table":
        return ClutteredTableEnv()
    if name == "blocks":
        return BlocksEnv()
<<<<<<< HEAD
    if name == "playroom":
        return PlayroomEnv()
=======
    if name == "behavior":
        return BehaviorEnv()  # pragma: no cover
>>>>>>> fdcc5edf
    raise NotImplementedError(f"Unknown env: {name}")<|MERGE_RESOLUTION|>--- conflicted
+++ resolved
@@ -17,11 +17,8 @@
     "CoverEnvHierarchicalTypes",
     "ClutteredTableEnv",
     "BlocksEnv",
-<<<<<<< HEAD
     "PlayroomEnv"
-=======
     "BehaviorEnv",
->>>>>>> fdcc5edf
 ]
 
 
@@ -38,11 +35,8 @@
         return ClutteredTableEnv()
     if name == "blocks":
         return BlocksEnv()
-<<<<<<< HEAD
     if name == "playroom":
         return PlayroomEnv()
-=======
     if name == "behavior":
         return BehaviorEnv()  # pragma: no cover
->>>>>>> fdcc5edf
     raise NotImplementedError(f"Unknown env: {name}")