"""Contains global, immutable settings.

Anything that varies between runs should be a command-line arg
(args.py).
"""

import os
from collections import defaultdict
from types import SimpleNamespace
from typing import Dict, Any, Set
import numpy as np


class GlobalSettings:
    """Unchanging settings."""
    # global parameters
    num_train_tasks = 50
    num_test_tasks = 50
    num_online_learning_cycles = 10
    # Maximum number of training tasks to give a demonstration for, if the
    # offline_data_method is demo-based.
    max_initial_demos = float("inf")
    # Maximum number of steps to roll out an option policy.
    max_num_steps_option_rollout = 1000
    # Maximum number of steps to run a policy when checking if it solves a task.
    max_num_steps_check_policy = 100
    # Maximum number of steps to run an InteractionRequest policy.
    max_num_steps_interaction_request = 100
    # Whether to pretty print predicates and NSRTs when NSRTs are loaded.
    pretty_print_when_loading = False

    # cover env parameters
    cover_num_blocks = 2
    cover_num_targets = 2
    cover_block_widths = [0.1, 0.07]
    cover_target_widths = [0.05, 0.03]
    cover_initial_holding_prob = 0.75

    # cover_multistep_options parameters
    cover_multistep_action_limits = [-np.inf, np.inf]
    cover_multistep_use_learned_equivalents = True
    cover_multistep_degenerate_oracle_samplers = False

    # cluttered table env parameters
    cluttered_table_num_cans_train = 5
    cluttered_table_num_cans_test = 10
    cluttered_table_can_radius = 0.01
    cluttered_table_collision_angle_thresh = np.pi / 4
    cluttered_table_place_goal_conditioned_sampling = True

    # repeated nextto env parameters
    repeated_nextto_num_dots = 15

    # painting env parameters
    painting_initial_holding_prob = 0.5
    painting_lid_open_prob = 0.3
    painting_num_objs_train = [2, 3]
    painting_num_objs_test = [3, 4]

    # tools env parameters
    tools_num_items_train = [2]
    tools_num_items_test = [2, 3]
    tools_num_contraptions_train = [2]
    tools_num_contraptions_test = [3]

    # behavior env parameters
    behavior_config_file = os.path.join(  # relative to igibson.root_path
        "examples",
        "configs",
        "wbm3_modifiable_full_obs.yaml",
    )
    behavior_mode = "headless"  # headless, pbgui, iggui
    behavior_action_timestep = 1.0 / 10.0
    behavior_physics_timestep = 1.0 / 120.0
    behavior_task_name = "re-shelving_library_books"
    behavior_scene_name = "Pomaria_1_int"
    behavior_randomize_init_state = False

    # parameters for approaches
    random_options_max_tries = 100

    # SeSamE parameters
    sesame_task_planning_heuristic = "lmcut"
    sesame_allow_noops = True  # recommended to keep this False if using replays

    # evaluation parameters
    results_dir = "results"
    approach_dir = "saved_approaches"
    data_dir = "saved_datasets"
    video_dir = "videos"
    video_fps = 2
    failure_video_mode = "longest_only"

    # dataset parameters
    # For learning-based approaches, the data collection timeout for planning.
    offline_data_planning_timeout = 3
    # If "default", defaults to CFG.task_planning_heuristic.
    offline_data_task_planning_heuristic = "default"
    # If -1, defaults to CFG.sesame_max_skeletons_optimized.
    offline_data_max_skeletons_optimized = -1

    # teacher dataset parameters
    # Number of positive examples and negative examples per predicate.
    teacher_dataset_num_examples = 1

    # NSRT learning parameters
    min_data_for_nsrt = 0
    learn_side_predicates = False

    # torch model parameters
    normalization_scale_clip = 1
    learning_rate = 1e-3
    mlp_regressor_max_itr = 10000
    mlp_regressor_hid_sizes = [32, 32]
    mlp_regressor_clip_gradients = False
    mlp_regressor_gradient_clip_value = 5
    mlp_classifier_hid_sizes = [32, 32]
    neural_gaus_regressor_hid_sizes = [32, 32]
    neural_gaus_regressor_max_itr = 10000
    neural_gaus_regressor_sample_clip = 1
    mlp_classifier_n_iter_no_change = 5000

    # option learning parameters
    option_learner = "no_learning"  # "no_learning" or "oracle" or "neural"

    # sampler learning parameters
    sampler_learner = "neural"  # "neural" or "random" or "oracle"
    max_rejection_sampling_tries = 100
    sampler_mlp_classifier_max_itr = 10000
<<<<<<< HEAD
    sampler_mlp_classifier_balance_data = True
=======
    sampler_learning_use_goals = False
>>>>>>> e1992465
    sampler_disable_classifier = False

    # iterative invention parameters
    iterative_invention_accept_score = 1 - 1e-3
    predicate_mlp_classifier_max_itr = 25000
    predicate_mlp_classifier_balance_data = False

    # interactive learning parameters
    interactive_action_strategy = "glib"
    interactive_query_policy = "strict_best_seen"
    interactive_score_function = "frequency"
    interactive_num_babbles = 10  # for action strategy glib
    interactive_max_num_atoms_babbled = 1  # for action strategy glib

    # grammar search invention parameters
    grammar_search_grammar_includes_givens = True
    grammar_search_grammar_includes_foralls = True
    grammar_search_use_handcoded_debug_grammar = False
    grammar_search_true_pos_weight = 10
    grammar_search_false_pos_weight = 1
    grammar_search_bf_weight = 1
    grammar_search_operator_size_weight = 0.0
    grammar_search_pred_complexity_weight = 1e-4
    grammar_search_max_predicates = 200
    grammar_search_predicate_cost_upper_bound = 6
    grammar_search_score_function = "expected_nodes_created"
    grammar_search_heuristic_based_weight = 10.
    grammar_search_max_demos = float("inf")
    grammar_search_max_nondemos = 50
    grammar_search_energy_based_temperature = 10.
    grammar_search_task_planning_timeout = 1.0
    grammar_search_search_algorithm = "hill_climbing"  # hill_climbing or gbfs
    grammar_search_hill_climbing_depth = 0
    grammar_search_parallelize_hill_climbing = False
    grammar_search_gbfs_num_evals = 1000
    grammar_search_off_demo_count_penalty = 1.0
    grammar_search_on_demo_count_penalty = 10.0
    grammar_search_suspicious_state_penalty = 10.0
    grammar_search_expected_nodes_upper_bound = 1e5
    grammar_search_expected_nodes_optimal_demo_prob = 1 - 1e-5
    grammar_search_expected_nodes_backtracking_cost = 1e3
    grammar_search_expected_nodes_include_suspicious_score = False
    grammar_search_expected_nodes_allow_noops = True
    grammar_search_classifier_pretty_str_names = ["?x", "?y", "?z"]
    grammar_search_learn_goal_predicates = False

    @staticmethod
    def get_arg_specific_settings(args: Dict[str, Any]) -> Dict[str, Any]:
        """A workaround for global settings that are derived from the
        experiment-specific args."""
        return dict(
            # In SeSamE, when to propagate failures back up to the high level
            # search. Choices are: {"after_exhaust", "immediately", "never"}.
            sesame_propagate_failures=defaultdict(
                # Use "immediately" by default.
                lambda: "immediately",
                {
                    # We use a different strategy for cluttered_table because
                    # of the high likelihood of getting cyclic failures if you
                    # immediately raise failures, leading to unsolvable tasks.
                    "cluttered_table": "after_exhaust",
                    "cluttered_table_place": "after_exhaust",
                })[args.get("env", "")],

            # For learning-based approaches, the data collection strategy.
            offline_data_method=defaultdict(
                # Use only demonstrations by default.
                lambda: "demo",
                {
                    # Interactive learning project needs ground atom data.
                    "interactive_learning": "demo+ground_atoms",
                })[args.get("approach", "")],

            # Number of replays used when offline_data_method is demo+replay.
            offline_data_num_replays=defaultdict(
                # Default number of random replays.
                lambda: 500,
                {
                    # For the repeated_nextto environment, too many
                    # replays makes learning slow.
                    "repeated_nextto": 50,
                })[args.get("env", "")],

            # The name of the option model used by the agent.
            option_model_name=defaultdict(
                lambda: "oracle",
                {
                    # For the BEHAVIOR environment, use a special option model.
                    "behavior": "behavior_oracle",
                })[args.get("env", "")],

            # In SeSamE, the maximum number of skeletons optimized before
            # giving up. If 1, can only solve downward refinable tasks.
            sesame_max_skeletons_optimized=defaultdict(
                lambda: 8,
                {
                    # For the tools environment, allow many more skeletons.
                    "tools": 1000,
                })[args.get("env", "")],

            # In SeSamE, the maximum effort put into sampling a single skeleton.
            # Concretely, this effort refers to the maximum number of calls to
            # the sampler on each step before backtracking.
            sesame_max_samples_per_step=defaultdict(
                lambda: 10,
                {
                    # For the tools environment, don't do any backtracking.
                    "tools": 1,
                })[args.get("env", "")],

            # Maximum number of skeletons used by ExpectedNodesScoreFunction.
            # If -1, defaults to CFG.sesame_max_skeletons_optimized.
            grammar_search_expected_nodes_max_skeletons=defaultdict(
                lambda: -1,
                {
                    # For the tools environment, keep it much lower.
                    "tools": 1,
                })[args.get("env", "")],
        )


def get_allowed_query_type_names() -> Set[str]:
    """Get the set of names of query types that the teacher is allowed to
    answer, computed based on the configuration CFG."""
    if CFG.option_learner == "neural":
        return {"DemonstrationQuery"}
    if CFG.approach == "interactive_learning":
        return {"GroundAtomsHoldQuery"}
    if CFG.approach == "unittest":
        return {"GroundAtomsHoldQuery", "DemonstrationQuery"}
    return set()


_attr_to_value = {}
for _attr, _value in GlobalSettings.__dict__.items():
    if _attr.startswith("_"):
        continue
    assert _attr not in _attr_to_value  # duplicate attributes
    _attr_to_value[_attr] = _value
CFG = SimpleNamespace(**_attr_to_value)<|MERGE_RESOLUTION|>--- conflicted
+++ resolved
@@ -127,11 +127,8 @@
     sampler_learner = "neural"  # "neural" or "random" or "oracle"
     max_rejection_sampling_tries = 100
     sampler_mlp_classifier_max_itr = 10000
-<<<<<<< HEAD
     sampler_mlp_classifier_balance_data = True
-=======
     sampler_learning_use_goals = False
->>>>>>> e1992465
     sampler_disable_classifier = False
 
     # iterative invention parameters
