"""Contains global, immutable settings.

Anything that varies between runs should be a command-line arg
(args.py).
"""

import os
from collections import defaultdict
from types import SimpleNamespace
from typing import Dict, Any, Set
import numpy as np


class GlobalSettings:
    """Unchanging settings."""
    # global parameters
    num_train_tasks = 50
    num_test_tasks = 50
    num_online_learning_cycles = 10
<<<<<<< HEAD
    # Maximum number of steps to roll out an option policy.
    max_num_steps_option_rollout = 1000
=======
    # Maximum number of training tasks to give a demonstration for, if the
    # offline_data_method is demo-based.
    max_initial_demos = float("inf")
>>>>>>> 6a77ac41
    # Maximum number of steps to run a policy when checking if it solves a task.
    max_num_steps_check_policy = 100
    # Maximum number of steps to run an InteractionRequest policy.
    max_num_steps_interaction_request = 100

    # cover env parameters
    cover_num_blocks = 2
    cover_num_targets = 2
    cover_block_widths = [0.1, 0.07]
    cover_target_widths = [0.05, 0.03]
    cover_initial_holding_prob = 0.75

    # cover_multistep_options parameters
    cover_multistep_action_limits = [-np.inf, np.inf]
    cover_multistep_use_learned_equivalents = True
    cover_multistep_degenerate_oracle_samplers = False

    # cluttered table env parameters
    cluttered_table_num_cans_train = 5
    cluttered_table_num_cans_test = 10
    cluttered_table_can_radius = 0.01
    cluttered_table_collision_angle_thresh = np.pi / 4

    # repeated nextto env parameters
    repeated_nextto_num_dots = 25

    # painting env parameters
    painting_initial_holding_prob = 0.5
    painting_lid_open_prob = 0.3
    painting_num_objs_train = [2, 3]
    painting_num_objs_test = [3, 4]

    # tools env parameters
    tools_num_items_train = [2]
    tools_num_items_test = [2, 3]
    tools_num_contraptions_train = [2]
    tools_num_contraptions_test = [3]

    # behavior env parameters
    behavior_config_file = os.path.join(  # relative to igibson.root_path
        "examples",
        "configs",
        "wbm3_modifiable_full_obs.yaml",
    )
    behavior_mode = "headless"  # headless, pbgui, iggui
    behavior_action_timestep = 1.0 / 10.0
    behavior_physics_timestep = 1.0 / 120.0
    behavior_task_name = "re-shelving_library_books"
    behavior_scene_name = "Pomaria_1_int"
    behavior_randomize_init_state = False

    # parameters for approaches
    random_options_max_tries = 100

    # SeSamE parameters
    task_planning_heuristic = "lmcut"
    sesame_allow_noops = True  # recommended to keep this False if using replays

    # evaluation parameters
    results_dir = "results"
    approach_dir = "saved_approaches"
    data_dir = "saved_datasets"
    video_dir = "videos"
    video_fps = 2
    failure_video_mode = "longest_only"

    # dataset parameters
    # For learning-based approaches, the data collection timeout for planning.
    offline_data_planning_timeout = 3

    # teacher dataset parameters
    teacher_dataset_label_ratio = 1.0

    # NSRT learning parameters
    min_data_for_nsrt = 0
    learn_side_predicates = False

    # torch model parameters
    normalization_scale_clip = 1
    learning_rate = 1e-3
    mlp_regressor_max_itr = 10000
    mlp_regressor_hid_sizes = [32, 32]
    mlp_regressor_clip_gradients = False
    mlp_regressor_gradient_clip_value = 5
    mlp_classifier_hid_sizes = [32, 32]
    mlp_classifier_balance_data = True
    neural_gaus_regressor_hid_sizes = [32, 32]
    neural_gaus_regressor_max_itr = 10000
    neural_gaus_regressor_sample_clip = 1
    mlp_classifier_n_iter_no_change = 5000

    # option learning parameters
    option_learner = "no_learning"  # "no_learning" or "oracle" or "neural"

    # sampler learning parameters
    sampler_learner = "neural"  # "neural" or "random" or "oracle"
    max_rejection_sampling_tries = 100
    sampler_mlp_classifier_max_itr = 10000

    # iterative invention parameters
    iterative_invention_accept_score = 1 - 1e-3
    predicate_mlp_classifier_max_itr = 1000

    # interactive learning parameters
    interactive_action_strategy = "glib"
    interactive_query_policy = "strict_best_seen"
    interactive_score_function = "frequency"
    interactive_num_babbles = 10  # for action strategy glib
    interactive_max_num_atoms_babbled = 1  # for action strategy glib

    # grammar search invention parameters
    grammar_search_grammar_includes_givens = True
    grammar_search_grammar_includes_foralls = True
    grammar_search_use_handcoded_debug_grammar = False
    grammar_search_true_pos_weight = 10
    grammar_search_false_pos_weight = 1
    grammar_search_bf_weight = 1
    grammar_search_operator_size_weight = 0.0
    grammar_search_pred_complexity_weight = 1e-4
    grammar_search_max_predicates = 200
    grammar_search_predicate_cost_upper_bound = 6
    grammar_search_score_function = "expected_nodes_created"
    grammar_search_heuristic_based_weight = 10.
    grammar_search_max_demos = float("inf")
    grammar_search_max_nondemos = 50
    grammar_search_energy_based_temperature = 10.
    grammar_search_task_planning_timeout = 1.0
    grammar_search_search_algorithm = "hill_climbing"  # hill_climbing or gbfs
    grammar_search_hill_climbing_depth = 0
    grammar_search_parallelize_hill_climbing = False
    grammar_search_gbfs_num_evals = 1000
    grammar_search_off_demo_count_penalty = 1.0
    grammar_search_on_demo_count_penalty = 10.0
    grammar_search_suspicious_state_penalty = 10.0
    grammar_search_expected_nodes_upper_bound = 1e5
    grammar_search_expected_nodes_optimal_demo_prob = 1 - 1e-5
    grammar_search_expected_nodes_backtracking_cost = 1e3
    grammar_search_expected_nodes_include_suspicious_score = False
    grammar_search_expected_nodes_allow_noops = True

    @staticmethod
    def get_arg_specific_settings(args: Dict[str, Any]) -> Dict[str, Any]:
        """A workaround for global settings that are derived from the
        experiment-specific args."""
        return dict(
            # In SeSamE, when to propagate failures back up to the high level
            # search. Choices are: {"after_exhaust", "immediately", "never"}.
            sesame_propagate_failures=defaultdict(
                # Use "immediately" by default.
                lambda: "immediately",
                {
                    # We use a different strategy for cluttered_table because
                    # of the high likelihood of getting cyclic failures if you
                    # immediately raise failures, leading to unsolvable tasks.
                    "cluttered_table": "after_exhaust",
                    "cluttered_table_place": "after_exhaust",
                })[args.get("env", "")],

            # For learning-based approaches, the data collection strategy.
            offline_data_method=defaultdict(
                # Use only demonstrations by default.
                lambda: "demo",
                {
                    # Interactive learning project needs ground atom data.
                    "interactive_learning": "demo+ground_atoms",
                })[args.get("approach", "")],

            # Number of replays used when offline_data_method is demo+replay.
            offline_data_num_replays=defaultdict(
                # Default number of random replays.
                lambda: 500,
                {
                    # For the repeated_nextto environment, too many
                    # replays makes learning slow.
                    "repeated_nextto": 50,
                })[args.get("env", "")],

            # The name of the option model used by the agent.
            option_model_name=defaultdict(
                lambda: "oracle",
                {
                    # For the BEHAVIOR environment, use a special option model.
                    "behavior": "behavior_oracle",
                })[args.get("env", "")],

            # In SeSamE, the maximum number of skeletons optimized before
            # giving up. If 1, can only solve downward refinable tasks.
            max_skeletons_optimized=defaultdict(
                lambda: 8,
                {
                    # For the tools environment, allow many more skeletons.
                    "tools": 1000,
                })[args.get("env", "")],

            # In SeSamE, the maximum effort put into sampling a single skeleton.
            # Concretely, this effort refers to the maximum number of calls to
            # the sampler on each step before backtracking.
            max_samples_per_step=defaultdict(
                lambda: 10,
                {
                    # For the tools environment, don't do any backtracking.
                    "tools": 1,
                })[args.get("env", "")],

            # Maximum number of skeletons used by ExpectedNodesScoreFunction.
            # If -1, defaults to CFG.max_skeletons_optimized.
            grammar_search_expected_nodes_max_skeletons=defaultdict(
                lambda: -1,
                {
                    # For the tools environment, keep it much lower.
                    "tools": 1,
                })[args.get("env", "")],
        )


def get_allowed_query_type_names() -> Set[str]:
    """Get the set of names of query types that the teacher is allowed to
    answer, computed based on the configuration CFG."""
    if CFG.option_learner == "neural":
        return {"DemonstrationQuery"}
    if CFG.approach == "interactive_learning":
        return {"GroundAtomsHoldQuery"}
    if CFG.approach == "unittest":
        return {"GroundAtomsHoldQuery", "DemonstrationQuery"}
    return set()


_attr_to_value = {}
for _attr, _value in GlobalSettings.__dict__.items():
    if _attr.startswith("_"):
        continue
    assert _attr not in _attr_to_value  # duplicate attributes
    _attr_to_value[_attr] = _value
CFG = SimpleNamespace(**_attr_to_value)<|MERGE_RESOLUTION|>--- conflicted
+++ resolved
@@ -17,14 +17,11 @@
     num_train_tasks = 50
     num_test_tasks = 50
     num_online_learning_cycles = 10
-<<<<<<< HEAD
-    # Maximum number of steps to roll out an option policy.
-    max_num_steps_option_rollout = 1000
-=======
     # Maximum number of training tasks to give a demonstration for, if the
     # offline_data_method is demo-based.
     max_initial_demos = float("inf")
->>>>>>> 6a77ac41
+    # Maximum number of steps to roll out an option policy.
+    max_num_steps_option_rollout = 1000
     # Maximum number of steps to run a policy when checking if it solves a task.
     max_num_steps_check_policy = 100
     # Maximum number of steps to run an InteractionRequest policy.
