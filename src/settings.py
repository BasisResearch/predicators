"""Contains global, immutable settings.
Anything that varies between runs should be a command-line arg (args.py).
"""

import os
from collections import defaultdict
from types import SimpleNamespace
from typing import Dict, Any


class GlobalSettings:
    """Unchanging settings.
    """
    # cover env parameters
    cover_num_blocks = 2
    cover_num_targets = 2
    cover_block_widths = [0.1, 0.07]
    cover_target_widths = [0.05, 0.03]

    # SeSamE parameters
    max_samples_per_step = 10
    max_num_steps_option_rollout = 100
    max_skeletons = 1  # if 1, can only solve downward refinable tasks

    # evaluation parameters
    save_dir = "saved_data"
    video_dir = "videos"
    video_fps = 2

<<<<<<< HEAD
    # teacher dataset parameters
    teacher_dataset_label_ratio = 0.3
=======
    # operator learning parameters
    min_data_for_operator = 3
    max_rejection_sampling_tries = 100

    # sampler learning parameters
    do_sampler_learning = True
    normalization_scale_clip = 1
    classifier_hid_sizes = [32, 32]
    classifier_max_itr = 10000
    classifier_balance_data = True
    regressor_hid_sizes = [32, 32]
    regressor_max_itr = 10000
    regressor_sample_clip = 1
    n_iter_no_change = 5000
    learning_rate = 1e-3
>>>>>>> 251674ac

    @staticmethod
    def get_arg_specific_settings(args: Dict[str, Any]) -> Dict[str, Any]:
        """A workaround for global settings that are
        derived from the experiment-specific args
        """
        if "env" not in args:
            args["env"] = ""
        if "approach" not in args:
            args["approach"] = ""
        return dict(
            # Number of training tasks in each environment.
            num_train_tasks=defaultdict(int, {
                "cover": 10,
                "cover_typed": 10,
            })[args["env"]],

            # Number of test tasks in each environment.
            num_test_tasks=defaultdict(int, {
                "cover": 10,
                "cover_typed": 10,
            })[args["env"]],

            # Maximum number of steps to run a policy when checking whether
            # it solves a task.
            max_num_steps_check_policy=defaultdict(int, {
                "cover": 10,
                "cover_typed": 10,
            })[args["env"]],

            # For learning-based approaches, whether to include ground truth
            # options in the offline dataset.
            include_options_in_offline_data=defaultdict(bool, {
                "trivial_learning": True,
                "operator_learning": True,
            })[args["approach"]],

            # For learning-based approaches, the data collection strategy.
            offline_data_method=defaultdict(str, {
                "trivial_learning": "demo",
                "operator_learning": "demo+replay",
            })[args["approach"]],

            # For learning-based approaches, the data collection timeout
            # used for planning.
            offline_data_planning_timeout=defaultdict(int, {
                "trivial_learning": 500,
                "operator_learning": 500,
            })[args["approach"]],

            # For learning-based approaches, the number of replays used
            # when the data generation method is data+replays.
            offline_data_num_replays=defaultdict(int, {
                "trivial_learning": 10,
                "operator_learning": 10,
            })[args["approach"]],
        )


def get_save_path() -> str:
    """Create a path for this experiment that can be used to save
    and load results.
    """
    if not os.path.exists(CFG.save_dir):
        os.makedirs(CFG.save_dir)
    return f"{CFG.save_dir}/{CFG.env}___{CFG.approach}___{CFG.seed}.saved"


_attr_to_value = {}
for _attr, _value in GlobalSettings.__dict__.items():
    if _attr.startswith("_"):
        continue
    assert _attr not in _attr_to_value  # duplicate attributes
    _attr_to_value[_attr] = _value
CFG = SimpleNamespace(**_attr_to_value)<|MERGE_RESOLUTION|>--- conflicted
+++ resolved
@@ -27,10 +27,9 @@
     video_dir = "videos"
     video_fps = 2
 
-<<<<<<< HEAD
     # teacher dataset parameters
     teacher_dataset_label_ratio = 0.3
-=======
+
     # operator learning parameters
     min_data_for_operator = 3
     max_rejection_sampling_tries = 100
@@ -46,7 +45,6 @@
     regressor_sample_clip = 1
     n_iter_no_change = 5000
     learning_rate = 1e-3
->>>>>>> 251674ac
 
     @staticmethod
     def get_arg_specific_settings(args: Dict[str, Any]) -> Dict[str, Any]:
