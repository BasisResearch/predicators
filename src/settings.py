--- conflicted
+++ resolved
@@ -200,23 +200,8 @@
                 "cluttered_table": "default",
                 "blocks": "default",
                 "painting": "default",
-<<<<<<< HEAD
-                "playroom": "default"
-            })[args["env"]],
-
-            max_samples_per_step=defaultdict(int, {
-                "cover": 10,
-                "cover_typed_options": 10,
-                "cover_hierarchical_types": 10,
-                "cover_multistep_options": 10,
-                "cluttered_table": 10,
-                "blocks": 10,
-                "painting": 1,
-                "playroom": 10,
-                "behavior": 10,
-=======
+                "playroom": "default",
                 "repeated_nextto": "default",
->>>>>>> 3c7a00c3
             })[args["env"]],
 
             # For learning-based approaches, the data collection strategy.
