"""Contains global, immutable settings.

Anything that varies between runs should be a command-line arg
(args.py).
"""

import os
from collections import defaultdict
from types import SimpleNamespace
from typing import Any, Dict, Set

import numpy as np


class GlobalSettings:
    """Unchanging settings."""
    # global parameters
    num_train_tasks = 50
    num_test_tasks = 50
    # Perform online learning for this many cycles or until this many
    # transitions have been collected, whichever happens first.
    num_online_learning_cycles = 10
    online_learning_max_transitions = float("inf")
    # Maximum number of training tasks to give a demonstration for, if the
    # offline_data_method is demo-based.
    max_initial_demos = float("inf")
    # Maximum number of steps to roll out an option policy.
    max_num_steps_option_rollout = 1000
    # Maximum number of steps to run an InteractionRequest policy.
    max_num_steps_interaction_request = 100
    # Whether to pretty print predicates and NSRTs when NSRTs are loaded.
    pretty_print_when_loading = False
    # Used for random seeding in test environment.
    test_env_seed_offset = 10000

    # cover env parameters
    cover_num_blocks = 2
    cover_num_targets = 2
    cover_block_widths = [0.1, 0.07]
    cover_target_widths = [0.05, 0.03]
    cover_initial_holding_prob = 0.75

    # cover_multistep_options env parameters
    cover_multistep_action_limits = [-np.inf, np.inf]
    cover_multistep_use_learned_equivalents = True
    cover_multistep_degenerate_oracle_samplers = False
    cover_multistep_max_tb_placements = 100  # max placements of targets/blocks
    cover_multistep_max_hr_placements = 100  # max placements of hand regions
    cover_multistep_thr_percent = 0.5  # target hand region percent of width
    cover_multistep_bhr_percent = 0.5  # block hand region percent of width
    cover_multistep_bimodal_goal = False
    cover_multistep_goal_conditioned_sampling = False  # assumes one goal

    # blocks env parameters
    blocks_num_blocks_train = [3, 4]
    blocks_num_blocks_test = [5, 6]

    # playroom env parameters
    playroom_num_blocks_train = [3]
    playroom_num_blocks_test = [3]

    # cluttered table env parameters
    cluttered_table_num_cans_train = 5
    cluttered_table_num_cans_test = 10
    cluttered_table_can_radius = 0.01
    cluttered_table_collision_angle_thresh = np.pi / 4
    cluttered_table_place_goal_conditioned_sampling = True

    # repeated nextto env parameters
    repeated_nextto_num_dots = 15

    # painting env parameters
    painting_initial_holding_prob = 0.5
    painting_lid_open_prob = 0.3
    painting_num_objs_train = [2, 3]
    painting_num_objs_test = [3, 4]
    painting_max_objs_in_goal = float("inf")
    painting_goal_receptacles = "box_and_shelf"  # box_and_shelf, box, shelf

    # repeated_nextto_painting (rnt_painting) env parameters
    rnt_painting_num_objs_train = [8, 9, 10]
    rnt_painting_num_objs_test = [11, 12, 13]
    rnt_painting_max_objs_in_goal = 2

    # tools env parameters
    tools_num_items_train = [2]
    tools_num_items_test = [2, 3]
    tools_num_contraptions_train = [2]
    tools_num_contraptions_test = [3]

    # behavior env parameters
    behavior_config_file = os.path.join(  # relative to igibson.root_path
        "examples",
        "configs",
        "wbm3_modifiable_full_obs.yaml",
    )
    behavior_mode = "headless"  # headless, pbgui, iggui
    behavior_action_timestep = 1.0 / 10.0
    behavior_physics_timestep = 1.0 / 120.0
    behavior_task_name = "re-shelving_library_books"
    behavior_scene_name = "Pomaria_1_int"
    behavior_randomize_init_state = False

    # general pybullet parameters
    pybullet_use_gui = False  # must be True to make videos
    pybullet_draw_debug = False  # useful for annotating in the GUI
    pybullet_camera_width = 335  # for high quality, use 1674
    pybullet_camera_height = 180  # for high quality, use 900
    pybullet_sim_steps_per_action = 20
    pybullet_max_ik_iters = 100
    pybullet_ik_tol = 1e-3
    pybullet_robot = "fetch"

    # pddl blocks env parameters
    pddl_blocks_procedural_train_min_num_blocks = 3
    pddl_blocks_procedural_train_max_num_blocks = 4
    pddl_blocks_procedural_train_min_num_blocks_goal = 2
    pddl_blocks_procedural_train_max_num_blocks_goal = 3
    pddl_blocks_procedural_test_min_num_blocks = 5
    pddl_blocks_procedural_test_max_num_blocks = 6
    pddl_blocks_procedural_test_min_num_blocks_goal = 2
    pddl_blocks_procedural_test_max_num_blocks_goal = 5
    pddl_blocks_procedural_new_pile_prob = 0.5
    pddl_blocks_fixed_train_indices = list(range(1, 6))
    pddl_blocks_fixed_test_indices = list(range(6, 11))

    # parameters for random options approach
    random_options_max_tries = 100

    # parameters for GNN policy approach
    gnn_policy_solve_with_shooting = True
    gnn_policy_shooting_variance = 0.1
    gnn_policy_shooting_num_samples = 100
    gnn_policy_num_message_passing = 3
    gnn_policy_layer_size = 16
    gnn_policy_learning_rate = 1e-3
    gnn_policy_num_epochs = 25000
    gnn_policy_batch_size = 128
    gnn_policy_do_normalization = False  # performs worse in Cover when True
    gnn_policy_use_validation_set = True

    # SeSamE parameters
    sesame_task_planning_heuristic = "lmcut"
    sesame_allow_noops = True  # recommended to keep this False if using replays

    # evaluation parameters
    log_dir = "logs"
    results_dir = "results"
    approach_dir = "saved_approaches"
    data_dir = "saved_datasets"
    video_dir = "videos"
    video_fps = 2
    failure_video_mode = "longest_only"

    # dataset parameters
    # For learning-based approaches, the data collection timeout for planning.
    offline_data_planning_timeout = 10
    # If "default", defaults to CFG.task_planning_heuristic.
    offline_data_task_planning_heuristic = "default"
    # If -1, defaults to CFG.sesame_max_skeletons_optimized.
    offline_data_max_skeletons_optimized = -1

    # teacher dataset parameters
    # Number of positive examples and negative examples per predicate.
    teacher_dataset_num_examples = 1

    # NSRT learning parameters
    min_data_for_nsrt = 0
    # Side predicate learning strategy. See nsrt_learning_main.py for options.
    side_predicate_learner = "no_learning"

    # torch model parameters
    learning_rate = 1e-3
    mlp_regressor_max_itr = 10000
    mlp_regressor_hid_sizes = [32, 32]
    mlp_regressor_clip_gradients = False
    mlp_regressor_gradient_clip_value = 5
    mlp_classifier_hid_sizes = [32, 32]
    mlp_classifier_balance_data = True
    neural_gaus_regressor_hid_sizes = [32, 32]
    neural_gaus_regressor_max_itr = 1000
    mlp_classifier_n_iter_no_change = 5000
    implicit_mlp_regressor_max_itr = 10000
    implicit_mlp_regressor_num_negative_data_per_input = 5
    implicit_mlp_regressor_num_samples_per_inference = 100
    implicit_mlp_regressor_temperature = 1.0
<<<<<<< HEAD
=======
    implicit_mlp_regressor_inference_method = "derivative_free"
    implicit_mlp_regressor_derivative_free_num_iters = 3
    implicit_mlp_regressor_derivative_free_sigma_init = 0.33
    implicit_mlp_regressor_derivative_free_shrink_scale = 0.5
>>>>>>> c2be383a

    # sampler learning parameters
    sampler_learner = "neural"  # "neural" or "random" or "oracle"
    max_rejection_sampling_tries = 100
    sampler_mlp_classifier_max_itr = 10000
    sampler_learning_use_goals = False
    sampler_disable_classifier = False

    # interactive learning parameters
    interactive_num_ensemble_members = 10
    interactive_action_strategy = "glib"
    interactive_query_policy = "strict_best_seen"
    interactive_score_function = "frequency"
    interactive_score_threshold = 0.5
    interactive_num_babbles = 10  # for action strategy glib
    interactive_max_num_atoms_babbled = 1  # for action strategy glib
    interactive_num_requests_per_cycle = 10
    predicate_mlp_classifier_max_itr = 1000

    # grammar search invention parameters
    grammar_search_grammar_includes_givens = True
    grammar_search_grammar_includes_foralls = True
    grammar_search_use_handcoded_debug_grammar = False
    grammar_search_true_pos_weight = 10
    grammar_search_false_pos_weight = 1
    grammar_search_bf_weight = 1
    grammar_search_operator_size_weight = 0.0
    grammar_search_pred_complexity_weight = 1e-4
    grammar_search_max_predicates = 200
    grammar_search_predicate_cost_upper_bound = 6
    grammar_search_score_function = "expected_nodes_created"
    grammar_search_heuristic_based_weight = 10.
    grammar_search_max_demos = float("inf")
    grammar_search_max_nondemos = 50
    grammar_search_energy_based_temperature = 10.
    grammar_search_task_planning_timeout = 1.0
    grammar_search_search_algorithm = "hill_climbing"  # hill_climbing or gbfs
    grammar_search_hill_climbing_depth = 0
    grammar_search_parallelize_hill_climbing = False
    grammar_search_gbfs_num_evals = 1000
    grammar_search_off_demo_count_penalty = 1.0
    grammar_search_on_demo_count_penalty = 10.0
    grammar_search_suspicious_state_penalty = 10.0
    grammar_search_expected_nodes_upper_bound = 1e5
    grammar_search_expected_nodes_optimal_demo_prob = 1 - 1e-5
    grammar_search_expected_nodes_backtracking_cost = 1e3
    grammar_search_expected_nodes_allow_noops = True
    grammar_search_classifier_pretty_str_names = ["?x", "?y", "?z"]

    @staticmethod
    def get_arg_specific_settings(args: Dict[str, Any]) -> Dict[str, Any]:
        """A workaround for global settings that are derived from the
        experiment-specific args."""

        return dict(
            # Horizon for each environment. When checking if a policy solves a
            # task, we run the policy for at most this many steps.
            horizon=defaultdict(
                lambda: 100,
                {
                    # For BEHAVIOR and PyBullet environments, actions are
                    # lower level, so tasks take more actions to complete.
                    "behavior": 1000,
                    "pybullet_blocks": 1000,
                    # For the very simple TouchPoint environment, restrict
                    # the horizon to be shorter.
                    "touch_point": 15,
                })[args.get("env", "")],
            # In SeSamE, when to propagate failures back up to the high level
            # search. Choices are: {"after_exhaust", "immediately", "never"}.
            sesame_propagate_failures=defaultdict(
                # Use "immediately" by default.
                lambda: "immediately",
                {
                    # We use a different strategy for cluttered_table because
                    # of the high likelihood of getting cyclic failures if you
                    # immediately raise failures, leading to unsolvable tasks.
                    "cluttered_table": "after_exhaust",
                    "cluttered_table_place": "after_exhaust",
                })[args.get("env", "")],

            # For learning-based approaches, the data collection strategy.
            offline_data_method=defaultdict(
                # Use only demonstrations by default.
                lambda: "demo",
                {
                    # Interactive learning project needs ground atom data.
                    "interactive_learning": "demo+ground_atoms",
                })[args.get("approach", "")],

            # Number of replays used when offline_data_method is demo+replay.
            offline_data_num_replays=defaultdict(
                # Default number of random replays.
                lambda: 500,
                {
                    # For the repeated_nextto environment, too many
                    # replays makes learning slow.
                    "repeated_nextto": 50,
                })[args.get("env", "")],

            # The name of the option model used by the agent.
            option_model_name=defaultdict(
                lambda: "oracle",
                {
                    # For the BEHAVIOR environment, use a special option model.
                    "behavior": "oracle_behavior",
                    # For PyBullet environments, use non-PyBullet analogs.
                    "pybullet_blocks": "oracle_blocks",
                })[args.get("env", "")],

            # In SeSamE, the maximum number of skeletons optimized before
            # giving up. If 1, can only solve downward refinable tasks.
            sesame_max_skeletons_optimized=defaultdict(
                lambda: 8,
                {
                    # For the tools environment, allow many more skeletons.
                    "tools": 1000,
                })[args.get("env", "")],

            # In SeSamE, the maximum effort put into sampling a single skeleton.
            # Concretely, this effort refers to the maximum number of calls to
            # the sampler on each step before backtracking.
            sesame_max_samples_per_step=defaultdict(
                lambda: 10,
                {
                    # For the tools environment, don't do any backtracking.
                    "tools": 1,
                })[args.get("env", "")],

            # Maximum number of skeletons used by ExpectedNodesScoreFunction.
            # If -1, defaults to CFG.sesame_max_skeletons_optimized.
            grammar_search_expected_nodes_max_skeletons=defaultdict(
                lambda: -1,
                {
                    # For the tools environment, keep it much lower.
                    "tools": 1,
                })[args.get("env", "")],

            # Segmentation parameters.
            segmenter=defaultdict(
                lambda: "atom_changes",
                {
                    # When options are given, use them to segment instead.
                    "no_learning": "option_changes",
                })[args.get("option_learner", "no_learning")],
        )


def get_allowed_query_type_names() -> Set[str]:
    """Get the set of names of query types that the teacher is allowed to
    answer, computed based on the configuration CFG."""
    if CFG.option_learner == "direct_bc":
        return {"PathToStateQuery"}
    if CFG.approach == "interactive_learning":
        return {"GroundAtomsHoldQuery"}
    if CFG.approach == "unittest":
        return {
            "GroundAtomsHoldQuery",
            "DemonstrationQuery",
            "PathToStateQuery",
            "_MockQuery",
        }
    return set()


_attr_to_value = {}
for _attr, _value in GlobalSettings.__dict__.items():
    if _attr.startswith("_"):
        continue
    assert _attr not in _attr_to_value  # duplicate attributes
    _attr_to_value[_attr] = _value
CFG = SimpleNamespace(**_attr_to_value)<|MERGE_RESOLUTION|>--- conflicted
+++ resolved
@@ -184,13 +184,10 @@
     implicit_mlp_regressor_num_negative_data_per_input = 5
     implicit_mlp_regressor_num_samples_per_inference = 100
     implicit_mlp_regressor_temperature = 1.0
-<<<<<<< HEAD
-=======
     implicit_mlp_regressor_inference_method = "derivative_free"
     implicit_mlp_regressor_derivative_free_num_iters = 3
     implicit_mlp_regressor_derivative_free_sigma_init = 0.33
     implicit_mlp_regressor_derivative_free_shrink_scale = 0.5
->>>>>>> c2be383a
 
     # sampler learning parameters
     sampler_learner = "neural"  # "neural" or "random" or "oracle"
