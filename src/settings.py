"""Contains global, immutable settings.
Anything that varies between runs should be a command-line arg (args.py).
"""

import os
from collections import defaultdict
from types import SimpleNamespace
from typing import Dict, Any
import numpy as np


class GlobalSettings:
    """Unchanging settings.
    """
    # cover env parameters
    cover_num_blocks = 2
    cover_num_targets = 2
    cover_block_widths = [0.1, 0.07]
    cover_target_widths = [0.05, 0.03]

    # cluttered table env parameters
    cluttered_table_num_cans_train = 5
    cluttered_table_num_cans_test = 10
    cluttered_table_can_radius = 0.01
    cluttered_table_collision_angle_thresh = np.pi / 4

    # behavior env parameters
    behavior_config_file = os.path.join(  # relative to igibson.root_path
        "examples", "configs",
        "njk_re-shelving_library_books_full_obs.yaml",
        # "njk_sorting_books_full_obs.yaml"
    )
    behavior_mode = "headless"  # headless, pbgui, iggui
    behavior_action_timestep = 1.0 / 10.0
    behavior_physics_timestep = 1.0 / 120.0

    # parameters for approaches
    random_options_max_tries = 100

    # SeSamE parameters
    propagate_failures = True
    max_samples_per_step = 10
    max_num_steps_option_rollout = 100
    max_skeletons_optimized = 8  # if 1, can only solve downward refinable tasks

    # evaluation parameters
    save_dir = "saved_data"
    video_dir = "videos"
    video_fps = 2

    # teacher dataset parameters
    teacher_dataset_label_ratio = 1.0

    # NSRT learning parameters
    min_data_for_nsrt = 3

    # option learning parameters
    do_option_learning = False  # if False, uses ground truth options

    # sampler learning parameters
    do_sampler_learning = True  # if False, uses random samplers
    max_rejection_sampling_tries = 100
    normalization_scale_clip = 1
    classifier_hid_sizes = [32, 32]
    classifier_max_itr_sampler = 10000
    classifier_max_itr_predicate = 1000
    classifier_balance_data = True
    regressor_hid_sizes = [32, 32]
    regressor_max_itr = 10000
    regressor_sample_clip = 1
    n_iter_no_change = 5000
    learning_rate = 1e-3

    # iterative invention parameters
    iterative_invention_accept_score = 1-1e-3

    # interactive learning parameters
    interactive_known_predicates = {'HandEmpty', 'Covers'}
    interactive_num_episodes = 3
    interactive_max_steps = 10
    interactive_relearn_every = 3
    interactive_num_babbles = 10
    interactive_max_num_atoms_babbled = 1
    interactive_num_tasks_babbled = 5
    interactive_atom_type_babbled = "ground"
    interactive_ask_strategy = "all_seen_states"
    interactive_ask_strategy_threshold = 0.0
    interactive_ask_strategy_pct = 20.0

    # grammar search invention parameters
<<<<<<< HEAD
    grammar_search_max_expansions = 50
=======
    # grammar_search_direction = "largetosmall"
    grammar_search_direction = "smalltolarge"
    grammar_search_max_expansions = 1000
>>>>>>> 455c7295
    grammar_search_true_pos_weight = 10
    grammar_search_false_pos_weight = 1
    grammar_search_size_weight = 1e-2
    grammar_search_pred_complexity_weight = 1
    # grammar_search_grammar_name = "holding_dummy"
    grammar_search_grammar_name = "single_feat_ineqs"
    grammar_search_max_predicates = 10

    @staticmethod
    def get_arg_specific_settings(args: Dict[str, Any]) -> Dict[str, Any]:
        """A workaround for global settings that are
        derived from the experiment-specific args
        """
        if "env" not in args:
            args["env"] = ""
        if "approach" not in args:
            args["approach"] = ""
        return dict(
            # Number of training tasks in each environment.
            num_train_tasks=defaultdict(int, {
                "cover": 10,
                "cover_typed_options": 10,
                "cover_hierarchical_types": 10,
                "cover_multistep_options": 10,
                "cluttered_table": 50,
                "blocks": 50,
                "playroom": 50,
                "behavior": 10,
            })[args["env"]],

            # Number of test tasks in each environment.
            num_test_tasks=defaultdict(int, {
                "cover": 10,
                "cover_typed_options": 10,
                "cover_hierarchical_types": 10,
                "cover_multistep_options": 10,
                "cluttered_table": 50,
                "blocks": 50,
                "playroom": 50,
                "behavior": 10,
            })[args["env"]],

            # Maximum number of steps to run a policy when checking whether
            # it solves a task.
            max_num_steps_check_policy=defaultdict(int, {
                "cover": 10,
                "cover_typed_options": 10,
                "cover_hierarchical_types": 10,
                "cover_multistep_options": 100,
                "cluttered_table": 25,
                "blocks": 25,
                "playroom": 25,
                "behavior": 100,
            })[args["env"]],

            # Name of the option model to use.
            option_model_name=defaultdict(str, {
                "cover": "default",
                "cover_typed_options": "default",
                "cover_hierarchical_types": "default",
                "cover_multistep_options": "default",
                "cluttered_table": "default",
                "blocks": "default",
            })[args["env"]],

            # For learning-based approaches, the data collection strategy.
            offline_data_method=defaultdict(str, {
                "trivial_learning": "demo",
                "nsrt_learning": "demo+replay",
                "interactive_learning": "demo",
                "iterative_invention": "demo+replay",
                "grammar_search_invention": "demo+replay",
            })[args["approach"]],

            # For learning-based approaches, the data collection timeout
            # used for planning.
            offline_data_planning_timeout=defaultdict(int, {
                "trivial_learning": 500,
                "nsrt_learning": 500,
                "interactive_learning": 500,
                "iterative_invention": 500,
                "grammar_search_invention": 500,
            })[args["approach"]],

            # For learning-based approaches, the number of replays used
            # when the data generation method is data+replays.
            offline_data_num_replays=defaultdict(int, {
                "trivial_learning": 10,
                "nsrt_learning": 10,
                "interactive_learning": 10,
                "iterative_invention": 500,
                "grammar_search_invention": 500,
            })[args["approach"]],
        )


def get_save_path() -> str:
    """Create a path for this experiment that can be used to save
    and load results.
    """
    if not os.path.exists(CFG.save_dir):
        os.makedirs(CFG.save_dir)
    return (f"{CFG.save_dir}/{CFG.env}___{CFG.approach}___{CFG.seed}___"
            f"{CFG.excluded_predicates}.saved")


_attr_to_value = {}
for _attr, _value in GlobalSettings.__dict__.items():
    if _attr.startswith("_"):
        continue
    assert _attr not in _attr_to_value  # duplicate attributes
    _attr_to_value[_attr] = _value
CFG = SimpleNamespace(**_attr_to_value)<|MERGE_RESOLUTION|>--- conflicted
+++ resolved
@@ -88,13 +88,9 @@
     interactive_ask_strategy_pct = 20.0
 
     # grammar search invention parameters
-<<<<<<< HEAD
     grammar_search_max_expansions = 50
-=======
     # grammar_search_direction = "largetosmall"
     grammar_search_direction = "smalltolarge"
-    grammar_search_max_expansions = 1000
->>>>>>> 455c7295
     grammar_search_true_pos_weight = 10
     grammar_search_false_pos_weight = 1
     grammar_search_size_weight = 1e-2
