--- conflicted
+++ resolved
@@ -128,11 +128,8 @@
     sampler_learner = "neural"  # "neural" or "random" or "oracle"
     max_rejection_sampling_tries = 100
     sampler_mlp_classifier_max_itr = 10000
-<<<<<<< HEAD
     sampler_learning_use_goals = False
-=======
     sampler_disable_classifier = False
->>>>>>> 003f0ae1
 
     # iterative invention parameters
     iterative_invention_accept_score = 1 - 1e-3
