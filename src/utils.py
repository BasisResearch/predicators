"""General utility methods.
"""

from __future__ import annotations
from dataclasses import dataclass, field
import abc
import argparse
import functools
import gc
import itertools
import os
from collections import defaultdict
from typing import List, Callable, Tuple, Collection, Set, Sequence, Iterator, \
    Dict, FrozenSet, Any, Optional, Hashable, TypeVar, Generic, cast
import heapq as hq
import imageio
import matplotlib
import numpy as np
from predicators.src.args import create_arg_parser
from predicators.src.structs import _Option, State, Predicate, GroundAtom, \
    Object, Type, NSRT, _GroundNSRT, Action, Task, StateActionTrajectory, \
    OptionTrajectory, LiftedAtom, Image, Video, Variable, PyperplanFacts, \
    ObjToVarSub, VarToObjSub, Dataset, GroundAtomTrajectory
from predicators.src.settings import CFG, GlobalSettings
matplotlib.use("Agg")


@functools.lru_cache(maxsize=None)
def unify(ground_atoms: FrozenSet[GroundAtom],
          lifted_atoms: FrozenSet[LiftedAtom]) -> Tuple[bool, ObjToVarSub]:
    """Return whether the given ground atom set can be unified
    with the given lifted atom set. Also return the mapping.
    """
    ground_atoms_lst = sorted(ground_atoms)
    lifted_atoms_lst = sorted(lifted_atoms)

    # Terminate quickly if there is a mismatch between predicates
    ground_preds = [atom.predicate for atom in ground_atoms_lst]
    lifted_preds = [atom.predicate for atom in lifted_atoms_lst]
    if ground_preds != lifted_preds:
        return False, {}

    # Terminate quickly if there is a mismatch between numbers
    num_objects = len({o for atom in ground_atoms_lst
                       for o in atom.objects})
    num_variables = len({o for atom in lifted_atoms_lst
                         for o in atom.variables})
    if num_objects != num_variables:
        return False, {}

    # Try to get lucky with a one-to-one mapping
    subs12: ObjToVarSub = {}
    subs21 = {}
    success = True
    for atom_ground, atom_lifted in zip(ground_atoms_lst, lifted_atoms_lst):
        if not success:
            break
        for v1, v2 in zip(atom_ground.objects, atom_lifted.variables):
            if v1 in subs12 and subs12[v1] != v2:
                success = False
                break
            if v2 in subs21:
                success = False
                break
            subs12[v1] = v2
            subs21[v2] = v1
    if success:
        return True, subs12

    # If all else fails, use search
    solved, sub = find_substitution(ground_atoms_lst, lifted_atoms_lst)
    rev_sub = {v: k for k, v in sub.items()}
    return solved, rev_sub


def wrap_atom_predicates_lifted(atoms: Collection[LiftedAtom],
                                prefix: str) -> Set[LiftedAtom]:
    """Return a new set of lifted atoms which adds the given prefix
    string to the name of every predicate in atoms.
    NOTE: the classifier is removed.
    """
    new_atoms = set()
    for atom in atoms:
        new_predicate = Predicate(prefix+atom.predicate.name,
                                  atom.predicate.types,
                                  _classifier=lambda s, o: False)  # dummy
        new_atoms.add(LiftedAtom(new_predicate, atom.variables))
    return new_atoms


def wrap_atom_predicates_ground(atoms: Collection[GroundAtom],
                                prefix: str) -> Set[GroundAtom]:
    """Return a new set of ground atoms which adds the given prefix
    string to the name of every predicate in atoms.
    NOTE: the classifier is removed.
    """
    new_atoms = set()
    for atom in atoms:
        new_predicate = Predicate(prefix+atom.predicate.name,
                                  atom.predicate.types,
                                  _classifier=lambda s, o: False)  # dummy
        new_atoms.add(GroundAtom(new_predicate, atom.objects))
    return new_atoms


def run_policy_on_task(policy: Callable[[State], Action], task: Task,
                       simulator: Callable[[State, Action], State],
                       predicates: Collection[Predicate], max_steps: int,
                       make_video: bool = False,
                       render: Optional[
                           Callable[[State, Task, Action], List[Image]]] = None,
                       ) -> Tuple[StateActionTrajectory, Video, bool]:
    """Execute a policy on a task until goal or max steps.
    Return the state sequence and action sequence, and a bool for
    whether the goal was satisfied at the end.
    """
    state = task.init
    atoms = abstract(state, predicates)
    states = [state]
    actions: List[Action] = []
    video: Video = []
    if task.goal.issubset(atoms):  # goal is already satisfied
        goal_reached = True
    else:
        goal_reached = False
        for _ in range(max_steps):
            act = policy(state)
            if make_video:
                assert render is not None
                video.extend(render(state, task, act))
            state = simulator(state, act)
            atoms = abstract(state, predicates)
            actions.append(act)
            states.append(state)
            if task.goal.issubset(atoms):
                goal_reached = True
                break
    if make_video:
        assert render is not None
        # Explanation of type ignore: mypy currently does not
        # support Callables with optional arguments. mypy
        # extensions does, but for the sake of avoiding an
        # additional dependency, we'll just ignore this here.
        video.extend(render(state, task))  # type: ignore
    return (states, actions), video, goal_reached


def policy_solves_task(policy: Callable[[State], Action], task: Task,
                       simulator: Callable[[State, Action], State],
                       predicates: Collection[Predicate]) -> bool:
    """Return whether the given policy solves the given task.
    """
    _, _, solved = run_policy_on_task(policy, task, simulator, predicates,
                                      CFG.max_num_steps_check_policy)
    return solved


def option_to_trajectory(
        init: State,
        simulator: Callable[[State, Action], State],
        option: _Option,
        max_num_steps: int) -> StateActionTrajectory:
    """Convert an option into a trajectory, starting at init, by invoking
    the option policy. This trajectory is a tuple of (state sequence,
    action sequence), where the state sequence includes init.
    """
    actions = []
    assert option.initiable(init)
    state = init
    states = [state]
    for _ in range(max_num_steps):
        act = option.policy(state)
        actions.append(act)
        state = simulator(state, act)
        states.append(state)
        if option.terminal(state):
            break
    assert len(states) == len(actions)+1
    return states, actions


class OptionPlanExhausted(Exception):
    """An exception for an option plan running out of options.
    """


def option_plan_to_policy(plan: Sequence[_Option]
                          ) -> Callable[[State], Action]:
    """Create a policy that executes the options in order.

    The logic for this is somewhat complicated because we want:
    * If an option's termination and initiation conditions are
      always true, we want the option to execute for one step.
    * After the first step that the option is executed, it
      should terminate as soon as it sees a state that is
      terminal; it should not take one more action after.
    """
    queue = list(plan)  # Don't modify plan, just in case
    initialized = False  # Special case first step
    def _policy(state: State) -> Action:
        nonlocal initialized
        # On the very first state, check initiation condition, and
        # take the action no matter what.
        if not initialized:
            if not queue:
                raise OptionPlanExhausted()
            assert queue[0].initiable(state), "Unsound option plan"
            initialized = True
        elif queue[0].terminal(state):
            queue.pop(0)
            if not queue:
                raise OptionPlanExhausted()
            assert queue[0].initiable(state), "Unsound option plan"
        return queue[0].policy(state)
    return _policy


def state_action_to_option_trajectory(trajectory: StateActionTrajectory
                                      ) -> OptionTrajectory:
    """Create an option trajectory from a state-action trajectory.
    """
    states, actions = trajectory
    assert len(states) > 0
    new_states = [states[0]]
    if len(actions) == 0:
        return new_states, []
    current_option = actions[0].get_option()
    options = [current_option]
    for s, a in zip(states[:-1], actions):
        o = a.get_option()
        # This assumes that an option is equal to another
        # option only if they're the same python object.
        if o != current_option:
            new_states.append(s)
            options.append(o)
            current_option = o
    new_states.append(states[-1])
    return new_states, options


@functools.lru_cache(maxsize=None)
def get_all_groundings(atoms: FrozenSet[LiftedAtom],
                       objects: FrozenSet[Object]
                       ) -> List[Tuple[FrozenSet[GroundAtom], VarToObjSub]]:
    """Get all the ways to ground the given set of lifted atoms into
    a set of ground atoms, using the given objects. Returns a list
    of (ground atoms, substitution dictionary) tuples.
    """
    variables = set()
    for atom in atoms:
        variables.update(atom.variables)
    sorted_variables = sorted(variables)
    types = [var.type for var in sorted_variables]
    # NOTE: We WON'T use a generator here because that breaks lru_cache.
    result = []
    # Allow duplicate arguments here because this is across all atoms.
    # We'll handle within-atom duplicates below.
    for choice in get_object_combinations(
            objects, types, allow_duplicates=True):
        sub: VarToObjSub = dict(zip(sorted_variables, choice))
        ground_atoms = set()
        do_filter = False
        for atom in atoms:
            sub_for_atom = [sub[v] for v in atom.variables]
            if len(sub_for_atom) != len(set(sub_for_atom)):
                # Any individual atom can't have duplicate arguments.
                do_filter = True
            ground_atoms.add(atom.ground(sub))
        if do_filter:
            continue
        result.append((frozenset(ground_atoms), sub))
    return result


def get_object_combinations(
        objects: Collection[Object], types: Sequence[Type],
        allow_duplicates: bool) -> Iterator[List[Object]]:
    """Get all combinations of objects satisfying the given types sequence.
    """
    sorted_objects = sorted(objects)
    choices = []
    for vt in types:
        this_choices = []
        for obj in sorted_objects:
            if obj.is_instance(vt):
                this_choices.append(obj)
        choices.append(this_choices)
    for choice in itertools.product(*choices):
        if not allow_duplicates and len(set(choice)) != len(choice):
            continue
        yield list(choice)


def get_random_object_combination(
        objects: Collection[Object], types: Sequence[Type],
        rng: np.random.Generator) -> List[Object]:
    """Get a random list of objects from the given collection that
    satisfy the given sequence of types. Duplicates are always allowed.
    """
    types_to_objs = defaultdict(list)
    for obj in objects:
        types_to_objs[obj.type].append(obj)
    return [types_to_objs[t][rng.choice(len(types_to_objs[t]))]
            for t in types]


def find_substitution(super_atoms: Collection[GroundAtom],
                      sub_atoms: Collection[LiftedAtom],
                      allow_redundant: bool = False,
                      ) -> Tuple[bool, VarToObjSub]:
    """Find a substitution from the objects in super_atoms to the variables
    in sub_atoms s.t. sub_atoms is a subset of super_atoms.

    If allow_redundant is True, then multiple variables in sub_atoms can
    refer to the same single object in super_atoms.

    If no substitution exists, return (False, {}).
    """
    super_objects_by_type: Dict[Type, List[Object]] = defaultdict(list)
    super_pred_to_tuples = defaultdict(set)
    for atom in super_atoms:
        for obj in atom.objects:
            if obj not in super_objects_by_type[obj.type]:
                super_objects_by_type[obj.type].append(obj)
        super_pred_to_tuples[atom.predicate].add(tuple(atom.objects))
    sub_variables = sorted({v for atom in sub_atoms for v in atom.variables})
    return _find_substitution_helper(
        sub_atoms, super_objects_by_type, sub_variables, super_pred_to_tuples,
        {}, allow_redundant)


def _find_substitution_helper(
        sub_atoms: Collection[LiftedAtom],
        super_objects_by_type: Dict[Type, List[Object]],
        remaining_sub_variables: List[Variable],
        super_pred_to_tuples: Dict[Predicate, Set[Tuple[Object, ...]]],
        partial_sub: VarToObjSub,
        allow_redundant: bool) -> Tuple[bool, VarToObjSub]:
    """Helper for find_substitution.
    """
    # Base case: check if all assigned
    if not remaining_sub_variables:
        return True, partial_sub
    # Find next variable to assign
    remaining_sub_variables = remaining_sub_variables.copy()
    next_sub_var = remaining_sub_variables.pop(0)
    # Consider possible assignments
    for super_obj in super_objects_by_type[next_sub_var.type]:
        if not allow_redundant and super_obj in partial_sub.values():
            continue
        new_sub = partial_sub.copy()
        new_sub[next_sub_var] = super_obj
        # Check if consistent
        if not _substitution_consistent(new_sub, super_pred_to_tuples,
                                        sub_atoms):
            continue
        # Backtracking search
        solved, final_sub = _find_substitution_helper(sub_atoms,
            super_objects_by_type, remaining_sub_variables,
            super_pred_to_tuples, new_sub, allow_redundant)
        if solved:
            return solved, final_sub
    # Failure
    return False, {}


def _substitution_consistent(
        partial_sub: VarToObjSub,
        super_pred_to_tuples:  Dict[Predicate, Set[Tuple[Object, ...]]],
        sub_atoms: Collection[LiftedAtom]) -> bool:
    """Helper for _find_substitution_helper.
    """
    for sub_atom in sub_atoms:
        if not set(sub_atom.variables).issubset(partial_sub.keys()):
            continue
        substituted_vars = tuple(partial_sub[e] for e in sub_atom.variables)
        if substituted_vars not in super_pred_to_tuples[sub_atom.predicate]:
            return False
    return True


def powerset(seq: Sequence, exclude_empty: bool) -> Iterator[Sequence]:
    """Get an iterator over the powerset of the given sequence.
    """
    start = 1 if exclude_empty else 0
    return itertools.chain.from_iterable(itertools.combinations(list(seq), r)
                                         for r in range(start, len(seq)+1))


_S = TypeVar('_S', bound=Hashable)  # state in heuristic search
_A = TypeVar('_A')  # action in heuristic search


@dataclass(frozen=True)
class _HeuristicSearchNode(Generic[_S, _A]):
    state: _S
    edge_cost: float
<<<<<<< HEAD
    cumulative_cost: float 
=======
    cumulative_cost: float
>>>>>>> cf0957a4
    parent: Optional[_HeuristicSearchNode[_S, _A]] = None
    action: Optional[_A] = None


def _run_heuristic_search(
    initial_state: _S,
    check_goal: Callable[[_S], bool],
    get_successors: Callable[[_S], Iterator[Tuple[_A, _S, float]]],
    get_priority: Callable[[_HeuristicSearchNode[_S, _A]], Any],
    max_expansions: int = 1000
    ) -> Tuple[List[_S], List[_A]]:
    """A generic heuristic search implementation.

    Depending on get_priority, can implement A*, GBFS, or UCS.

    If no goal is found, returns the node with the best priority.
    """
    queue: List[Tuple[Any, int, _HeuristicSearchNode[_S, _A]]] = []
    frontier = set()
    explored = set()

    root_node: _HeuristicSearchNode[_S, _A] = _HeuristicSearchNode(
        initial_state, 0, 0)
    root_priority = get_priority(root_node)
    best_node = root_node
    best_node_priority = root_priority
    tiebreak = itertools.count()
    hq.heappush(queue, (root_priority, next(tiebreak), root_node))
    frontier.add(initial_state)
    num_expansions = 0

    while len(queue) > 0 and num_expansions < max_expansions:
        _, _, node = hq.heappop(queue)
        # If the goal holds, return.
        if check_goal(node.state):
            return _finish_plan(node)
        # Add node state to explored set.
        explored.add(node.state)
        num_expansions += 1
        # Generate successors.
        for action, child_state, cost in get_successors(node.state):
            # If the state is already in explored or frontier, don't bother.
            if child_state in frontier | explored:
                continue
            # Add new node
            child_node = _HeuristicSearchNode(
                state=child_state,
                edge_cost=cost,
                cumulative_cost=node.cumulative_cost+cost,
                parent=node,
                action=action)
            priority = get_priority(child_node)
            hq.heappush(queue, (priority, next(tiebreak), child_node))
            frontier.add(child_state)
            if priority < best_node_priority:
                best_node_priority = priority
                best_node = child_node

    # Did not find path to goal; return best path seen.
    return _finish_plan(best_node)


def _finish_plan(node: _HeuristicSearchNode[_S, _A]
                 ) -> Tuple[List[_S], List[_A]]:
    """Helper for _run_heuristic_search.
    """
    rev_state_sequence: List[_S] = []
    rev_action_sequence: List[_A] = []

    while node.parent is not None:
        action = cast(_A, node.action)
        rev_action_sequence.append(action)
        rev_state_sequence.append(node.state)
        node = node.parent

    return rev_state_sequence[::-1], rev_action_sequence[::-1]


def run_gbfs(
    initial_state: _S,
    check_goal: Callable[[_S], bool],
    get_successors: Callable[[_S], Iterator[Tuple[_A, _S, float]]],
    heuristic: Callable[[_S], float],
    max_expansions: int = 1000
    ) -> Tuple[List[_S], List[_A]]:
    """Greedy best-first search.
    """
    get_priority = lambda n: heuristic(n.state)
    return _run_heuristic_search(initial_state, check_goal, get_successors,
        get_priority, max_expansions)


def strip_predicate(predicate: Predicate) -> Predicate:
    """Remove classifier from predicate to make new Predicate.
    """
    return Predicate(predicate.name, predicate.types, lambda s, o: False)


def abstract(state: State, preds: Collection[Predicate]) -> Set[GroundAtom]:
    """Get the atomic representation of the given state (i.e., a set
    of ground atoms), using the given set of predicates.

    NOTE: Duplicate arguments in predicates are DISALLOWED.
    """
    atoms = set()
    for pred in preds:
        for choice in get_object_combinations(list(state), pred.types,
                                              allow_duplicates=False):
            if pred.holds(state, choice):
                atoms.add(GroundAtom(pred, choice))
    return atoms


def all_ground_nsrts(
        nsrt: NSRT, objects: Collection[Object]) -> Set[_GroundNSRT]:
    """Get all possible groundings of the given NSRT with the given objects.

    NOTE: Duplicate arguments in ground NSRTs are ALLOWED.
    """
    types = [p.type for p in nsrt.parameters]
    ground_nsrts = set()
    for choice in get_object_combinations(objects, types,
                                          allow_duplicates=True):
        ground_nsrts.add(nsrt.ground(choice))
    return ground_nsrts


def all_ground_predicates(pred: Predicate,
                          objects: Collection[Object]) -> Set[GroundAtom]:
    """Get all possible groundings of the given predicate with the given
    objects.

    NOTE: Duplicate arguments in predicates are DISALLOWED.
    """
    return {GroundAtom(pred, choice)
            for choice in get_object_combinations(objects, pred.types,
                                                  allow_duplicates=False)}


def all_possible_ground_atoms(state: State, preds: Set[Predicate]) \
        -> List[GroundAtom]:
    """Get a sorted list of all possible ground atoms in a state given the
    predicates. Ignores the predicates' classifiers.
    """
    objects = list(state)
    ground_atoms = set()
    for pred in preds:
        ground_atoms |= all_ground_predicates(pred, objects)
    return sorted(ground_atoms)


def create_ground_atom_dataset(dataset: Dataset, predicates: Set[Predicate]
                               ) -> List[GroundAtomTrajectory]:
    """Apply all predicates to all trajectories in the dataset.
    """
    ground_atom_dataset = []
    for states, actions in dataset:
        assert len(states) == len(actions) + 1
        atoms = [abstract(s, predicates) for s in states]
        ground_atom_dataset.append((states, actions, atoms))
    return ground_atom_dataset


def extract_preds_and_types(nsrts: Collection[NSRT]) -> Tuple[
        Dict[str, Predicate], Dict[str, Type]]:
    """Extract the predicates and types used in the given NSRTs.
    """
    preds = {}
    types = {}
    for nsrt in nsrts:
        for atom in nsrt.preconditions | nsrt.add_effects | nsrt.delete_effects:
            for var_type in atom.predicate.types:
                types[var_type.name] = var_type
            preds[atom.predicate.name] = atom.predicate
    return preds, types


def filter_static_nsrts(ground_nsrts: Collection[_GroundNSRT],
                        atoms: Collection[GroundAtom]) -> List[
                            _GroundNSRT]:
    """Filter out ground NSRTs that don't satisfy static facts.
    """
    static_preds = set()
    for pred in {atom.predicate for atom in atoms}:
        # This predicate is not static if it appears in any NSRT's effects.
        if any(any(atom.predicate == pred for atom in nsrt.add_effects) or
               any(atom.predicate == pred for atom in nsrt.delete_effects)
               for nsrt in ground_nsrts):
            continue
        static_preds.add(pred)
    static_facts = {atom for atom in atoms if atom.predicate in static_preds}
    # Perform filtering.
    ground_nsrts = [nsrt for nsrt in ground_nsrts
                    if not any(atom.predicate in static_preds
                               and atom not in static_facts
                               for atom in nsrt.preconditions)]
    return ground_nsrts


def is_dr_reachable(ground_nsrts: Collection[_GroundNSRT],
                    atoms: Collection[GroundAtom],
                    goal: Set[GroundAtom]) -> bool:
    """Quickly check whether the given goal is reachable from the given atoms
    under the given NSRTs, using a delete relaxation (dr).
    """
    reachables = set(atoms)
    while True:
        fixed_point_reached = True
        for nsrt in ground_nsrts:
            if nsrt.preconditions.issubset(reachables):
                for new_reachable_atom in nsrt.add_effects-reachables:
                    fixed_point_reached = False
                    reachables.add(new_reachable_atom)
        if fixed_point_reached:
            break
    return goal.issubset(reachables)


def get_applicable_nsrts(ground_nsrts: Collection[_GroundNSRT],
                         atoms: Collection[GroundAtom]) -> Iterator[
                             _GroundNSRT]:
    """Iterate over NSRTs whose preconditions are satisfied.
    """
    for nsrt in sorted(ground_nsrts):
        applicable = nsrt.preconditions.issubset(atoms)
        if applicable:
            yield nsrt


def apply_nsrt(nsrt: _GroundNSRT, atoms: Set[GroundAtom]
               ) -> Collection[GroundAtom]:
    """Get a next set of atoms given a current set and a ground NSRT.
    """
    new_atoms = atoms.copy()
    for atom in nsrt.add_effects:
        new_atoms.add(atom)
    for atom in nsrt.delete_effects:
        new_atoms.discard(atom)
    return new_atoms


@functools.lru_cache(maxsize=None)
def atom_to_tuple(atom: GroundAtom) -> Tuple[str, ...]:
    """Convert atom to tuple for caching.
    """
    return (atom.predicate.name,) + tuple(str(o) for o in atom.objects)


def atoms_to_tuples(atoms: Collection[GroundAtom]) -> PyperplanFacts:
    """Light wrapper around atom_to_tuple() that operates on a
    collection of atoms.
    """
    return frozenset({atom_to_tuple(atom) for atom in atoms})


@dataclass(repr=False, eq=False)
class RelaxedFact:
    """This class represents a relaxed fact.
    Lightly modified from pyperplan's heuristics/relaxation.py.
    """
    name: Tuple[str, ...]
    # A list that contains all operators this fact is a precondition of.
    precondition_of: List[RelaxedOperator] = field(
        init=False, default_factory=list)
    # Whether this fact has been expanded during the Dijkstra forward pass.
    expanded: bool = field(init=False, default=False)
    # The heuristic distance value.
    distance: float = field(init=False, default=float("inf"))


@dataclass(repr=False, eq=False)
class RelaxedOperator:
    """This class represents a relaxed operator (no delete effects).
    Lightly modified from pyperplan's heuristics/relaxation.py.
    """
    name: str
    preconditions: PyperplanFacts
    add_effects: PyperplanFacts
    # Cost of applying this operator.
    cost: int = field(default=1)
    # Alternative method to check whether all preconditions are True.
    counter: int = field(init=False, default=0)

    def __post_init__(self) -> None:
        self.counter = len(self.preconditions)  # properly initialize counter


class HAddHeuristic:
    """This class is an implementation of the hADD heuristic.
    Lightly modified from pyperplan's heuristics/relaxation.py.
    """
    def __init__(self, initial_state: PyperplanFacts,
                 goals: PyperplanFacts,
                 operators: FrozenSet[RelaxedOperator]) -> None:
        self.facts = {}
        self.operators = []
        self.goals = goals
        self.init = initial_state
        self.tie_breaker = 0
        self.start_state = RelaxedFact(("start",))

        all_facts = initial_state | goals
        for op in operators:
            all_facts |= op.preconditions
            all_facts |= op.add_effects

        # Create relaxed facts for all facts in the task description.
        for fact in all_facts:
            self.facts[fact] = RelaxedFact(fact)

        for ro in operators:
            # Add operators to operator list.
            self.operators.append(ro)

            # Initialize precondition_of-list for each fact
            for var in ro.preconditions:
                self.facts[var].precondition_of.append(ro)

            # Handle operators that have no preconditions.
            if not ro.preconditions:
                # We add this operator to the precondtion_of list of the start
                # state. This way it can be applied to the start state. This
                # helps also when the initial state is empty.
                self.start_state.precondition_of.append(ro)

    def __call__(self, state: PyperplanFacts) -> float:
        """Compute heuristic value.
        """
        # Reset distance and set to default values.
        self.init_distance(state)

        # Construct the priority queue.
        heap: List[Tuple[float, float, RelaxedFact]] = []
        # Add a dedicated start state, to cope with operators without
        # preconditions and empty initial state.
        hq.heappush(heap, (0, self.tie_breaker, self.start_state))
        self.tie_breaker += 1

        for fact in state:
            # Order is determined by the distance of the facts.
            # As a tie breaker we use a simple counter.
            hq.heappush(heap, (self.facts[fact].distance,
                               self.tie_breaker, self.facts[fact]))
            self.tie_breaker += 1

        # Call the Dijkstra search that performs the forward pass.
        self.dijkstra(heap)

        # Extract the goal heuristic.
        h_value = self.calc_goal_h()

        return h_value

    def init_distance(self, state: PyperplanFacts) -> None:
        """This function resets all member variables that store information
        that needs to be recomputed for each call of the heuristic.
        """
        def _reset_fact(fact: RelaxedFact) -> None:
            fact.expanded = False
            if fact.name in state:
                fact.distance = 0
            else:
                fact.distance = float("inf")

        # Reset start state.
        _reset_fact(self.start_state)

        # Reset facts.
        for fact in self.facts.values():
            _reset_fact(fact)

        # Reset operators.
        for operator in self.operators:
            operator.counter = len(operator.preconditions)

    def get_cost(self, operator: RelaxedOperator) -> float:
        """This function calculates the cost of applying an operator.
        """
        # Sum over the heuristic values of all preconditions.
        cost = sum([self.facts[pre].distance for pre in operator.preconditions])
        # Add on operator application cost.
        return cost+operator.cost

    def calc_goal_h(self) -> float:
        """This function calculates the heuristic value of the whole goal.
        """
        return sum([self.facts[fact].distance for fact in self.goals])

    def finished(self, achieved_goals: Set[Tuple[str, ...]],
                 queue: List[Tuple[float, float, RelaxedFact]]) -> bool:
        """This function gives a stopping criterion for the Dijkstra search.
        """
        return achieved_goals == self.goals or not queue

    def dijkstra(self, queue: List[Tuple[float, float, RelaxedFact]]) -> None:
        """This function is an implementation of a Dijkstra search.
        For efficiency reasons, it is used instead of an explicit graph
        representation of the problem.
        """
        # Stores the achieved subgoals.
        achieved_goals: Set[Tuple[str, ...]] = set()
        while not self.finished(achieved_goals, queue):
            # Get the fact with the lowest heuristic value.
            (_dist, _tie, fact) = hq.heappop(queue)
            # If this node is part of the goal, we add to the goal set, which
            # is used as an abort criterion.
            if fact.name in self.goals:
                achieved_goals.add(fact.name)
            # Check whether we already expanded this fact.
            if not fact.expanded:
                # Iterate over all operators this fact is a precondition of.
                for operator in fact.precondition_of:
                    # Decrease the precondition counter.
                    operator.counter -= 1
                    # Check whether all preconditions are True and we can apply
                    # this operator.
                    if operator.counter <= 0:
                        for n in operator.add_effects:
                            neighbor = self.facts[n]
                            # Calculate the cost of applying this operator.
                            tmp_dist = self.get_cost(operator)
                            if tmp_dist < neighbor.distance:
                                # If the new costs are cheaper than the old
                                # costs, we change the neighbor's heuristic
                                # values.
                                neighbor.distance = tmp_dist
                                # And push it on the queue.
                                hq.heappush(queue, (
                                    tmp_dist, self.tie_breaker, neighbor))
                                self.tie_breaker += 1
                # Finally the fact is marked as expanded.
                fact.expanded = True


def fig2data(fig: matplotlib.figure.Figure, dpi: int=150) -> Image:
    """Convert matplotlib figure into Image.
    """
    fig.set_dpi(dpi)
    fig.canvas.draw()
    data = np.frombuffer(fig.canvas.tostring_argb(),  # type: ignore
                         dtype=np.uint8).copy()
    data = data.reshape(fig.canvas.get_width_height()[::-1] + (4,))
    data[..., [0, 1, 2, 3]] = data[..., [1, 2, 3, 0]]
    return data


def save_video(outfile: str, video: Video) -> None:
    """Save the video to video_dir/outfile.
    """
    outdir = CFG.video_dir
    if not os.path.exists(outdir):
        os.makedirs(outdir)
    outpath = os.path.join(outdir, outfile)
    imageio.mimwrite(outpath, video, fps=CFG.video_fps)
    print(f"Wrote out to {outpath}")


def update_config(args: Dict[str, Any]) -> None:
    """Args is a dictionary of new arguments to add to the config CFG.
    """
    # Only override attributes, don't create new ones
    allowed_args = set(CFG.__dict__)
    parser = create_arg_parser()
    # Unfortunately, can't figure out any other way to do this
    for parser_action in parser._actions:  # pylint: disable=protected-access
        allowed_args.add(parser_action.dest)
    for k in args:
        if k not in allowed_args:
            raise ValueError(f"Unrecognized arg: {k}")
    for d in [GlobalSettings.get_arg_specific_settings(args), args]:
        for k, v in d.items():
            CFG.__setattr__(k, v)


def get_config_path_str() -> str:
    """Create a filename prefix based on the current CFG.
    """
    return f"{CFG.env}__{CFG.approach}__{CFG.seed}"


def parse_args() -> Dict[str, Any]:
    """Parses command line arguments.
    """
    parser = create_arg_parser()
    args, overrides = parser.parse_known_args()
    print_args(args)
    arg_dict = vars(args)
    if len(overrides) == 0:
        return arg_dict
    # Update initial settings to make sure we're overriding
    # existing flags only
    update_config(arg_dict)
    # Override global settings
    assert len(overrides) >= 2
    assert len(overrides) % 2 == 0
    for flag, value in zip(overrides[:-1:2], overrides[1::2]):
        assert flag.startswith("--")
        setting_name = flag[2:]
        if setting_name not in CFG.__dict__:
            raise ValueError(f"Unrecognized flag: {setting_name}")
        if value.isdigit():
            value = eval(value)
        arg_dict[setting_name] = value
    return arg_dict


def print_args(args: argparse.Namespace) -> None:
    """Print all info for this experiment.
    """
    print(f"Seed: {args.seed}")
    print(f"Env: {args.env}")
    print(f"Approach: {args.approach}")
    print(f"Timeout: {args.timeout}")
    print()


def flush_cache() -> None:
    """Clear all lru caches.
    """
    gc.collect()
    wrappers = [
        a for a in gc.get_objects()
        if isinstance(a, functools._lru_cache_wrapper)]  # pylint: disable=protected-access

    for wrapper in wrappers:
        wrapper.cache_clear()<|MERGE_RESOLUTION|>--- conflicted
+++ resolved
@@ -395,11 +395,7 @@
 class _HeuristicSearchNode(Generic[_S, _A]):
     state: _S
     edge_cost: float
-<<<<<<< HEAD
-    cumulative_cost: float 
-=======
     cumulative_cost: float
->>>>>>> cf0957a4
     parent: Optional[_HeuristicSearchNode[_S, _A]] = None
     action: Optional[_A] = None
 
