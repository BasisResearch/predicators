"""Create offline datasets by collecting demonstrations."""

<<<<<<< HEAD
from bdb import set_trace
import imp
=======
import functools
>>>>>>> 8a408cec
import logging
from typing import Callable, List, Set

import matplotlib
import matplotlib.pyplot as plt

from predicators.src import utils
from predicators.src.approaches import ApproachFailure, ApproachTimeout
from predicators.src.approaches.oracle_approach import OracleApproach
from predicators.src.envs import BaseEnv
from predicators.src.settings import CFG
<<<<<<< HEAD
from predicators.src.structs import Dataset, LowLevelTrajectory, \
    ParameterizedOption, Task
from predicators.src.planning import _run_low_level_plan
=======
from predicators.src.structs import Action, Dataset, LowLevelTrajectory, \
    ParameterizedOption, State, Task
>>>>>>> 8a408cec


def create_demo_data(env: BaseEnv, train_tasks: List[Task],
                     known_options: Set[ParameterizedOption]) -> Dataset:
    """Create offline datasets by collecting demos."""
    assert CFG.demonstrator in ("oracle", "human")
    if CFG.demonstrator == "oracle":
        oracle_approach = OracleApproach(
            env.predicates,
            env.options,
            env.types,
            env.action_space,
            train_tasks,
            task_planning_heuristic=CFG.offline_data_task_planning_heuristic,
            max_skeletons_optimized=CFG.offline_data_max_skeletons_optimized)
    else:  # pragma: no cover
        # Disable all built-in keyboard shortcuts.
        keymaps = {k for k in plt.rcParams if k.startswith("keymap.")}
        for k in keymaps:
            plt.rcParams[k].clear()
        # Create the environment-specific method for turning events into
        # actions. This should also log instructions.
        event_to_action = env.get_event_to_action_fn()
    trajectories = []
    num_tasks = min(len(train_tasks), CFG.max_initial_demos)
    for idx, task in enumerate(train_tasks):
        # Note: we assume in main.py that demonstrations are only generated
        # for train tasks whose index is less than CFG.max_initial_demos. If
        # you modify code around here, make sure that this invariant holds.
        if idx >= CFG.max_initial_demos:
            break
        try:
<<<<<<< HEAD
            # ## TODO Uncomment after debugging simulator
            # oracle_approach.solve(task,
            #                       timeout=CFG.offline_data_planning_timeout)
            # # Since we're running the oracle approach, we know that the policy
            # # is actually a plan under the hood, and we can retrieve it with
            # # get_last_plan(). We do this because we want to run the full plan.
            # plan = oracle_approach.get_last_plan()
            # # Stop run_policy() when OptionExecutionFailure() is hit, which
            # # should only happen when the goal has been reached, as verified
            # # by the assertion below.

            # import ipdb; ipdb.set_trace()
            #  
            import dill as pickle
            file = open('plan.pkl', 'rb')
            pickled_plan = pickle.load(file)
            file.close()
            plan = []
            for i in range(len(pickled_plan)):
                curr_option = None
                for option in env.options:
                    if option.name == pickled_plan[i][0]:
                        curr_option = option
                plan.append(curr_option.ground(pickled_plan[i][1], pickled_plan[i][2]))
            #

            traj, suc = _run_low_level_plan(
                    task, oracle_approach._option_model, plan, oracle_approach._seed,
                    CFG.offline_data_planning_timeout, CFG.horizon)
            assert suc
            #

=======
            if CFG.demonstrator == "oracle":
                oracle_approach.solve(
                    task, timeout=CFG.offline_data_planning_timeout)
                # Since we're running the oracle approach, we know that the
                # policy is actually a plan under the hood, and we can
                # retrieve it with get_last_plan(). We do this because we want
                # to run the full plan.
                last_plan = oracle_approach.get_last_plan()
                policy = utils.option_plan_to_policy(last_plan)
                # We will stop run_policy() when OptionExecutionFailure() is
                # hit, which should only happen when the goal has been
                # reached, as verified by the assertion later.
                termination_function = lambda s: False
            else:  # pragma: no cover
                policy = functools.partial(_human_demonstrator_policy, env,
                                           idx, num_tasks, task,
                                           event_to_action)
                termination_function = task.goal_holds
>>>>>>> 8a408cec
            if CFG.make_demo_videos:
                monitor = utils.VideoMonitor(env.render)
            else:
                monitor = None
<<<<<<< HEAD
            # traj, _ = utils.run_policy(
            #     utils.option_plan_to_policy(plan),
            #     env,
            #     "train",
            #     idx,
            #     termination_function=lambda s: False,
            #     max_num_steps=CFG.horizon,
            #     exceptions_to_break_on={utils.OptionExecutionFailure},
            #     monitor=monitor)
=======
            traj, _ = utils.run_policy(
                policy,
                env,
                "train",
                idx,
                termination_function=termination_function,
                max_num_steps=CFG.horizon,
                exceptions_to_break_on={utils.OptionExecutionFailure},
                monitor=monitor)
>>>>>>> 8a408cec
        except (ApproachTimeout, ApproachFailure,
                utils.EnvironmentFailure) as e:
            logging.warning("WARNING: Approach failed to solve with error: "
                            f"{e}")
            continue
        # Check that the goal holds at the end. Print a warning if not.
        if not task.goal_holds(traj.states[-1]):  # pragma: no cover
            logging.warning("WARNING: Oracle failed on training task.")
            continue
        if CFG.demonstrator == "human":  # pragma: no cover
            logging.info("Successfully collected human demonstration of "
                         f"length {len(traj.states)} for task {idx+1} / "
                         f"{num_tasks}.")
        # Add is_demo flag and task index information into the trajectory.
        traj = LowLevelTrajectory(traj.states,
                                  traj.actions,
                                  _is_demo=True,
                                  _train_task_idx=idx)
        # To prevent cheating by option learning approaches, remove all oracle
        # options from the trajectory actions, unless the options are known
        # (via CFG.included_options or CFG.option_learner = 'no_learning').
        if CFG.demonstrator == "oracle":
            for act in traj.actions:
                if act.get_option().parent not in known_options:
                    assert CFG.option_learner != "no_learning"
                    act.unset_option()
        trajectories.append(traj)
        if CFG.make_demo_videos:
            assert monitor is not None
            video = monitor.get_video()
            outfile = f"{CFG.env}__{CFG.seed}__demo__task{idx}.mp4"
            utils.save_video(outfile, video)
<<<<<<< HEAD
        
    return Dataset(trajectories)
=======
    return Dataset(trajectories)


def _human_demonstrator_policy(env: BaseEnv, idx: int, num_tasks: int,
                               task: Task, event_to_action: Callable[
                                   [State, matplotlib.backend_bases.Event],
                                   Action],
                               state: State) -> Action:  # pragma: no cover
    # Temporarily change the backend to one that supports a GUI.
    # We do this here because we don't want the rest of the codebase
    # to use GUI-based Matplotlib.
    cur_backend = matplotlib.get_backend()
    matplotlib.use("Qt5Agg")
    # Render the state.
    caption = (f"Task {idx+1} / {num_tasks}\nPlease demonstrate "
               f"achieving the goal:\n{task.goal}")
    fig = env.render_plt(caption=caption)
    container = {}

    def _handler(event: matplotlib.backend_bases.Event) -> None:
        container["action"] = event_to_action(state, event)

    keyboard_cid = fig.canvas.mpl_connect("key_press_event", _handler)
    mouse_cid = fig.canvas.mpl_connect("button_press_event", _handler)
    # Hang until either a mouse press or a keyboard press.
    plt.waitforbuttonpress()
    fig.canvas.mpl_disconnect(keyboard_cid)
    fig.canvas.mpl_disconnect(mouse_cid)
    plt.close()
    assert "action" in container, "Event handler failed. Its " \
        "error message should be printed above."
    # Revert to the previous backend.
    matplotlib.use(cur_backend)
    return container["action"]
>>>>>>> 8a408cec
<|MERGE_RESOLUTION|>--- conflicted
+++ resolved
@@ -1,11 +1,8 @@
 """Create offline datasets by collecting demonstrations."""
 
-<<<<<<< HEAD
 from bdb import set_trace
 import imp
-=======
 import functools
->>>>>>> 8a408cec
 import logging
 from typing import Callable, List, Set
 
@@ -17,14 +14,9 @@
 from predicators.src.approaches.oracle_approach import OracleApproach
 from predicators.src.envs import BaseEnv
 from predicators.src.settings import CFG
-<<<<<<< HEAD
 from predicators.src.structs import Dataset, LowLevelTrajectory, \
     ParameterizedOption, Task
 from predicators.src.planning import _run_low_level_plan
-=======
-from predicators.src.structs import Action, Dataset, LowLevelTrajectory, \
-    ParameterizedOption, State, Task
->>>>>>> 8a408cec
 
 
 def create_demo_data(env: BaseEnv, train_tasks: List[Task],
@@ -57,17 +49,25 @@
         if idx >= CFG.max_initial_demos:
             break
         try:
-<<<<<<< HEAD
             # ## TODO Uncomment after debugging simulator
-            # oracle_approach.solve(task,
-            #                       timeout=CFG.offline_data_planning_timeout)
-            # # Since we're running the oracle approach, we know that the policy
-            # # is actually a plan under the hood, and we can retrieve it with
-            # # get_last_plan(). We do this because we want to run the full plan.
-            # plan = oracle_approach.get_last_plan()
-            # # Stop run_policy() when OptionExecutionFailure() is hit, which
-            # # should only happen when the goal has been reached, as verified
-            # # by the assertion below.
+            # if CFG.demonstrator == "oracle":
+            #     oracle_approach.solve(
+            #         task, timeout=CFG.offline_data_planning_timeout)
+            #     # Since we're running the oracle approach, we know that the
+            #     # policy is actually a plan under the hood, and we can
+            #     # retrieve it with get_last_plan(). We do this because we want
+            #     # to run the full plan.
+            #     last_plan = oracle_approach.get_last_plan()
+            #     policy = utils.option_plan_to_policy(last_plan)
+            #     # We will stop run_policy() when OptionExecutionFailure() is
+            #     # hit, which should only happen when the goal has been
+            #     # reached, as verified by the assertion later.
+            #     termination_function = lambda s: False
+            # else:  # pragma: no cover
+            #     policy = functools.partial(_human_demonstrator_policy, env,
+            #                                idx, num_tasks, task,
+            #                                event_to_action)
+            #     termination_function = task.goal_holds
 
             # import ipdb; ipdb.set_trace()
             #  
@@ -90,31 +90,10 @@
             assert suc
             #
 
-=======
-            if CFG.demonstrator == "oracle":
-                oracle_approach.solve(
-                    task, timeout=CFG.offline_data_planning_timeout)
-                # Since we're running the oracle approach, we know that the
-                # policy is actually a plan under the hood, and we can
-                # retrieve it with get_last_plan(). We do this because we want
-                # to run the full plan.
-                last_plan = oracle_approach.get_last_plan()
-                policy = utils.option_plan_to_policy(last_plan)
-                # We will stop run_policy() when OptionExecutionFailure() is
-                # hit, which should only happen when the goal has been
-                # reached, as verified by the assertion later.
-                termination_function = lambda s: False
-            else:  # pragma: no cover
-                policy = functools.partial(_human_demonstrator_policy, env,
-                                           idx, num_tasks, task,
-                                           event_to_action)
-                termination_function = task.goal_holds
->>>>>>> 8a408cec
             if CFG.make_demo_videos:
                 monitor = utils.VideoMonitor(env.render)
             else:
                 monitor = None
-<<<<<<< HEAD
             # traj, _ = utils.run_policy(
             #     utils.option_plan_to_policy(plan),
             #     env,
@@ -124,17 +103,6 @@
             #     max_num_steps=CFG.horizon,
             #     exceptions_to_break_on={utils.OptionExecutionFailure},
             #     monitor=monitor)
-=======
-            traj, _ = utils.run_policy(
-                policy,
-                env,
-                "train",
-                idx,
-                termination_function=termination_function,
-                max_num_steps=CFG.horizon,
-                exceptions_to_break_on={utils.OptionExecutionFailure},
-                monitor=monitor)
->>>>>>> 8a408cec
         except (ApproachTimeout, ApproachFailure,
                 utils.EnvironmentFailure) as e:
             logging.warning("WARNING: Approach failed to solve with error: "
@@ -167,10 +135,7 @@
             video = monitor.get_video()
             outfile = f"{CFG.env}__{CFG.seed}__demo__task{idx}.mp4"
             utils.save_video(outfile, video)
-<<<<<<< HEAD
         
-    return Dataset(trajectories)
-=======
     return Dataset(trajectories)
 
 
@@ -204,5 +169,4 @@
         "error message should be printed above."
     # Revert to the previous backend.
     matplotlib.use(cur_backend)
-    return container["action"]
->>>>>>> 8a408cec
+    return container["action"]