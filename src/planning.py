--- conflicted
+++ resolved
@@ -122,10 +122,6 @@
         if task.goal.issubset(node.atoms):
             # If this skeleton satisfies the goal, run low-level search.
             metrics["num_skeletons_optimized"] += 1
-            print("RUNNING LOW-LEVEL SEARCH FOR SKELETON:")
-            for i in node.skeleton:
-                print(i)
-            print()
             plan = _run_low_level_search(
                 task, option_model, node.skeleton, node.atoms_sequence,
                 rng_sampler, predicates, start_time, timeout)
@@ -188,14 +184,8 @@
         operator = skeleton[cur_idx]
         # Ground the operator's ParameterizedOption into an _Option.
         # This invokes the operator's sampler.
-        print("SAMPLING FOR OPERATOR", operator)
         option = operator.sample_option(state, rng_sampler)
-<<<<<<< HEAD
-        print("CREATED OPTION", option)
-        options[cur_idx] = option
-=======
         plan[cur_idx] = option
->>>>>>> fdcc5edf
         try:
             next_state = option_model.get_next_state(state, option)
             discovered_failures[cur_idx] = None  # no failure occurred
