--- conflicted
+++ resolved
@@ -442,17 +442,10 @@
         option = plan[idx]
         if not option.initiable(state):
             # The option is not initiable.
-<<<<<<< HEAD
-            return LowLevelTrajectory(_states=[task.init],
-                                      _actions=[],
-                                      _is_demo=True,
-                                      _train_task_idx=task_idx), False
-=======
             return (LowLevelTrajectory(_states=[task.init],
                                        _actions=[],
                                        _is_demo=True,
                                        _train_task_idx=task_idx), False)
->>>>>>> a8c38500
         next_state, _ = option_model.get_next_state_and_num_actions(
             state, option)
         traj[idx + 1] = next_state
