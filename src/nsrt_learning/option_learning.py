"""Definitions of option learning strategies."""

from __future__ import annotations

import abc
import logging
from typing import Dict, List, Sequence, Set, Tuple

import numpy as np

from predicators.src.envs import get_or_create_env
from predicators.src.envs.blocks import BlocksEnv
from predicators.src.settings import CFG
from predicators.src.structs import Action, Array, Box, Datastore, Object, \
    OptionSpec, ParameterizedOption, Segment, State, STRIPSOperator, \
    Variable
from predicators.src.torch_models import ImplicitMLPRegressor, MLPRegressor, \
    Regressor
from predicators.src.utils import OptionExecutionFailure


def create_option_learner(action_space: Box) -> _OptionLearnerBase:
    """Create an option learner given its name."""
    if CFG.option_learner == "no_learning":
        return _KnownOptionsOptionLearner()
    if CFG.option_learner == "oracle":
        return _OracleOptionLearner()
    if CFG.option_learner == "direct_bc":
        return _DirectBehaviorCloningOptionLearner(action_space)
    if CFG.option_learner == "implicit_bc":
        return _ImplicitBehaviorCloningOptionLearner(action_space)
    raise NotImplementedError(f"Unknown option_learner: {CFG.option_learner}")


class _OptionLearnerBase(abc.ABC):
    """Struct defining an option learner, which has an abstract method for
    learning option specs and an abstract method for annotating data segments
    with options."""

    @abc.abstractmethod
    def learn_option_specs(self, strips_ops: List[STRIPSOperator],
                           datastores: List[Datastore]) -> List[OptionSpec]:
        """Given datastores and STRIPS operators that were fit on them, learn
        option specs, which are tuples of (ParameterizedOption,
        Sequence[Variable]).

        The returned option specs should be one-to-one with the given
        strips_ops / datastores (which are already one-to-one with each
        other).
        """
        raise NotImplementedError("Override me!")

    @abc.abstractmethod
    def update_segment_from_option_spec(self, segment: Segment,
                                        option_spec: OptionSpec) -> None:
        """Figure out which option was executed within the given segment.
        Modify the segment in-place to include this option, via
        segment.set_option().

        At this point, we know which ParameterizedOption was used, and
        we know the option_vars. This information is included in the
        given option_spec. But we don't know what parameters were used
        in the option, which this method should figure out.
        """
        raise NotImplementedError("Override me!")


class _KnownOptionsOptionLearner(_OptionLearnerBase):
    """The "option learner" that's used when we're in the code path where
    CFG.option_learner is "no_learning"."""

    def learn_option_specs(self, strips_ops: List[STRIPSOperator],
                           datastores: List[Datastore]) -> List[OptionSpec]:
        # Since we're not actually doing option learning, the data already
        # contains the options. So, we just extract option specs from the data.
        option_specs = []
        for datastore in datastores:
            param_option = None
            option_vars = []
            for i, (segment, var_to_obj) in enumerate(datastore):
                option = segment.actions[0].get_option()
                if i == 0:
                    obj_to_var = {o: v for v, o in var_to_obj.items()}
                    param_option = option.parent
                    option_vars = [obj_to_var[o] for o in option.objects]
                else:
                    assert param_option == option.parent
                    option_args = [var_to_obj[v] for v in option_vars]
                    assert option_args == option.objects
                # Make sure the option is consistent within a trajectory.
                for a in segment.actions:
                    option_a = a.get_option()
                    assert param_option == option_a.parent
                    option_args = [var_to_obj[v] for v in option_vars]
                    assert option_args == option_a.objects
            assert param_option is not None and option_vars is not None, \
                "No data in this datastore?"
            option_specs.append((param_option, option_vars))
        return option_specs

    def update_segment_from_option_spec(self, segment: Segment,
                                        option_spec: OptionSpec) -> None:
        # If we're not doing option learning, the segments will already have
        # the options, so there is nothing to do here.
        pass


class _OracleOptionLearner(_OptionLearnerBase):
    """The option learner that just cheats by looking up ground truth options
    from the environment.

    Useful for testing.
    """

    def learn_option_specs(self, strips_ops: List[STRIPSOperator],
                           datastores: List[Datastore]) -> List[OptionSpec]:
        env = get_or_create_env(CFG.env)
        option_specs: List[OptionSpec] = []
        if CFG.env == "cover":
            assert len(strips_ops) == 3
            PickPlace = [
                option for option in env.options if option.name == "PickPlace"
            ][0]
            # All strips operators use the same PickPlace option,
            # which has no parameters.
            for _ in strips_ops:
                option_specs.append((PickPlace, []))
        elif CFG.env == "blocks":
            assert len(strips_ops) == 4
            Pick = [option for option in env.options
                    if option.name == "Pick"][0]
            Stack = [
                option for option in env.options if option.name == "Stack"
            ][0]
            PutOnTable = [
                option for option in env.options if option.name == "PutOnTable"
            ][0]
            for op in strips_ops:
                if {atom.predicate.name for atom in op.preconditions} in \
                   ({"GripperOpen", "Clear", "OnTable"},
                    {"GripperOpen", "Clear", "On"}):
                    # PickFromTable or Unstack operators
                    gripper_open_atom = [
                        atom for atom in op.preconditions
                        if atom.predicate.name == "GripperOpen"
                    ][0]
                    robot = gripper_open_atom.variables[0]
                    clear_atom = [
                        atom for atom in op.preconditions
                        if atom.predicate.name == "Clear"
                    ][0]
                    block = clear_atom.variables[0]
                    option_specs.append((Pick, [robot, block]))
                elif {atom.predicate.name for atom in op.preconditions} == \
                     {"Clear", "Holding"}:
                    # Stack operator
                    gripper_open_atom = [
                        atom for atom in op.add_effects
                        if atom.predicate.name == "GripperOpen"
                    ][0]
                    robot = gripper_open_atom.variables[0]
                    clear_atom = [
                        atom for atom in op.preconditions
                        if atom.predicate.name == "Clear"
                    ][0]
                    otherblock = clear_atom.variables[0]
                    option_specs.append((Stack, [robot, otherblock]))
                elif {atom.predicate.name for atom in op.preconditions} == \
                     {"Holding"}:
                    # PutOnTable operator
                    gripper_open_atom = [
                        atom for atom in op.add_effects
                        if atom.predicate.name == "GripperOpen"
                    ][0]
                    robot = gripper_open_atom.variables[0]
                    option_specs.append((PutOnTable, [robot]))
        return option_specs

    def update_segment_from_option_spec(self, segment: Segment,
                                        option_spec: OptionSpec) -> None:
        if CFG.env == "cover":
            param_opt, opt_vars = option_spec
            assert not opt_vars
            assert len(segment.actions) == 1
            # In the cover env, the action is itself the option parameter.
            params = segment.actions[0].arr
            option = param_opt.ground([], params)
            segment.set_option(option)
        if CFG.env == "blocks":
            param_opt, opt_vars = option_spec
            assert len(segment.actions) == 1
            act = segment.actions[0].arr
            robby = [obj for obj in segment.states[1]
                     if obj.name == "robby"][0]
            # Transform action array back into parameters.
            if param_opt.name == "Pick":
                assert len(opt_vars) == 2
                picked_blocks = [
                    obj for obj in segment.states[1]
                    if obj.type.name == "block"
                    and segment.states[0].get(obj, "held") < 0.5 <
                    segment.states[1].get(obj, "held")
                ]
                assert len(picked_blocks) == 1
                block = picked_blocks[0]
                params = np.zeros(0, dtype=np.float32)
                option = param_opt.ground([robby, block], params)
                segment.set_option(option)
            elif param_opt.name == "PutOnTable":
                x, y, _, _ = act
                params = np.array([
                    (x - BlocksEnv.x_lb) / (BlocksEnv.x_ub - BlocksEnv.x_lb),
                    (y - BlocksEnv.y_lb) / (BlocksEnv.y_ub - BlocksEnv.y_lb)
                ])
                option = param_opt.ground([robby], params)
                segment.set_option(option)
            elif param_opt.name == "Stack":
                assert len(opt_vars) == 2
                dropped_blocks = [
                    obj for obj in segment.states[1]
                    if obj.type.name == "block"
                    and segment.states[1].get(obj, "held") < 0.5 <
                    segment.states[0].get(obj, "held")
                ]
                assert len(dropped_blocks) == 1
                block = dropped_blocks[0]
                params = np.zeros(0, dtype=np.float32)
                option = param_opt.ground([robby, block], params)
                segment.set_option(option)


class _LearnedNeuralParameterizedOption(ParameterizedOption):
    """A parameterized option that "implements" an operator.

    * The option objects correspond to the operator parameters.
    * The option initiable corresponds to the operator preconditions.
    * The option terminal corresponds to the operator effects.
    * The option policy is implemented as a neural regressor that takes in the
      states of the option objects and the input continuous parameters (see
      below), all concatenated into a 1D vector, and outputs an action.

    The continuous parameters of the option are the main thing to note: they
    correspond to a desired change in state for a subset of the option objects.
    The objects that are changing correspond to changing_parameters; all other
    objects are assumed to have no change in their state.

    Note that the option terminal, which corresponds to the operator effects,
    already describes how we want the objects to change. But these effects only
    characterize a *set* of desired state changes. For example, a Pick operator
    with Holding(?x) in the add effects says that we want to end up in *some*
    state where we are holding ?x, but there are in general an infinite number
    of such states. The role of the continuous parameters is to identify one
    specific state in this set.

    The hope is that by sampling different continuous parameters, the option
    will be able to navigate to different states in the effect set, giving the
    diversity of transition samples that we need to do bilevel planning.

    Also note that the parameters correspond to a state *change*, rather than
    an absolute state. This distinction is useful for learning; relative changes
    lead to better data efficiency / generalization than absolute ones. However,
    it's also important to note that the change here is a delta between the
    initial state that the option is executed from and the final state where the
    option is terminated. In the middle of executing the option, the desired
    delta between the current state and the final state is different from what
    it was in the initial state. To handle this, we save the *absolute* desired
    state in the memory of the option during initialization, and compute the
    updated delta on each call to the policy.
    """

    def __init__(self, name: str, operator: STRIPSOperator,
                 regressor: Regressor, changing_parameters: Sequence[Variable],
                 action_space: Box) -> None:
        assert set(changing_parameters).issubset(set(operator.parameters))
        changing_parameter_idxs = [
            i for i, v in enumerate(operator.parameters)
            if v in changing_parameters
        ]
        types = [v.type for v in operator.parameters]
        option_param_dim = sum(v.type.dim for v in changing_parameters)
        params_space = Box(low=-np.inf,
                           high=np.inf,
                           shape=(option_param_dim, ),
                           dtype=np.float32)
        self._operator = operator
        self._regressor = regressor
        self._changing_parameter_idxs = changing_parameter_idxs
        self._action_space = action_space
        super().__init__(name,
                         types,
                         params_space,
                         policy=self._regressor_based_policy,
                         initiable=self._precondition_based_initiable,
                         terminal=self._effect_based_terminal)

    def _precondition_based_initiable(self, state: State, memory: Dict,
                                      objects: Sequence[Object],
                                      params: Array) -> bool:
        # The memory here is used to store the absolute params, based on
        # the relative params and the object states.
        memory["params"] = params  # store for sanity checking in policy
        changing_objects = [objects[i] for i in self._changing_parameter_idxs]
        memory["absolute_params"] = state.vec(changing_objects) + params
        # Check if initiable based on preconditions.
        grounded_op = self._operator.ground(tuple(objects))
        return all(pre.holds(state) for pre in grounded_op.preconditions)

    def _regressor_based_policy(self, state: State, memory: Dict,
                                objects: Sequence[Object],
                                params: Array) -> Action:
        # Compute the updated relative goal.
        assert np.allclose(params, memory["params"])
        changing_objects = [objects[i] for i in self._changing_parameter_idxs]
        relative_goal_vec = memory["absolute_params"] - state.vec(
            changing_objects)
        x = np.hstack(([1.0], state.vec(objects), relative_goal_vec))
        action_arr = self._regressor.predict(x)
        if np.isnan(action_arr).any():
            raise OptionExecutionFailure("Option policy returned nan.")
        action_arr = np.clip(action_arr, self._action_space.low,
                             self._action_space.high)

        # TODO: This is temporary code that should not be merged.
        from predicators.src.envs import get_or_create_env
        from predicators.src.structs import DefaultTask
        from predicators.src import utils
        import matplotlib as mpl
        import matplotlib.pyplot as plt
        import imageio
        import glob
        import os
        assert CFG.env == "touch_point"
        env = get_or_create_env(CFG.env)
        env_imgs = env.render_state(state, DefaultTask)
        assert len(env_imgs) == 1
        env_img = env_imgs[0]
        assert env.action_space.shape == (1, )
        low, high = env.action_space.low, env.action_space.high
        # Reference: https://stackoverflow.com/questions/31940285/
        yval = np.linspace(low, high, 250).squeeze()
        norm_ys = (yval - self._regressor._output_shift) / self._regressor._output_scale
        norm_x = (x - self._regressor._input_shift) / self._regressor._input_scale
        concat_inputs = np.array([np.hstack([norm_x, y]) for y in norm_ys])
        colorvals = self._regressor._classifier.predict_proba(concat_inputs)
        colormap = plt.get_cmap('Greens')
        norm = mpl.colors.Normalize(0, 1)
        dpi = 300
        fig_height = env_img.shape[0] / dpi
        fig_width = fig_height
        ax = plt.subplot(1, 1, 1, polar=True)
        fig = plt.gcf()
        fig.set_size_inches((fig_height, fig_width))
        ax.scatter(yval, np.ones_like(yval), c=colorvals, s=100,
                   cmap=colormap, norm=norm, linewidths=0, alpha=0.5)
        ax.axis('off')
        plt.tight_layout()
        energy_img = utils.fig2data(fig, dpi=dpi)
        plt.close()
        img = np.hstack([env_img, energy_img])
        outdir = "/tmp"
        existing_filenames = [os.path.split(f)[-1]
            for f in glob.glob(os.path.join(outdir, "option_img*.png"))]
        existing_nums = {int(f.split(".")[0][len("option_img"):])
            for f in existing_filenames}
        if not existing_nums:
            num = 0
        else:
            num = max(existing_nums) + 1
        outfile = os.path.join(outdir, f"option_img{num}.png")
        imageio.imsave(outfile, img)

        return Action(np.array(action_arr, dtype=np.float32))

    def _effect_based_terminal(self, state: State, memory: Dict,
                               objects: Sequence[Object],
                               params: Array) -> bool:
        assert np.allclose(params, memory["params"])
        # The hope is that we terminate in the effects.
        grounded_op = self._operator.ground(tuple(objects))
        if all(e.holds(state) for e in grounded_op.add_effects) and \
            not any(e.holds(state) for e in grounded_op.delete_effects):
            return True
        # Optimization: remember the most recent state and terminate early if
        # the state is repeated, since this option will never get unstuck.
        if "last_state" in memory and memory["last_state"].allclose(state):
            return True
        memory["last_state"] = state
        # Not yet done.
        return False


class _BehaviorCloningOptionLearner(_OptionLearnerBase):
    """Learn _LearnedNeuralParameterizedOption objects by behavior cloning.

    See the docstring for _LearnedNeuralParameterizedOption for a description
    of the option structure.

    In this paradigm, the option initiable and termination are determined from
    the operators, so the main thing that needs to be learned is the option
    policy. We learn this policy by behavior cloning (fitting a regressor
    via supervised learning) in learn_option_specs().
    """

    def __init__(self, action_space: Box) -> None:
        super().__init__()
        # Actions are clipped to stay within the action space.
        self._action_space = action_space
        # While learning the policy, we record the map from each segment to
        # the option parameterization, so we don't need to recompute it in
        # update_segment_from_option_spec.
        self._segment_to_grounding: Dict[Segment, Tuple[Sequence[Object],
                                                        Array]] = {}

    @abc.abstractmethod
    def _create_regressor(self) -> Regressor:
        raise NotImplementedError("Override me!")

    def learn_option_specs(self, strips_ops: List[STRIPSOperator],
                           datastores: List[Datastore]) -> List[OptionSpec]:
        option_specs: List[Tuple[ParameterizedOption, List[Variable]]] = []

        assert len(strips_ops) == len(datastores)

        for op, datastore in zip(strips_ops, datastores):
            logging.info(f"\nLearning option for NSRT {op.name}")

            X_regressor: List[Array] = []
            Y_regressor = []

            # The superset of all objects whose states we may include in the
            # option params is op.parameters. But we only want to include
            # those objects that have state changes (in at least some data).
            # We do this for learning efficiency; including all objects would
            # likely work too, but may require more data for the model to
            # realize that those objects' parameters can be ignored.
            changing_parameter_set = self._get_changing_parameters(datastore)
            # Just to avoid confusion, we will insist that the order of the
            # changing parameters is consistent with the order of the original.
            changing_parameters = sorted(changing_parameter_set,
                                         key=op.parameters.index)
            del changing_parameter_set  # not used after this
            assert changing_parameters == [
                v for v in op.parameters if v in changing_parameters
            ]

            for segment, var_to_obj in datastore:
                all_objects_in_operator = [
                    var_to_obj[v] for v in op.parameters
                ]

                # First, determine the absolute goal vector for this segment.
                changing_objects = [var_to_obj[v] for v in changing_parameters]
                initial_state = segment.states[0]
                final_state = segment.states[-1]
                absolute_params = final_state.vec(changing_objects)
                option_param = absolute_params - initial_state.vec(
                    changing_objects)

                # Store the option parameterization for this segment so we can
                # use it in update_segment_from_option_spec.
                self._segment_to_grounding[segment] = (all_objects_in_operator,
                                                       option_param)
                del option_param  # not used after this

                # Next, create the input vectors from all object states named
                # in the operator parameters (not just the changing ones).
                # Note that each segment contributions multiple data points,
                # one per action.
                assert len(segment.states) == len(segment.actions) + 1
                for state, action in zip(segment.states, segment.actions):
                    state_features = state.vec(all_objects_in_operator)
                    # Compute the relative goal vector for this segment.
                    relative_goal_vec = absolute_params - state.vec(
                        changing_objects)
                    # Add a bias term for regression.
                    x = np.hstack(([1.0], state_features, relative_goal_vec))
                    X_regressor.append(x)
                    Y_regressor.append(action.arr)

            X_arr_regressor = np.array(X_regressor, dtype=np.float32)
            Y_arr_regressor = np.array(Y_regressor, dtype=np.float32)
            regressor = self._create_regressor()
            logging.info("Fitting regressor with X shape: "
                         f"{X_arr_regressor.shape}, Y shape: "
                         f"{Y_arr_regressor.shape}.")
            regressor.fit(X_arr_regressor, Y_arr_regressor)

            # Construct the ParameterizedOption for this operator.
            name = f"{op.name}LearnedOption"
            parameterized_option = _LearnedNeuralParameterizedOption(
                name, op, regressor, changing_parameters, self._action_space)
            option_specs.append((parameterized_option, list(op.parameters)))

        return option_specs

    @staticmethod
    def _get_changing_parameters(datastore: Datastore) -> Set[Variable]:
        all_changing_variables = set()
        for segment, var_to_obj in datastore:
            start = segment.states[0]
            end = segment.states[-1]
            for v, o in var_to_obj.items():
                if not np.array_equal(start[o], end[o]):
                    all_changing_variables.add(v)
        return all_changing_variables

    def update_segment_from_option_spec(self, segment: Segment,
                                        option_spec: OptionSpec) -> None:
        objects, params = self._segment_to_grounding[segment]
        param_opt, opt_vars = option_spec
        assert all(o.type == v.type for o, v in zip(objects, opt_vars))
        option = param_opt.ground(objects, params)
        segment.set_option(option)


class _DirectBehaviorCloningOptionLearner(_BehaviorCloningOptionLearner):
    """Use an MLPRegressor for regression."""

    def _create_regressor(self) -> Regressor:
<<<<<<< HEAD
        return MLPRegressor()
=======
        return MLPRegressor(seed=CFG.seed,
                            hid_sizes=CFG.mlp_regressor_hid_sizes,
                            max_train_iters=CFG.mlp_regressor_max_itr,
                            clip_gradients=CFG.mlp_regressor_clip_gradients,
                            clip_value=CFG.mlp_regressor_gradient_clip_value,
                            learning_rate=CFG.learning_rate)
>>>>>>> 46f61244


class _ImplicitBehaviorCloningOptionLearner(_BehaviorCloningOptionLearner):
    """Use an ImplicitMLPRegressor for regression."""

    def _create_regressor(self) -> Regressor:
<<<<<<< HEAD
        return ImplicitMLPRegressor()
=======
        num_neg = CFG.implicit_mlp_regressor_num_negative_data_per_input
        num_sam = CFG.implicit_mlp_regressor_num_samples_per_inference
        return ImplicitMLPRegressor(
            seed=CFG.seed,
            hid_sizes=CFG.mlp_regressor_hid_sizes,
            max_train_iters=CFG.implicit_mlp_regressor_max_itr,
            clip_gradients=CFG.mlp_regressor_clip_gradients,
            clip_value=CFG.mlp_regressor_gradient_clip_value,
            learning_rate=CFG.learning_rate,
            num_negative_data_per_input=num_neg,
            num_samples_per_inference=num_sam)
>>>>>>> 46f61244
<|MERGE_RESOLUTION|>--- conflicted
+++ resolved
@@ -517,25 +517,18 @@
     """Use an MLPRegressor for regression."""
 
     def _create_regressor(self) -> Regressor:
-<<<<<<< HEAD
-        return MLPRegressor()
-=======
         return MLPRegressor(seed=CFG.seed,
                             hid_sizes=CFG.mlp_regressor_hid_sizes,
                             max_train_iters=CFG.mlp_regressor_max_itr,
                             clip_gradients=CFG.mlp_regressor_clip_gradients,
                             clip_value=CFG.mlp_regressor_gradient_clip_value,
                             learning_rate=CFG.learning_rate)
->>>>>>> 46f61244
 
 
 class _ImplicitBehaviorCloningOptionLearner(_BehaviorCloningOptionLearner):
     """Use an ImplicitMLPRegressor for regression."""
 
     def _create_regressor(self) -> Regressor:
-<<<<<<< HEAD
-        return ImplicitMLPRegressor()
-=======
         num_neg = CFG.implicit_mlp_regressor_num_negative_data_per_input
         num_sam = CFG.implicit_mlp_regressor_num_samples_per_inference
         return ImplicitMLPRegressor(
@@ -546,5 +539,4 @@
             clip_value=CFG.mlp_regressor_gradient_clip_value,
             learning_rate=CFG.learning_rate,
             num_negative_data_per_input=num_neg,
-            num_samples_per_inference=num_sam)
->>>>>>> 46f61244
+            num_samples_per_inference=num_sam)