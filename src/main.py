"""Main entry point for running approaches in environments.

Example usage with learning NSRTs:
    python src/main.py --env cover --approach nsrt_learning --seed 0

Example usage with oracle NSRTs:
    python src/main.py --env cover --approach oracle --seed 0

Example with verbose logging:
    python src/main.py --env cover --approach oracle --seed 0 --debug

To load a saved approach:
    python src/main.py --env cover --approach nsrt_learning --seed 0 \
        --load_approach

To load saved data:
    python src/main.py --env cover --approach nsrt_learning --seed 0 \
        --load_data

To make videos of test tasks:
    python src/main.py --env cover --approach oracle --seed 0 \
        --make_test_videos --num_test_tasks 1

To run interactive learning approach:
    python src/main.py --env cover --approach interactive_learning \
         --seed 0

To exclude predicates:
    python src/main.py --env cover --approach oracle --seed 0 \
         --excluded_predicates Holding

To run grammar search predicate invention (example):
    python src/main.py --env cover --approach grammar_search_invention \
        --seed 0 --excluded_predicates all
"""

import logging
import os
import sys
import time
from collections import defaultdict
from typing import List, Optional, Sequence, Tuple

import dill as pkl

from predicators.src import utils
from predicators.src.approaches import ApproachFailure, ApproachTimeout, \
    BaseApproach, create_approach
from predicators.src.datasets import create_dataset
from predicators.src.envs import BaseEnv, create_new_env
from predicators.src.settings import CFG
from predicators.src.structs import Dataset, InteractionRequest, \
    InteractionResult, Metrics, Task
from predicators.src.teacher import Teacher, TeacherInteractionMonitorWithVideo

assert os.environ.get("PYTHONHASHSEED") == "0", \
        "Please add `export PYTHONHASHSEED=0` to your bash profile!"


def main() -> None:
    """Main entry point for running approaches in environments."""
    script_start = time.time()
    # Parse & validate args
    args = utils.parse_args()
    utils.update_config(args)
    str_args = " ".join(sys.argv)
    # Log to stderr.
    logging.basicConfig(level=CFG.loglevel,
                        format="%(message)s",
                        handlers=[logging.StreamHandler()])
    logging.info(f"Running command: python {str_args}")
    logging.info("Full config:")
    logging.info(CFG)
    logging.info(f"Git commit hash: {utils.get_git_commit_hash()}")
    # Create results directory.
    os.makedirs(CFG.results_dir, exist_ok=True)
    # Create classes. Note that seeding happens inside the env and approach.
    env = create_new_env(CFG.env, do_cache=True)
    # The action space and options need to be seeded externally, because
    # env.action_space and env.options are often created during env __init__().
    env.action_space.seed(CFG.seed)
    for option in env.options:
        option.params_space.seed(CFG.seed)
    assert env.goal_predicates.issubset(env.predicates)
    preds, _ = utils.parse_config_excluded_predicates(env)
    # Create the train tasks.
    # TODO Possibly load train tasks
    train_tasks = env.get_train_tasks()
    #
    # If train tasks have goals that involve excluded predicates, strip those
    # predicate classifiers to prevent leaking information to the approaches.
    stripped_train_tasks = [
        utils.strip_task(task, preds) for task in train_tasks
    ]
    if CFG.option_learner == "no_learning":
        # If we are not doing option learning, pass in all the environment's
        # oracle options.
        options = env.options
    else:
        # Determine from the config which oracle options to include, if any.
        options = utils.parse_config_included_options(env)
    # Create the agent (approach).
    approach = create_approach(CFG.approach, preds, options, env.types,
                               env.action_space, stripped_train_tasks)
    if approach.is_learning_based:
        # Create the offline dataset. Note that this needs to be done using
        # the non-stripped train tasks because dataset generation may need
        # to use the oracle predicates (e.g. demo data generation).
<<<<<<< HEAD
        offline_dataset = _generate_or_load_offline_dataset(
            env, train_tasks, options)
        import ipdb; ipdb.set_trace()
=======
        offline_dataset = create_dataset(env, train_tasks, options)
>>>>>>> 097d3622
    else:
        offline_dataset = None

    # Run the full pipeline.
    _run_pipeline(env, approach, stripped_train_tasks, offline_dataset)
    script_time = time.time() - script_start
    logging.info(f"\n\nMain script terminated in {script_time:.5f} seconds")


def _run_pipeline(env: BaseEnv,
                  approach: BaseApproach,
                  train_tasks: List[Task],
                  offline_dataset: Optional[Dataset] = None) -> None:
    # If agent is learning-based, allow the agent to learn from the generated
    # offline dataset, and then proceed with the online learning loop. Test
    # after each learning call. If agent is not learning-based, just test once.
    if approach.is_learning_based:
        assert offline_dataset is not None, "Missing offline dataset"
        num_offline_transitions = sum(
            len(traj.actions) for traj in offline_dataset.trajectories)
        num_online_transitions = 0
        total_query_cost = 0.0
        if CFG.load_approach:
            approach.load(online_learning_cycle=None)
            learning_time = 0.0  # ignore loading time
        else:
            learning_start = time.time()
            approach.learn_from_offline_dataset(offline_dataset)
            learning_time = time.time() - learning_start
        offline_learning_metrics = {
            f"offline_learning_{k}": v
            for k, v in approach.metrics.items()
        }
        # Run evaluation once before online learning starts.
        if CFG.skip_until_cycle < 0:
            results = _run_testing(env, approach)
            results["num_offline_transitions"] = num_offline_transitions
            results["num_online_transitions"] = num_online_transitions
            results["query_cost"] = total_query_cost
            results["learning_time"] = learning_time
            results.update(offline_learning_metrics)
            _save_test_results(results, online_learning_cycle=None)
        teacher = Teacher(train_tasks)
        # The online learning loop.
        for i in range(CFG.num_online_learning_cycles):
            if i < CFG.skip_until_cycle:
                continue
            logging.info(f"\n\nONLINE LEARNING CYCLE {i}\n")
            logging.info("Getting interaction requests...")
            if num_online_transitions >= CFG.online_learning_max_transitions:
                logging.info("Reached online_learning_max_transitions, "
                             "terminating")
                break
            interaction_requests = approach.get_interaction_requests()
            if not interaction_requests:
                logging.info("Did not receive any interaction requests, "
                             "terminating")
                break  # agent doesn't want to learn anything more; terminate
            interaction_results, query_cost = _generate_interaction_results(
                env, teacher, interaction_requests, i)
            num_online_transitions += sum(
                len(result.actions) for result in interaction_results)
            total_query_cost += query_cost
            logging.info(f"Query cost incurred this cycle: {query_cost}")
            if CFG.load_approach:
                approach.load(online_learning_cycle=i)
                learning_time += 0.0  # ignore loading time
            else:
                learning_start = time.time()
                approach.learn_from_interaction_results(interaction_results)
                learning_time += time.time() - learning_start
            # Evaluate approach after every online learning cycle.
            results = _run_testing(env, approach)
            results["num_offline_transitions"] = num_offline_transitions
            results["num_online_transitions"] = num_online_transitions
            results["query_cost"] = total_query_cost
            results["learning_time"] = learning_time
            results.update(offline_learning_metrics)
            _save_test_results(results, online_learning_cycle=i)
    else:
        results = _run_testing(env, approach)
        results["num_offline_transitions"] = 0
        results["num_online_transitions"] = 0
        results["query_cost"] = 0.0
        results["learning_time"] = 0.0
        _save_test_results(results, online_learning_cycle=None)


def _generate_interaction_results(
        env: BaseEnv,
        teacher: Teacher,
        requests: Sequence[InteractionRequest],
        cycle_num: Optional[int] = None
) -> Tuple[List[InteractionResult], float]:
    """Given a sequence of InteractionRequest objects, handle the requests and
    return a list of InteractionResult objects."""
    logging.info("Generating interaction results...")
    results = []
    query_cost = 0.0
    if CFG.make_interaction_videos:
        video = []
    for request in requests:
        if request.train_task_idx < CFG.max_initial_demos and \
            not CFG.allow_interaction_in_demo_tasks:
            raise RuntimeError("Interaction requests cannot be on demo tasks "
                               "if allow_interaction_in_demo_tasks is False.")
        monitor = TeacherInteractionMonitorWithVideo(env.render, request,
                                                     teacher)
        traj, _ = utils.run_policy(
            request.act_policy,
            env,
            "train",
            request.train_task_idx,
            request.termination_function,
            max_num_steps=CFG.max_num_steps_interaction_request,
            exceptions_to_break_on={
                utils.EnvironmentFailure, utils.OptionExecutionFailure
            },
            monitor=monitor)
        request_responses = monitor.get_responses()
        query_cost += monitor.get_query_cost()
        result = InteractionResult(traj.states, traj.actions,
                                   request_responses)
        results.append(result)
        if CFG.make_interaction_videos:
            video.extend(monitor.get_video())
    if CFG.make_interaction_videos:
        video_prefix = utils.get_config_path_str()
        outfile = f"{video_prefix}__cycle{cycle_num}.mp4"
        utils.save_video(outfile, video)
    return results, query_cost


def _run_testing(env: BaseEnv, approach: BaseApproach) -> Metrics:
    test_tasks = env.get_test_tasks()
    num_found_policy = 0
    num_solved = 0
    approach.reset_metrics()
    total_suc_time = 0.0
    total_num_solve_timeouts = 0
    total_num_solve_failures = 0
    total_num_execution_timeouts = 0
    total_num_execution_failures = 0

    video_prefix = utils.get_config_path_str()
    for test_task_idx, task in enumerate(test_tasks):
        solve_start = time.time()
        try:
            policy = approach.solve(task, timeout=CFG.timeout)
        except (ApproachTimeout, ApproachFailure) as e:
            logging.info(f"Task {test_task_idx+1} / {len(test_tasks)}: "
                         f"Approach failed to solve with error: {e}")
            if isinstance(e, ApproachTimeout):
                total_num_solve_timeouts += 1
            elif isinstance(e, ApproachFailure):
                total_num_solve_failures += 1
            if CFG.make_failure_videos and e.info.get("partial_refinements"):
                video = utils.create_video_from_partial_refinements(
                    e.info["partial_refinements"], env, "test", test_task_idx,
                    CFG.horizon)
                outfile = f"{video_prefix}__task{test_task_idx+1}_failure.mp4"
                utils.save_video(outfile, video)
            continue
        solve_time = time.time() - solve_start
        num_found_policy += 1
        make_video = False
        solved = False
        caught_exception = False
        if CFG.make_test_videos or CFG.make_failure_videos:
            monitor = utils.VideoMonitor(env.render)
        else:
            monitor = None
        try:
            traj, execution_metrics = utils.run_policy(
                policy,
                env,
                "test",
                test_task_idx,
                task.goal_holds,
                max_num_steps=CFG.horizon,
                monitor=monitor)
            solved = task.goal_holds(traj.states[-1])
            solve_time += execution_metrics["policy_call_time"]
        except utils.EnvironmentFailure as e:
            log_message = f"Environment failed with error: {e}"
            caught_exception = True
        except (ApproachTimeout, ApproachFailure) as e:
            log_message = ("Approach failed at policy execution time with "
                           f"error: {e}")
            if isinstance(e, ApproachTimeout):
                total_num_execution_timeouts += 1
            elif isinstance(e, ApproachFailure):
                total_num_execution_failures += 1
            caught_exception = True
        if solved:
            log_message = "SOLVED"
            num_solved += 1
            total_suc_time += solve_time
            make_video = CFG.make_test_videos
            video_file = f"{video_prefix}__task{test_task_idx+1}.mp4"
        else:
            if not caught_exception:
                log_message = "Policy failed to reach goal"
            make_video = CFG.make_failure_videos
            video_file = f"{video_prefix}__task{test_task_idx+1}_failure.mp4"
        logging.info(f"Task {test_task_idx+1} / {len(test_tasks)}: "
                     f"{log_message}")
        if make_video:
            assert monitor is not None
            video = monitor.get_video()
            utils.save_video(video_file, video)
    metrics: Metrics = defaultdict(float)
    metrics["num_solved"] = num_solved
    metrics["num_total"] = len(test_tasks)
    metrics["avg_suc_time"] = (total_suc_time /
                               num_solved if num_solved > 0 else float("inf"))
    metrics["min_skeletons_optimized"] = approach.metrics[
        "min_num_skeletons_optimized"] if approach.metrics[
            "min_num_skeletons_optimized"] < float("inf") else 0
    metrics["max_skeletons_optimized"] = approach.metrics[
        "max_num_skeletons_optimized"]
    metrics["num_solve_timeouts"] = total_num_solve_timeouts
    metrics["num_solve_failures"] = total_num_solve_failures
    metrics["num_execution_timeouts"] = total_num_execution_timeouts
    metrics["num_execution_failures"] = total_num_execution_failures
    # Handle computing averages of total approach metrics wrt the
    # number of found policies. Note: this is different from computing
    # an average wrt the number of solved tasks, which might be more
    # appropriate for some metrics, e.g. avg_suc_time above.
    for metric_name in [
            "num_skeletons_optimized", "num_nodes_expanded",
            "num_nodes_created", "num_nsrts", "num_preds", "plan_length",
            "num_failures_discovered"
    ]:
        total = approach.metrics[f"total_{metric_name}"]
        metrics[f"avg_{metric_name}"] = (
            total / num_found_policy if num_found_policy > 0 else float("inf"))
    return metrics


def _save_test_results(results: Metrics,
                       online_learning_cycle: Optional[int]) -> None:
    num_solved = results["num_solved"]
    num_total = results["num_total"]
    avg_suc_time = results["avg_suc_time"]
    logging.info(f"Tasks solved: {num_solved} / {num_total}")
    logging.info(f"Average time for successes: {avg_suc_time:.5f} seconds")
    outfile = (f"{CFG.results_dir}/{utils.get_config_path_str()}__"
               f"{online_learning_cycle}.pkl")
    # Save CFG alongside results.
    outdata = {
        "config": CFG,
        "results": results.copy(),
        "git_commit_hash": utils.get_git_commit_hash()
    }
    with open(outfile, "wb") as f:
        pkl.dump(outdata, f)
    logging.info(f"Test results: {outdata['results']}")
    logging.info(f"Wrote out test results to {outfile}")


if __name__ == "__main__":  # pragma: no cover
    main()<|MERGE_RESOLUTION|>--- conflicted
+++ resolved
@@ -106,13 +106,9 @@
         # Create the offline dataset. Note that this needs to be done using
         # the non-stripped train tasks because dataset generation may need
         # to use the oracle predicates (e.g. demo data generation).
-<<<<<<< HEAD
         offline_dataset = _generate_or_load_offline_dataset(
             env, train_tasks, options)
         import ipdb; ipdb.set_trace()
-=======
-        offline_dataset = create_dataset(env, train_tasks, options)
->>>>>>> 097d3622
     else:
         offline_dataset = None
 
