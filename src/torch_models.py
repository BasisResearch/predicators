--- conflicted
+++ resolved
@@ -47,11 +47,7 @@
         return x
 
     def predict(self, inputs: Array) -> Array:
-<<<<<<< HEAD
-        """Normalize, predict, and convert to array."""
-=======
         """Normalize, predict, un-normalize, and convert to array."""
->>>>>>> e7d5bba3
         x = torch.from_numpy(np.array(inputs, dtype=np.float32))
         x = x.unsqueeze(dim=0)
         # Normalize input
