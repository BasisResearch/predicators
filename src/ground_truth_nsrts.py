"""Definitions of ground truth NSRTs for all environments."""

from typing import List, Sequence, Set, cast
import itertools
import numpy as np
from predicators.src.envs import create_env, BlocksEnv, PaintingEnv, \
    PlayroomEnv, BehaviorEnv
from predicators.src.structs import NSRT, Predicate, State, \
    ParameterizedOption, Variable, Type, LiftedAtom, Object, Array
from predicators.src.settings import CFG
from predicators.src.envs.behavior_options import navigate_to_param_sampler, \
    grasp_obj_param_sampler, place_ontop_obj_pos_sampler
from predicators.src.envs import get_cached_env_instance


def get_gt_nsrts(predicates: Set[Predicate],
                 options: Set[ParameterizedOption]) -> Set[NSRT]:
    """Create ground truth NSRTs for an env."""
    if CFG.env in ("cover", "cover_hierarchical_types", "cover_typed_options",
                   "cover_multistep_options",
                   "cover_multistep_options_fixed_tasks"):
        nsrts = _get_cover_gt_nsrts()
    elif CFG.env == "cluttered_table":
        nsrts = _get_cluttered_table_gt_nsrts()
    elif CFG.env == "cluttered_table_place":
        nsrts = _get_cluttered_table_gt_nsrts(with_place=True)
    elif CFG.env == "blocks":
        nsrts = _get_blocks_gt_nsrts()
    elif CFG.env == "behavior":
        nsrts = _get_behavior_gt_nsrts()  # pragma: no cover
    elif CFG.env == "painting":
        nsrts = _get_painting_gt_nsrts()
    elif CFG.env == "playroom":
        nsrts = _get_playroom_gt_nsrts()
    elif CFG.env == "repeated_nextto":
        nsrts = _get_repeated_nextto_gt_nsrts()
    else:
        raise NotImplementedError("Ground truth NSRTs not implemented")
    # Filter out excluded predicates from NSRTs, and filter out NSRTs whose
    # options are excluded.
    final_nsrts = set()
    for nsrt in nsrts:
        if nsrt.option not in options:
            continue
        nsrt = nsrt.filter_predicates(predicates)
        final_nsrts.add(nsrt)
    return final_nsrts


def _get_from_env_by_names(env_name: str, names: Sequence[str],
                           env_attr: str) -> List:
    """Helper for loading types, predicates, and options by name."""
    env = create_env(env_name)
    name_to_env_obj = {}
    for o in getattr(env, env_attr):
        name_to_env_obj[o.name] = o
    assert set(name_to_env_obj).issuperset(set(names))
    return [name_to_env_obj[name] for name in names]


def _get_types_by_names(env_name: str, names: Sequence[str]) -> List[Type]:
    """Load types from an env given their names."""
    return _get_from_env_by_names(env_name, names, "types")


def _get_predicates_by_names(env_name: str,
                             names: Sequence[str]) -> List[Predicate]:
    """Load predicates from an env given their names."""
    return _get_from_env_by_names(env_name, names, "predicates")


def _get_options_by_names(env_name: str,
                          names: Sequence[str]) -> List[ParameterizedOption]:
    """Load parameterized options from an env given their names."""
    return _get_from_env_by_names(env_name, names, "options")


def _get_cover_gt_nsrts() -> Set[NSRT]:
    """Create ground truth NSRTs for CoverEnv or environments that inherit from
    CoverEnv."""
    # Types
    block_type, target_type, robot_type = _get_types_by_names(
        CFG.env, ["block", "target", "robot"])

    # Objects
    block = Variable("?block", block_type)
    robot = Variable("?robot", robot_type)
    target = Variable("?target", target_type)

    # Predicates
    IsBlock, IsTarget, Covers, HandEmpty, Holding = \
        _get_predicates_by_names(CFG.env, ["IsBlock", "IsTarget", "Covers",
                                           "HandEmpty", "Holding"])

    # Options
    if CFG.env in ("cover", "cover_hierarchical_types"):
        PickPlace, = _get_options_by_names(CFG.env, ["PickPlace"])
    elif CFG.env in ("cover_typed_options", "cover_multistep_options",
                     "cover_multistep_options_fixed_tasks"):
        Pick, Place = _get_options_by_names(CFG.env, ["Pick", "Place"])
    if CFG.env in ("cover_multistep_options",
                   "cover_multistep_options_fixed_tasks") and \
        CFG.cover_multistep_use_learned_equivalents:
        LearnedEquivalentPick, LearnedEquivalentPlace = _get_options_by_names(
            CFG.env, ["LearnedEquivalentPick", "LearnedEquivalentPlace"])

    nsrts = set()

    # Pick
    parameters = [block]
    holding_predicate_args = [block]
    if CFG.env in ("cover_multistep_options",
                   "cover_multistep_options_fixed_tasks"):
        parameters.append(robot)
        holding_predicate_args.append(robot)
    preconditions = {LiftedAtom(IsBlock, [block]), LiftedAtom(HandEmpty, [])}
    add_effects = {LiftedAtom(Holding, holding_predicate_args)}
    delete_effects = {LiftedAtom(HandEmpty, [])}

    if CFG.env in ("cover", "cover_hierarchical_types"):
        option = PickPlace
        option_vars = []
    elif CFG.env in ("cover_multistep_options",
                     "cover_multistep_options_fixed_tasks") and \
        CFG.cover_multistep_use_learned_equivalents:
        option = LearnedEquivalentPick
        option_vars = [block, robot]
    elif CFG.env in ("cover_typed_options", "cover_multistep_options",
                     "cover_multistep_options_fixed_tasks"):
        option = Pick
        option_vars = [block]

    if CFG.env in ("cover_multistep_options",
                   "cover_multistep_options_fixed_tasks") and \
        CFG.cover_multistep_use_learned_equivalents:

        def pick_sampler(state: State, rng: np.random.Generator,
                         objs: Sequence[Object]) -> Array:
<<<<<<< HEAD
            # The only things that change are the block's grasp, and the
=======
            # The only things that change are the block's held bit and the
>>>>>>> cbfd794b
            # robot's grip, holding, x, and y.
            assert len(objs) == 2
            block, robot = objs
            assert block.is_instance(block_type)
            assert robot.is_instance(robot_type)
            bx, by = state.get(block, "x"), state.get(block, "y")
            rx, ry = state.get(robot, "x"), state.get(robot, "y")
            bw = state.get(block, "width")
            if CFG.cover_multistep_degenerate_oracle_samplers:
                desired_x = float(bx)
            else:
                desired_x = rng.uniform(bx - bw / 2, bx + bw / 2)
            # is_block, is_target, width, x, grasp, y, height
            # grasp changes from -1.0 to 1.0
            block_param = [0.0, 0.0, 0.0, 0.0, 2.0, 0.0, 0.0]
            # x, y, grip, holding
            # grip changes from -1.0 to 1.0
            # holding changes from -1.0 to 1.0
<<<<<<< HEAD
            robot_param = [desired_x - rx, by - ry, 2.0, 2.0]
=======
            robot_param = [desired_x - rx, by + 1e-3 - ry, 2.0, 2.0]
>>>>>>> cbfd794b
            param = block_param + robot_param
            return np.array(param, dtype=np.float32)
    else:

        def pick_sampler(state: State, rng: np.random.Generator,
                         objs: Sequence[Object]) -> Array:
            if CFG.env in ("cover_multistep_options",
                           "cover_multistep_options_fixed_tasks"):
                assert len(objs) == 2
            else:
                assert len(objs) == 1
            b = objs[0]
            assert b.is_instance(block_type)
            if CFG.env in ("cover_multistep_options",
                           "cover_multistep_options_fixed_tasks"):
                lb = -1.0
                ub = 1.0
            elif CFG.env == "cover_typed_options":
                lb = float(-state.get(b, "width") / 2)
                ub = float(state.get(b, "width") / 2)
            elif CFG.env in ("cover", "cover_hierarchical_types"):
                lb = float(state.get(b, "pose") - state.get(b, "width") / 2)
                lb = max(lb, 0.0)
                ub = float(state.get(b, "pose") + state.get(b, "width") / 2)
                ub = min(ub, 1.0)
            return np.array(rng.uniform(lb, ub, size=(1, )), dtype=np.float32)

    pick_nsrt = NSRT("Pick", parameters, preconditions, add_effects,
                     delete_effects, set(), option, option_vars, pick_sampler)
    nsrts.add(pick_nsrt)

    # Place
    parameters = [block, target]
    holding_predicate_args = [block]
    if CFG.env in ("cover_multistep_options",
                   "cover_multistep_options_fixed_tasks"):
        parameters = [block, robot, target]
        holding_predicate_args.append(robot)
    preconditions = {
        LiftedAtom(IsBlock, [block]),
        LiftedAtom(IsTarget, [target]),
        LiftedAtom(Holding, holding_predicate_args)
    }
    add_effects = {
        LiftedAtom(HandEmpty, []),
        LiftedAtom(Covers, [block, target])
    }
    delete_effects = {LiftedAtom(Holding, holding_predicate_args)}

    if CFG.env in ("cover", "cover_hierarchical_types"):
        option = PickPlace
        option_vars = []
    elif CFG.env in ("cover_typed_options", "cover_multistep_options",
                     "cover_multistep_options_fixed_tasks"):
        option = Place
        option_vars = [target]
        if CFG.env in ("cover_multistep_options",
                       "cover_multistep_options_fixed_tasks") and \
            CFG.cover_multistep_use_learned_equivalents:
            option = LearnedEquivalentPlace
            option_vars = [block, robot, target]

    if CFG.env in ("cover_multistep_options",
                   "cover_multistep_options_fixed_tasks") and \
        CFG.cover_multistep_use_learned_equivalents:

        def place_sampler(state: State, rng: np.random.Generator,
                          objs: Sequence[Object]) -> Array:
            # The x, y, and held features of the block change, and the x, y,
            # grasp, and holding features of the robot change.
            # Note that the y features changing is a little surprising. One
            # thing to keep in mind is that during replay data collection,
            # the replays can start from any low-level state in a trajectory,
            # so there are many cases where the robot is holding the object in
            # mid-air, and it starts a new place option from there.
            assert len(objs) == 3
            block, robot, target = objs
            assert block.is_instance(block_type)
            assert robot.is_instance(robot_type)
            assert target.is_instance(target_type)
            rx, ry = state.get(robot, "x"), state.get(robot, "y")
            bh = state.get(block, "height")
            grasp_offset = 1e-3
            tx, tw = state.get(target, "x"), state.get(target, "width")
            if CFG.cover_multistep_degenerate_oracle_samplers:
                desired_x = float(tx)
            else:
                desired_x = rng.uniform(tx - tw / 2, tx + tw / 2)
            delta_x = desired_x - rx
<<<<<<< HEAD
            delta_y = bh - ry
=======
            delta_y = bh + grasp_offset - ry
>>>>>>> cbfd794b
            # is_block, is_target, width, x, grasp, y, height
            # grasp changes from 1.0 to -1.0
            block_param = [0.0, 0.0, 0.0, delta_x, -2.0, delta_y, 0.0]
            # x, y, grip, holding
            # grip changes from 1.0 to -1.0
            # holding changes from 1.0 to -1.0
<<<<<<< HEAD
            robot_param = [delta_x, delta_y + grasp_offset, -2.0, -2.0]
=======
            robot_param = [delta_x, delta_y, -2.0, -2.0]
>>>>>>> cbfd794b
            param = block_param + robot_param
            return np.array(param, dtype=np.float32)
    else:

        def place_sampler(state: State, rng: np.random.Generator,
                          objs: Sequence[Object]) -> Array:
            if CFG.env in ("cover_multistep_options",
                           "cover_multistep_options_fixed_tasks"):
                assert len(objs) == 3
            else:
                assert len(objs) == 2
            t = objs[-1]
            assert t.is_instance(target_type)
            if CFG.env in ("cover_multistep_options",
                           "cover_multistep_options_fixed_tasks"):
                lb = -1.0
                ub = 1.0
            else:
                lb = float(state.get(t, "pose") - state.get(t, "width") / 10)
                lb = max(lb, 0.0)
                ub = float(state.get(t, "pose") + state.get(t, "width") / 10)
                ub = min(ub, 1.0)
            return np.array(rng.uniform(lb, ub, size=(1, )), dtype=np.float32)

    place_nsrt = NSRT("Place",
                      parameters, preconditions, add_effects, delete_effects,
                      set(), option, option_vars, place_sampler)
    nsrts.add(place_nsrt)

    return nsrts


def _get_cluttered_table_gt_nsrts(with_place: bool = False) -> Set[NSRT]:
    """Create ground truth NSRTs for ClutteredTableEnv."""
    can_type, = _get_types_by_names("cluttered_table", ["can"])

    HandEmpty, Holding, Untrashed = _get_predicates_by_names(
        "cluttered_table", ["HandEmpty", "Holding", "Untrashed"])

    if with_place:
        Grasp, Place = _get_options_by_names("cluttered_table_place",
                                             ["Grasp", "Place"])
    else:
        Grasp, Dump = _get_options_by_names("cluttered_table",
                                            ["Grasp", "Dump"])

    nsrts = set()

    # Grasp
    can = Variable("?can", can_type)
    parameters = [can]
    option_vars = [can]
    option = Grasp
    preconditions = {LiftedAtom(HandEmpty, []), LiftedAtom(Untrashed, [can])}
    add_effects = {LiftedAtom(Holding, [can])}
    delete_effects = {LiftedAtom(HandEmpty, [])}

    def grasp_sampler(state: State, rng: np.random.Generator,
                      objs: Sequence[Object]) -> Array:
        assert len(objs) == 1
        can = objs[0]
        # Need a max here in case the can is trashed already, in which case
        # both pose_x and pose_y will be -999.
        end_x = max(0.0, state.get(can, "pose_x"))
        end_y = max(0.0, state.get(can, "pose_y"))
        if with_place:
            start_x, start_y = rng.uniform(0.0, 0.2,
                                           size=2)  # start from 0.2x0.2 corner
        else:
            start_x, start_y = rng.uniform(0.0, 1.0,
                                           size=2)  # start from anywhere
        return np.array([start_x, start_y, end_x, end_y], dtype=np.float32)

    grasp_nsrt = NSRT("Grasp",
                      parameters, preconditions, add_effects, delete_effects,
                      set(), option, option_vars, grasp_sampler)
    nsrts.add(grasp_nsrt)

    if not with_place:
        # Dump
        can = Variable("?can", can_type)
        parameters = [can]
        option_vars = []
        option = Dump
        preconditions = {
            LiftedAtom(Holding, [can]),
            LiftedAtom(Untrashed, [can])
        }
        add_effects = {LiftedAtom(HandEmpty, [])}
        delete_effects = {
            LiftedAtom(Holding, [can]),
            LiftedAtom(Untrashed, [can])
        }
        dump_nsrt = NSRT("Dump", parameters, preconditions, add_effects,
                         delete_effects, set(), option, option_vars,
                         lambda s, r, o: np.array([], dtype=np.float32))
        nsrts.add(dump_nsrt)

    else:
        # Place
        can = Variable("?can", can_type)
        parameters = [can]
        option_vars = [can]
        option = Place
        preconditions = {
            LiftedAtom(Holding, [can]),
            LiftedAtom(Untrashed, [can])
        }
        add_effects = {LiftedAtom(HandEmpty, [])}
        delete_effects = {LiftedAtom(Holding, [can])}
        place_sampler = lambda s, r, o: np.array([
            r.uniform(0, 0.2),
            r.uniform(0, 0.2),
            r.uniform(0, 1.),
            r.uniform(0, 1.)
        ])
        place_nsrt = NSRT("Place", parameters, preconditions, add_effects,
                          delete_effects, set(), option, option_vars,
                          place_sampler)
        nsrts.add(place_nsrt)

    return nsrts


def _get_blocks_gt_nsrts() -> Set[NSRT]:
    """Create ground truth NSRTs for BlocksEnv."""
    block_type, robot_type = _get_types_by_names("blocks", ["block", "robot"])

    On, OnTable, GripperOpen, Holding, Clear = _get_predicates_by_names(
        "blocks", ["On", "OnTable", "GripperOpen", "Holding", "Clear"])

    Pick, Stack, PutOnTable = _get_options_by_names(
        "blocks", ["Pick", "Stack", "PutOnTable"])

    nsrts = set()

    # PickFromTable
    block = Variable("?block", block_type)
    robot = Variable("?robot", robot_type)
    parameters = [block, robot]
    option_vars = [robot, block]
    option = Pick
    preconditions = {
        LiftedAtom(OnTable, [block]),
        LiftedAtom(Clear, [block]),
        LiftedAtom(GripperOpen, [robot])
    }
    add_effects = {LiftedAtom(Holding, [block])}
    delete_effects = {
        LiftedAtom(OnTable, [block]),
        LiftedAtom(Clear, [block]),
        LiftedAtom(GripperOpen, [robot])
    }

    def pick_sampler(state: State, rng: np.random.Generator,
                     objs: Sequence[Object]) -> Array:
        del state, rng, objs  # unused
        return np.zeros(3, dtype=np.float32)

    pickfromtable_nsrt = NSRT("PickFromTable", parameters, preconditions,
                              add_effects, delete_effects, set(), option,
                              option_vars, pick_sampler)
    nsrts.add(pickfromtable_nsrt)

    # Unstack
    block = Variable("?block", block_type)
    otherblock = Variable("?otherblock", block_type)
    robot = Variable("?robot", robot_type)
    parameters = [block, otherblock, robot]
    option_vars = [robot, block]
    option = Pick
    preconditions = {
        LiftedAtom(On, [block, otherblock]),
        LiftedAtom(Clear, [block]),
        LiftedAtom(GripperOpen, [robot])
    }
    add_effects = {
        LiftedAtom(Holding, [block]),
        LiftedAtom(Clear, [otherblock])
    }
    delete_effects = {
        LiftedAtom(On, [block, otherblock]),
        LiftedAtom(Clear, [block]),
        LiftedAtom(GripperOpen, [robot])
    }
    unstack_nsrt = NSRT("Unstack",
                        parameters, preconditions, add_effects, delete_effects,
                        set(), option, option_vars, pick_sampler)
    nsrts.add(unstack_nsrt)

    # Stack
    block = Variable("?block", block_type)
    otherblock = Variable("?otherblock", block_type)
    robot = Variable("?robot", robot_type)
    parameters = [block, otherblock, robot]
    option_vars = [robot, otherblock]
    option = Stack
    preconditions = {
        LiftedAtom(Holding, [block]),
        LiftedAtom(Clear, [otherblock])
    }
    add_effects = {
        LiftedAtom(On, [block, otherblock]),
        LiftedAtom(Clear, [block]),
        LiftedAtom(GripperOpen, [robot])
    }
    delete_effects = {
        LiftedAtom(Holding, [block]),
        LiftedAtom(Clear, [otherblock])
    }

    def stack_sampler(state: State, rng: np.random.Generator,
                      objs: Sequence[Object]) -> Array:
        del state, rng, objs  # unused
        return np.array([0, 0, BlocksEnv.block_size], dtype=np.float32)

    stack_nsrt = NSRT("Stack",
                      parameters, preconditions, add_effects, delete_effects,
                      set(), option, option_vars, stack_sampler)
    nsrts.add(stack_nsrt)

    # PutOnTable
    block = Variable("?block", block_type)
    robot = Variable("?robot", robot_type)
    parameters = [block, robot]
    option_vars = [robot]
    option = PutOnTable
    preconditions = {LiftedAtom(Holding, [block])}
    add_effects = {
        LiftedAtom(OnTable, [block]),
        LiftedAtom(Clear, [block]),
        LiftedAtom(GripperOpen, [robot])
    }
    delete_effects = {LiftedAtom(Holding, [block])}

    def putontable_sampler(state: State, rng: np.random.Generator,
                           objs: Sequence[Object]) -> Array:
        del state, objs  # unused
        x = rng.uniform()
        y = rng.uniform()
        return np.array([x, y], dtype=np.float32)

    putontable_nsrt = NSRT("PutOnTable", parameters, preconditions,
                           add_effects, delete_effects, set(), option,
                           option_vars, putontable_sampler)
    nsrts.add(putontable_nsrt)

    return nsrts


def _get_painting_gt_nsrts() -> Set[NSRT]:
    """Create ground truth NSRTs for PaintingEnv."""
    obj_type, box_type, lid_type, shelf_type, robot_type = \
        _get_types_by_names("painting", ["obj", "box", "lid", "shelf", "robot"])

    (InBox, InShelf, IsBoxColor, IsShelfColor, GripperOpen, OnTable,
     HoldingTop, HoldingSide, Holding, IsWet, IsDry, IsDirty, IsClean) = \
         _get_predicates_by_names(
             "painting", ["InBox", "InShelf", "IsBoxColor", "IsShelfColor",
                          "GripperOpen", "OnTable", "HoldingTop", "HoldingSide",
                          "Holding", "IsWet", "IsDry", "IsDirty", "IsClean"])

    Pick, Wash, Dry, Paint, Place, OpenLid = _get_options_by_names(
        "painting", ["Pick", "Wash", "Dry", "Paint", "Place", "OpenLid"])

    nsrts = set()

    # PickFromTop
    obj = Variable("?obj", obj_type)
    robot = Variable("?robot", robot_type)
    parameters = [obj, robot]
    option_vars = [robot, obj]
    option = Pick
    preconditions = {
        LiftedAtom(GripperOpen, [robot]),
        LiftedAtom(OnTable, [obj])
    }
    add_effects = {LiftedAtom(Holding, [obj]), LiftedAtom(HoldingTop, [robot])}
    delete_effects = {LiftedAtom(GripperOpen, [robot])}

    def pickfromtop_sampler(state: State, rng: np.random.Generator,
                            objs: Sequence[Object]) -> Array:
        del state, rng, objs  # unused
        return np.array([0.0, 0.0, 0.0, 1.0], dtype=np.float32)

    pickfromtop_nsrt = NSRT("PickFromTop", parameters, preconditions,
                            add_effects, delete_effects, set(), option,
                            option_vars, pickfromtop_sampler)
    nsrts.add(pickfromtop_nsrt)

    # PickFromSide
    obj = Variable("?obj", obj_type)
    robot = Variable("?robot", robot_type)
    parameters = [obj, robot]
    option_vars = [robot, obj]
    option = Pick
    preconditions = {
        LiftedAtom(GripperOpen, [robot]),
        LiftedAtom(OnTable, [obj])
    }
    add_effects = {
        LiftedAtom(Holding, [obj]),
        LiftedAtom(HoldingSide, [robot])
    }
    delete_effects = {LiftedAtom(GripperOpen, [robot])}

    def pickfromside_sampler(state: State, rng: np.random.Generator,
                             objs: Sequence[Object]) -> Array:
        del state, rng, objs  # unused
        return np.array([0.0, 0.0, 0.0, 0.0], dtype=np.float32)

    pickfromside_nsrt = NSRT("PickFromSide", parameters, preconditions,
                             add_effects, delete_effects, set(), option,
                             option_vars, pickfromside_sampler)
    nsrts.add(pickfromside_nsrt)

    # Wash
    obj = Variable("?obj", obj_type)
    robot = Variable("?robot", robot_type)
    parameters = [obj, robot]
    option_vars = [robot]
    option = Wash
    preconditions = {
        LiftedAtom(Holding, [obj]),
        LiftedAtom(IsDry, [obj]),
        LiftedAtom(IsDirty, [obj])
    }
    add_effects = {LiftedAtom(IsWet, [obj]), LiftedAtom(IsClean, [obj])}
    delete_effects = {LiftedAtom(IsDry, [obj]), LiftedAtom(IsDirty, [obj])}

    def wash_sampler(state: State, rng: np.random.Generator,
                     objs: Sequence[Object]) -> Array:
        del state, rng, objs  # unused
        return np.array([1.0], dtype=np.float32)

    wash_nsrt = NSRT("Wash", parameters, preconditions, add_effects,
                     delete_effects, set(), option, option_vars, wash_sampler)
    nsrts.add(wash_nsrt)

    # Dry
    obj = Variable("?obj", obj_type)
    robot = Variable("?robot", robot_type)
    parameters = [obj, robot]
    option_vars = [robot]
    option = Dry
    preconditions = {LiftedAtom(Holding, [obj]), LiftedAtom(IsWet, [obj])}
    add_effects = {LiftedAtom(IsDry, [obj])}
    delete_effects = {LiftedAtom(IsWet, [obj])}

    def dry_sampler(state: State, rng: np.random.Generator,
                    objs: Sequence[Object]) -> Array:
        del state, rng, objs  # unused
        return np.array([1.0], dtype=np.float32)

    dry_nsrt = NSRT("Dry", parameters, preconditions, add_effects,
                    delete_effects, set(), option, option_vars, dry_sampler)
    nsrts.add(dry_nsrt)

    # PaintToBox
    obj = Variable("?obj", obj_type)
    box = Variable("?box", box_type)
    robot = Variable("?robot", robot_type)
    parameters = [obj, box, robot]
    option_vars = [robot]
    option = Paint
    preconditions = {
        LiftedAtom(Holding, [obj]),
        LiftedAtom(IsDry, [obj]),
        LiftedAtom(IsClean, [obj])
    }
    add_effects = {LiftedAtom(IsBoxColor, [obj, box])}
    delete_effects = set()

    def painttobox_sampler(state: State, rng: np.random.Generator,
                           objs: Sequence[Object]) -> Array:
        del rng  # unused
        box_color = state.get(objs[1], "color")
        return np.array([box_color], dtype=np.float32)

    painttobox_nsrt = NSRT("PaintToBox", parameters, preconditions,
                           add_effects, delete_effects, set(), option,
                           option_vars, painttobox_sampler)
    nsrts.add(painttobox_nsrt)

    # PaintToShelf
    obj = Variable("?obj", obj_type)
    shelf = Variable("?shelf", shelf_type)
    robot = Variable("?robot", robot_type)
    parameters = [obj, shelf, robot]
    option_vars = [robot]
    option = Paint
    preconditions = {
        LiftedAtom(Holding, [obj]),
        LiftedAtom(IsDry, [obj]),
        LiftedAtom(IsClean, [obj])
    }
    add_effects = {LiftedAtom(IsShelfColor, [obj, shelf])}
    delete_effects = set()

    def painttoshelf_sampler(state: State, rng: np.random.Generator,
                             objs: Sequence[Object]) -> Array:
        del rng  # unused
        shelf_color = state.get(objs[1], "color")
        return np.array([shelf_color], dtype=np.float32)

    painttoshelf_nsrt = NSRT("PaintToShelf", parameters, preconditions,
                             add_effects, delete_effects, set(), option,
                             option_vars, painttoshelf_sampler)
    nsrts.add(painttoshelf_nsrt)

    # PlaceInBox
    obj = Variable("?obj", obj_type)
    box = Variable("?box", box_type)
    robot = Variable("?robot", robot_type)
    parameters = [obj, box, robot]
    option_vars = [robot]
    option = Place
    preconditions = {
        LiftedAtom(Holding, [obj]),
        LiftedAtom(HoldingTop, [robot])
    }
    add_effects = {
        LiftedAtom(InBox, [obj, box]),
        LiftedAtom(GripperOpen, [robot])
    }
    delete_effects = {
        LiftedAtom(HoldingTop, [robot]),
        LiftedAtom(Holding, [obj]),
        LiftedAtom(OnTable, [obj])
    }

    def placeinbox_sampler(state: State, rng: np.random.Generator,
                           objs: Sequence[Object]) -> Array:
        x = state.get(objs[0], "pose_x")
        y = rng.uniform(PaintingEnv.box_lb, PaintingEnv.box_ub)
        z = state.get(objs[0], "pose_z")
        return np.array([x, y, z], dtype=np.float32)

    placeinbox_nsrt = NSRT("PlaceInBox", parameters, preconditions,
                           add_effects, delete_effects, set(), option,
                           option_vars, placeinbox_sampler)
    nsrts.add(placeinbox_nsrt)

    # PlaceInShelf
    obj = Variable("?obj", obj_type)
    shelf = Variable("?shelf", shelf_type)
    robot = Variable("?robot", robot_type)
    parameters = [obj, shelf, robot]
    option_vars = [robot]
    option = Place
    preconditions = {
        LiftedAtom(Holding, [obj]),
        LiftedAtom(HoldingSide, [robot])
    }
    add_effects = {
        LiftedAtom(InShelf, [obj, shelf]),
        LiftedAtom(GripperOpen, [robot])
    }
    delete_effects = {
        LiftedAtom(HoldingSide, [robot]),
        LiftedAtom(Holding, [obj]),
        LiftedAtom(OnTable, [obj])
    }

    def placeinshelf_sampler(state: State, rng: np.random.Generator,
                             objs: Sequence[Object]) -> Array:
        x = state.get(objs[0], "pose_x")
        y = rng.uniform(PaintingEnv.shelf_lb, PaintingEnv.shelf_ub)
        z = state.get(objs[0], "pose_z")
        return np.array([x, y, z], dtype=np.float32)

    placeinshelf_nsrt = NSRT("PlaceInShelf", parameters, preconditions,
                             add_effects, delete_effects, set(), option,
                             option_vars, placeinshelf_sampler)
    nsrts.add(placeinshelf_nsrt)

    # OpenLid
    lid = Variable("?lid", lid_type)
    robot = Variable("?robot", robot_type)
    parameters = [lid, robot]
    option_vars = [robot, lid]
    option = OpenLid
    preconditions = {LiftedAtom(GripperOpen, [robot])}
    add_effects = set()
    delete_effects = set()

    def openlid_sampler(state: State, rng: np.random.Generator,
                        objs: Sequence[Object]) -> Array:
        del state, rng, objs  # unused
        return np.array([], dtype=np.float32)

    openlid_nsrt = NSRT("OpenLid",
                        parameters, preconditions, add_effects, delete_effects,
                        set(), option, option_vars, openlid_sampler)
    nsrts.add(openlid_nsrt)

    return nsrts


def _get_playroom_gt_nsrts() -> Set[NSRT]:
    """Create ground truth NSRTs for Playroom Env."""
    block_type, robot_type, door_type, dial_type, region_type = \
        _get_types_by_names(CFG.env,
            ["block", "robot", "door", "dial", "region"])

    On, OnTable, GripperOpen, Holding, Clear, NextToTable, NextToDoor, \
        NextToDial, InRegion, Borders, Connects, IsBoringRoom, IsPlayroom, \
        IsBoringRoomDoor, IsPlayroomDoor, DoorOpen, DoorClosed, LightOn, \
        LightOff = \
            _get_predicates_by_names(
            "playroom", ["On", "OnTable", "GripperOpen", "Holding", "Clear",
            "NextToTable", "NextToDoor", "NextToDial", "InRegion", "Borders",
            "Connects", "IsBoringRoom", "IsPlayroom", "IsBoringRoomDoor",
            "IsPlayroomDoor", "DoorOpen", "DoorClosed", "LightOn", "LightOff"])

    Pick, Stack, PutOnTable, MoveToDoor, MoveDoorToTable, \
        MoveDoorToDial, OpenDoor, CloseDoor, TurnOnDial, \
        TurnOffDial = _get_options_by_names("playroom",
        ["Pick", "Stack", "PutOnTable", "MoveToDoor",
         "MoveDoorToTable", "MoveDoorToDial", "OpenDoor", "CloseDoor",
         "TurnOnDial", "TurnOffDial"])

    nsrts = set()

    # PickFromTable
    block = Variable("?block", block_type)
    robot = Variable("?robot", robot_type)
    parameters = [robot, block]
    option_vars = [robot, block]
    option = Pick
    preconditions = {
        LiftedAtom(OnTable, [block]),
        LiftedAtom(Clear, [block]),
        LiftedAtom(GripperOpen, [robot]),
        LiftedAtom(NextToTable, [robot])
    }
    add_effects = {LiftedAtom(Holding, [block])}
    delete_effects = {
        LiftedAtom(OnTable, [block]),
        LiftedAtom(Clear, [block]),
        LiftedAtom(GripperOpen, [robot])
    }

    def pickfromtable_sampler(state: State, rng: np.random.Generator,
                              objs: Sequence[Object]) -> Array:
        del rng  # unused
        assert len(objs) == 2
        _, block = objs
        assert block.is_instance(block_type)
        # find rotation of robot that faces the table
        x, y = state.get(block, "pose_x"), state.get(block, "pose_y")
        cls = PlayroomEnv
        table_x = (cls.table_x_lb + cls.table_x_ub) / 2
        table_y = (cls.table_y_lb + cls.table_y_ub) / 2
        rotation = np.arctan2(table_y - y, table_x - x) / np.pi
        return np.array([0, 0, 0, rotation], dtype=np.float32)

    pickfromtable_nsrt = NSRT("PickFromTable", parameters, preconditions,
                              add_effects, delete_effects, set(), option,
                              option_vars, pickfromtable_sampler)
    nsrts.add(pickfromtable_nsrt)

    # Unstack
    block = Variable("?block", block_type)
    otherblock = Variable("?otherblock", block_type)
    robot = Variable("?robot", robot_type)
    parameters = [block, otherblock, robot]
    option_vars = [robot, block]
    option = Pick
    preconditions = {
        LiftedAtom(On, [block, otherblock]),
        LiftedAtom(Clear, [block]),
        LiftedAtom(GripperOpen, [robot]),
        LiftedAtom(NextToTable, [robot])
    }
    add_effects = {
        LiftedAtom(Holding, [block]),
        LiftedAtom(Clear, [otherblock])
    }
    delete_effects = {
        LiftedAtom(On, [block, otherblock]),
        LiftedAtom(Clear, [block]),
        LiftedAtom(GripperOpen, [robot])
    }

    def unstack_sampler(state: State, rng: np.random.Generator,
                        objs: Sequence[Object]) -> Array:
        del rng  # unused
        assert len(objs) == 3
        block, _, _ = objs
        assert block.is_instance(block_type)
        # find rotation of robot that faces the table
        x, y = state.get(block, "pose_x"), state.get(block, "pose_y")
        cls = PlayroomEnv
        table_x = (cls.table_x_lb + cls.table_x_ub) / 2
        table_y = (cls.table_y_lb + cls.table_y_ub) / 2
        rotation = np.arctan2(table_y - y, table_x - x) / np.pi
        return np.array([0, 0, 0, rotation], dtype=np.float32)

    unstack_nsrt = NSRT("Unstack",
                        parameters, preconditions, add_effects, delete_effects,
                        set(), option, option_vars, unstack_sampler)
    nsrts.add(unstack_nsrt)

    # Stack
    block = Variable("?block", block_type)
    otherblock = Variable("?otherblock", block_type)
    robot = Variable("?robot", robot_type)
    parameters = [block, otherblock, robot]
    option_vars = [robot, otherblock]
    option = Stack
    preconditions = {
        LiftedAtom(Holding, [block]),
        LiftedAtom(Clear, [otherblock]),
        LiftedAtom(NextToTable, [robot])
    }
    add_effects = {
        LiftedAtom(On, [block, otherblock]),
        LiftedAtom(Clear, [block]),
        LiftedAtom(GripperOpen, [robot])
    }
    delete_effects = {
        LiftedAtom(Holding, [block]),
        LiftedAtom(Clear, [otherblock])
    }

    def stack_sampler(state: State, rng: np.random.Generator,
                      objs: Sequence[Object]) -> Array:
        del rng  # unused
        assert len(objs) == 3
        _, otherblock, _ = objs
        assert otherblock.is_instance(block_type)
        # find rotation of robot that faces the table
        x, y = state.get(otherblock, "pose_x"), state.get(otherblock, "pose_y")
        cls = PlayroomEnv
        table_x = (cls.table_x_lb + cls.table_x_ub) / 2
        table_y = (cls.table_y_lb + cls.table_y_ub) / 2
        rotation = np.arctan2(table_y - y, table_x - x) / np.pi
        return np.array([0, 0, PlayroomEnv.block_size, rotation],
                        dtype=np.float32)

    stack_nsrt = NSRT("Stack",
                      parameters, preconditions, add_effects, delete_effects,
                      set(), option, option_vars, stack_sampler)
    nsrts.add(stack_nsrt)

    # PutOnTable
    block = Variable("?block", block_type)
    robot = Variable("?robot", robot_type)
    parameters = [block, robot]
    option_vars = [robot]
    option = PutOnTable
    preconditions = {
        LiftedAtom(Holding, [block]),
        LiftedAtom(NextToTable, [robot])
    }
    add_effects = {
        LiftedAtom(OnTable, [block]),
        LiftedAtom(Clear, [block]),
        LiftedAtom(GripperOpen, [robot])
    }
    delete_effects = {LiftedAtom(Holding, [block])}

    def putontable_sampler(state: State, rng: np.random.Generator,
                           objs: Sequence[Object]) -> Array:
        del state, objs  # unused
        x = rng.uniform()
        y = rng.uniform()
        # find rotation of robot that faces the table
        cls = PlayroomEnv
        table_x = (cls.table_x_lb + cls.table_x_ub) / 2
        table_y = (cls.table_y_lb + cls.table_y_ub) / 2
        rotation = np.arctan2(table_y - y, table_x - x) / np.pi
        return np.array([x, y, rotation], dtype=np.float32)

    putontable_nsrt = NSRT("PutOnTable", parameters, preconditions,
                           add_effects, delete_effects, set(), option,
                           option_vars, putontable_sampler)
    nsrts.add(putontable_nsrt)

    # AdvanceThroughDoor
    robot = Variable("?robot", robot_type)
    door = Variable("?door", door_type)
    from_region = Variable("?from", region_type)
    to_region = Variable("?to", region_type)
    parameters = [robot, door, from_region, to_region]
    option_vars = [robot, from_region, door]
    option = MoveToDoor
    preconditions = {
        LiftedAtom(InRegion, [robot, from_region]),
        LiftedAtom(Connects, [door, from_region, to_region]),
        LiftedAtom(DoorOpen, [door]),
        LiftedAtom(NextToDoor, [robot, door])
    }
    add_effects = {LiftedAtom(InRegion, [robot, to_region])}
    delete_effects = {LiftedAtom(InRegion, [robot, from_region])}

    def advancethroughdoor_sampler(state: State, rng: np.random.Generator,
                                   objs: Sequence[Object]) -> Array:
        del rng  # unused
        assert len(objs) == 4
        robot, door, _, _ = objs
        assert robot.is_instance(robot_type)
        assert door.is_instance(door_type)
        if state.get(robot, "pose_x") < state.get(door, "pose_x"):
            return np.array([0.2, 0.0, 0.0], dtype=np.float32)
        return np.array([-0.2, 0.0, -1.0], dtype=np.float32)

    advancethroughdoor_nsrt = NSRT("AdvanceThroughDoor", parameters,
                                   preconditions, add_effects, delete_effects,
                                   set(), option, option_vars,
                                   advancethroughdoor_sampler)
    nsrts.add(advancethroughdoor_nsrt)

    # MoveTableToDoor
    robot = Variable("?robot", robot_type)
    door = Variable("?door", door_type)
    region = Variable("?region", region_type)
    parameters = [robot, door, region]
    option_vars = [robot, region, door]
    option = MoveToDoor
    preconditions = {
        LiftedAtom(IsBoringRoom, [region]),
        LiftedAtom(InRegion, [robot, region]),
        LiftedAtom(NextToTable, [robot]),
        LiftedAtom(IsBoringRoomDoor, [door])
    }
    add_effects = {LiftedAtom(NextToDoor, [robot, door])}
    delete_effects = {LiftedAtom(NextToTable, [robot])}

    def movetabletodoor_sampler(state: State, rng: np.random.Generator,
                                objs: Sequence[Object]) -> Array:
        del state, rng, objs  # unused
        return np.array([-0.2, 0.0, 0.0], dtype=np.float32)

    movetabletodoor_nsrt = NSRT("MoveTableToDoor", parameters,
                                preconditions, add_effects, delete_effects,
                                set(), option, option_vars,
                                movetabletodoor_sampler)
    nsrts.add(movetabletodoor_nsrt)

    # MoveDoorToTable
    robot = Variable("?robot", robot_type)
    door = Variable("?door", door_type)
    region = Variable("?region", region_type)
    parameters = [robot, door, region]
    option_vars = [robot, region]
    option = MoveDoorToTable
    preconditions = {
        LiftedAtom(IsBoringRoom, [region]),
        LiftedAtom(InRegion, [robot, region]),
        LiftedAtom(NextToDoor, [robot, door]),
        LiftedAtom(IsBoringRoomDoor, [door])
    }
    add_effects = {LiftedAtom(NextToTable, [robot])}
    delete_effects = {LiftedAtom(NextToDoor, [robot, door])}

    def movedoortotable_sampler(state: State, rng: np.random.Generator,
                                objs: Sequence[Object]) -> Array:
        del state, rng, objs  # unused
        return np.array([0.0, 0.0, 0.0], dtype=np.float32)

    movedoortotable_nsrt = NSRT("MoveDoorToTable", parameters,
                                preconditions, add_effects, delete_effects,
                                set(), option, option_vars,
                                movedoortotable_sampler)
    nsrts.add(movedoortotable_nsrt)

    # MoveDoorToDoor
    robot = Variable("?robot", robot_type)
    fromdoor = Variable("?fromdoor", door_type)
    todoor = Variable("?todoor", door_type)
    region = Variable("?region", region_type)
    parameters = [robot, fromdoor, todoor, region]
    option_vars = [robot, region, todoor]
    option = MoveToDoor
    preconditions = {
        LiftedAtom(Borders, [fromdoor, region, todoor]),
        LiftedAtom(InRegion, [robot, region]),
        LiftedAtom(NextToDoor, [robot, fromdoor])
    }
    add_effects = {LiftedAtom(NextToDoor, [robot, todoor])}
    delete_effects = {LiftedAtom(NextToDoor, [robot, fromdoor])}

    def movedoortodoor_sampler(state: State, rng: np.random.Generator,
                               objs: Sequence[Object]) -> Array:
        del rng  # unused
        assert len(objs) == 4
        _, fromdoor, todoor, _ = objs
        assert fromdoor.is_instance(door_type)
        assert todoor.is_instance(door_type)
        if state.get(fromdoor, "pose_x") < state.get(todoor, "pose_x"):
            return np.array([-0.1, 0.0, 0.0], dtype=np.float32)
        return np.array([0.1, 0.0, -1.0], dtype=np.float32)

    movedoortodoor_nsrt = NSRT("MoveDoorToDoor", parameters, preconditions,
                               add_effects, delete_effects, set(), option,
                               option_vars, movedoortodoor_sampler)
    nsrts.add(movedoortodoor_nsrt)

    # MoveDoorToDial
    robot = Variable("?robot", robot_type)
    door = Variable("?door", door_type)
    dial = Variable("?dial", dial_type)
    region = Variable("?region", region_type)
    parameters = [robot, door, dial, region]
    option_vars = [robot, region, dial]
    option = MoveDoorToDial
    preconditions = {
        LiftedAtom(IsPlayroom, [region]),
        LiftedAtom(InRegion, [robot, region]),
        LiftedAtom(IsPlayroomDoor, [door]),
        LiftedAtom(NextToDoor, [robot, door])
    }
    add_effects = {LiftedAtom(NextToDial, [robot, dial])}
    delete_effects = {LiftedAtom(NextToDoor, [robot, door])}

    def movedoortodial_sampler(state: State, rng: np.random.Generator,
                               objs: Sequence[Object]) -> Array:
        del state, rng, objs  # unused
        return np.array([0.0, 0.0, 0.0], dtype=np.float32)

    movedoortodial_nsrt = NSRT("MoveDoorToDial", parameters, preconditions,
                               add_effects, delete_effects, set(), option,
                               option_vars, movedoortodial_sampler)
    nsrts.add(movedoortodial_nsrt)

    # MoveDialToDoor
    robot = Variable("?robot", robot_type)
    dial = Variable("?dial", dial_type)
    door = Variable("?door", door_type)
    region = Variable("?region", region_type)
    parameters = [robot, dial, door, region]
    option_vars = [robot, region, door]
    option = MoveToDoor
    preconditions = {
        LiftedAtom(IsPlayroom, [region]),
        LiftedAtom(InRegion, [robot, region]),
        LiftedAtom(IsPlayroomDoor, [door]),
        LiftedAtom(NextToDial, [robot, dial])
    }
    add_effects = {LiftedAtom(NextToDoor, [robot, door])}
    delete_effects = {LiftedAtom(NextToDial, [robot, dial])}

    def movedialtodoor_sampler(state: State, rng: np.random.Generator,
                               objs: Sequence[Object]) -> Array:
        del state, rng, objs  # unused
        return np.array([0.1, 0.0, -1.0], dtype=np.float32)

    movedialtodoor_nsrt = NSRT("MoveDialToDoor", parameters, preconditions,
                               add_effects, delete_effects, set(), option,
                               option_vars, movedialtodoor_sampler)
    nsrts.add(movedialtodoor_nsrt)

    # OpenDoor
    robot = Variable("?robot", robot_type)
    door = Variable("?door", door_type)
    parameters = [robot, door]
    option_vars = [robot, door]
    option = OpenDoor
    preconditions = {
        LiftedAtom(NextToDoor, [robot, door]),
        LiftedAtom(DoorClosed, [door]),
        LiftedAtom(GripperOpen, [robot])
    }
    add_effects = {LiftedAtom(DoorOpen, [door])}
    delete_effects = {LiftedAtom(DoorClosed, [door])}

    def toggledoor_sampler(state: State, rng: np.random.Generator,
                           objs: Sequence[Object]) -> Array:
        del rng  # unused
        assert len(objs) == 2
        robot, door = objs
        assert robot.is_instance(robot_type)
        assert door.is_instance(door_type)
        x, door_x = state.get(robot, "pose_x"), state.get(door, "pose_x")
        rotation = 0.0 if x < door_x else -1.0
        dx = -0.2 if x < door_x else 0.2
        return np.array([dx, 0, 0, rotation], dtype=np.float32)

    opendoor_nsrt = NSRT("OpenDoor", parameters, preconditions, add_effects,
                         delete_effects, set(), option, option_vars,
                         toggledoor_sampler)
    nsrts.add(opendoor_nsrt)

    # CloseDoor
    robot = Variable("?robot", robot_type)
    door = Variable("?door", door_type)
    parameters = [robot, door]
    option_vars = [robot, door]
    option = CloseDoor
    preconditions = {
        LiftedAtom(NextToDoor, [robot, door]),
        LiftedAtom(DoorOpen, [door]),
        LiftedAtom(GripperOpen, [robot])
    }
    add_effects = {LiftedAtom(DoorClosed, [door])}
    delete_effects = {LiftedAtom(DoorOpen, [door])}
    closedoor_nsrt = NSRT("CloseDoor", parameters, preconditions, add_effects,
                          delete_effects, set(), option, option_vars,
                          toggledoor_sampler)
    nsrts.add(closedoor_nsrt)

    # TurnOnDial
    robot = Variable("?robot", robot_type)
    dial = Variable("?dial", dial_type)
    parameters = [robot, dial]
    option_vars = [robot, dial]
    option = TurnOnDial
    preconditions = {
        LiftedAtom(NextToDial, [robot, dial]),
        LiftedAtom(LightOff, [dial]),
        LiftedAtom(GripperOpen, [robot])
    }
    add_effects = {LiftedAtom(LightOn, [dial])}
    delete_effects = {LiftedAtom(LightOff, [dial])}

    def toggledial_sampler(state: State, rng: np.random.Generator,
                           objs: Sequence[Object]) -> Array:
        del state, rng, objs  # unused
        return np.array([-0.2, 0, 0, 0.0], dtype=np.float32)

    turnondial_nsrt = NSRT("TurnOnDial", parameters, preconditions,
                           add_effects, delete_effects, set(), option,
                           option_vars, toggledial_sampler)
    nsrts.add(turnondial_nsrt)

    # TurnOffDial
    robot = Variable("?robot", robot_type)
    dial = Variable("?dial", dial_type)
    parameters = [robot, dial]
    option_vars = [robot, dial]
    option = TurnOffDial
    preconditions = {
        LiftedAtom(NextToDial, [robot, dial]),
        LiftedAtom(LightOn, [dial]),
        LiftedAtom(GripperOpen, [robot])
    }
    add_effects = {LiftedAtom(LightOff, [dial])}
    delete_effects = {LiftedAtom(LightOn, [dial])}
    turnoffdial_nsrt = NSRT("TurnOffDial", parameters, preconditions,
                            add_effects, delete_effects, set(), option,
                            option_vars, toggledial_sampler)
    nsrts.add(turnoffdial_nsrt)

    return nsrts


def _get_repeated_nextto_gt_nsrts() -> Set[NSRT]:
    """Create ground truth NSRTs for RepeatedNextToEnv."""
    robot_type, dot_type = _get_types_by_names(CFG.env, ["robot", "dot"])

    NextTo, NextToNothing, Grasped = _get_predicates_by_names(
        CFG.env, ["NextTo", "NextToNothing", "Grasped"])

    Move, Grasp = _get_options_by_names(CFG.env, ["Move", "Grasp"])

    nsrts = set()

    # Move
    robot = Variable("?robot", robot_type)
    targetdot = Variable("?targetdot", dot_type)
    parameters = [robot, targetdot]
    option_vars = [robot, targetdot]
    option = Move
    preconditions: Set[LiftedAtom] = set()
    add_effects = {LiftedAtom(NextTo, [robot, targetdot])}
    delete_effects: Set[LiftedAtom] = set()
    # Moving could have us end up NextTo other objects. It could also
    # include NextToNothing as a delete effect.
    side_predicates = {NextTo, NextToNothing}
    move_nsrt = NSRT("Move", parameters, preconditions, add_effects,
                     delete_effects, side_predicates, option, option_vars,
                     lambda s, rng, o: np.zeros(1, dtype=np.float32))
    nsrts.add(move_nsrt)

    # Grasp
    robot = Variable("?robot", robot_type)
    targetdot = Variable("?targetdot", dot_type)
    parameters = [robot, targetdot]
    option_vars = [robot, targetdot]
    option = Grasp
    preconditions = {LiftedAtom(NextTo, [robot, targetdot])}
    add_effects = {LiftedAtom(Grasped, [robot, targetdot])}
    delete_effects = {LiftedAtom(NextTo, [robot, targetdot])}
    # After grasping, it's possible that you could end up NextToNothing,
    # but it's also possible that you remain next to something else.
    # Note that NextTo isn't a side predicate here because it's not
    # something we'd be unsure about for any object. For every object we
    # are NextTo but did not grasp, we will stay NextTo it.
    side_predicates = {NextToNothing}
    grasp_nsrt = NSRT("Grasp", parameters, preconditions, add_effects,
                      delete_effects, side_predicates, option, option_vars,
                      lambda s, rng, o: np.zeros(0, dtype=np.float32))
    nsrts.add(grasp_nsrt)

    return nsrts


def _get_behavior_gt_nsrts() -> Set[NSRT]:  # pragma: no cover
    """Create ground truth nsrts for BehaviorEnv."""
    env_base = get_cached_env_instance("behavior")
    env = cast(BehaviorEnv, env_base)

    # NOTE: These two methods below are necessary to help instantiate
    # all combinations of types for predicates (e.g. reachable(robot, book),
    # reachable(robot, fridge), etc). If we had support for hierarchical types
    # such that all types could inherit from 'object' we would not need
    # to perform this combinatorial enumeration.

    type_name_to_type = {t.name: t for t in env.types}
    pred_name_to_pred = {p.name: p for p in env.predicates}

    def _get_lifted_atom(base_pred_name: str,
                         objects: Sequence[Variable]) -> LiftedAtom:
        pred = _get_predicate(base_pred_name, [o.type for o in objects])
        return LiftedAtom(pred, objects)

    def _get_predicate(base_pred_name: str,
                       types: Sequence[Type]) -> Predicate:
        type_names = "-".join(t.name for t in types)
        pred_name = f"{base_pred_name}-{type_names}"
        return pred_name_to_pred[pred_name]

    # We start by creating reachable predicates for all possible type
    # combinations. These predicates will be used as side predicates
    # for navigateTo operators
    reachable_predicates = set()
    for reachable_pred_types in itertools.product(env.types, env.types):
        reachable_predicates.add(
            _get_predicate("reachable", reachable_pred_types))

    agent_type = type_name_to_type["agent.n.01"]
    agent_obj = Variable("?agent", agent_type)

    nsrts = set()
    op_name_count_nav = itertools.count()
    op_name_count_pick = itertools.count()
    op_name_count_place = itertools.count()

    for option in env.options:
        split_name = option.name.split("-")
        base_option_name = split_name[0]
        option_arg_type_names = split_name[1:]

        if base_option_name == "NavigateTo":
            assert len(option_arg_type_names) == 1
            target_obj_type_name = option_arg_type_names[0]
            target_obj_type = type_name_to_type[target_obj_type_name]
            target_obj = Variable("?targ", target_obj_type)

            # Navigate to from nothing reachable.
            reachable_nothing = _get_lifted_atom("reachable-nothing",
                                                 [agent_obj])
            parameters = [agent_obj, target_obj]
            option_vars = [target_obj]
            preconditions = {reachable_nothing}
            add_effects = {
                _get_lifted_atom("reachable", [target_obj, agent_obj])
            }
            delete_effects = {reachable_nothing}
            nsrt = NSRT(
                f"{option.name}-{next(op_name_count_nav)}", parameters,
                preconditions, add_effects, delete_effects,
                reachable_predicates, option, option_vars,
                lambda s, r, o: navigate_to_param_sampler(
                    r,
                    [env.object_to_ig_object(o_i) for o_i in o],
                ))
            nsrts.add(nsrt)

            # Navigate to while something is reachable.
            for origin_obj_type in sorted(env.types):
                if agent_type in [origin_obj_type, target_obj_type]:
                    continue

                origin_obj = Variable("?origin", origin_obj_type)
                origin_reachable = _get_lifted_atom("reachable",
                                                    [origin_obj, agent_obj])
                targ_reachable = _get_lifted_atom("reachable",
                                                  [target_obj, agent_obj])
                parameters = [origin_obj, agent_obj, target_obj]
                option_vars = [target_obj]
                preconditions = {origin_reachable}
                add_effects = {targ_reachable}
                delete_effects = {origin_reachable}
                nsrt = NSRT(
                    f"{option.name}-{next(op_name_count_nav)}", parameters,
                    preconditions, add_effects, delete_effects,
                    reachable_predicates, option, option_vars,
                    lambda s, r, o: navigate_to_param_sampler(
                        r, [env.object_to_ig_object(o_i) for o_i in o]))
                nsrts.add(nsrt)

        elif base_option_name == "Grasp":
            assert len(option_arg_type_names) == 1
            target_obj_type_name = option_arg_type_names[0]
            target_obj_type = type_name_to_type[target_obj_type_name]
            target_obj = Variable("?targ", target_obj_type)

            # Pick from ontop something
            for surf_obj_type in sorted(env.types):
                surf_obj = Variable("?surf", surf_obj_type)
                parameters = [target_obj, agent_obj, surf_obj]
                option_vars = [target_obj]
                handempty = _get_lifted_atom("handempty", [])
                targ_reachable = _get_lifted_atom("reachable",
                                                  [target_obj, agent_obj])
                targ_holding = _get_lifted_atom("holding", [target_obj])
                ontop = _get_lifted_atom("ontop", [target_obj, surf_obj])
                preconditions = {handempty, targ_reachable, ontop}
                add_effects = {targ_holding}
                delete_effects = {handempty, ontop}
                nsrt = NSRT(
                    f"{option.name}-{next(op_name_count_pick)}",
                    parameters,
                    preconditions,
                    add_effects,
                    delete_effects,
                    set(),
                    option,
                    option_vars,
                    lambda s, r, o: grasp_obj_param_sampler(r),
                )
                nsrts.add(nsrt)

        elif base_option_name == "PlaceOnTop":
            assert len(option_arg_type_names) == 1
            surf_obj_type_name = option_arg_type_names[0]
            surf_obj_type = type_name_to_type[surf_obj_type_name]
            surf_obj = Variable("?surf", surf_obj_type)

            # We need to place the object we're holding!
            for held_obj_types in sorted(env.types):
                held_obj = Variable("?held", held_obj_types)
                parameters = [held_obj, agent_obj, surf_obj]
                option_vars = [surf_obj]
                handempty = _get_lifted_atom("handempty", [])
                held_holding = _get_lifted_atom("holding", [held_obj])
                surf_reachable = _get_lifted_atom("reachable",
                                                  [surf_obj, agent_obj])
                ontop = _get_lifted_atom("ontop", [held_obj, surf_obj])
                preconditions = {held_holding, surf_reachable}
                add_effects = {ontop, handempty}
                delete_effects = {held_holding}
                nsrt = NSRT(
                    f"{option.name}-{next(op_name_count_place)}",
                    parameters,
                    preconditions,
                    add_effects,
                    delete_effects,
                    set(),
                    option,
                    option_vars,
                    lambda s, r, o: place_ontop_obj_pos_sampler(
                        [env.object_to_ig_object(o_i) for o_i in o],
                        rng=r,
                    ),
                )
                nsrts.add(nsrt)

        else:
            raise ValueError(
                f"Unexpected base option name: {base_option_name}")

    return nsrts<|MERGE_RESOLUTION|>--- conflicted
+++ resolved
@@ -136,11 +136,7 @@
 
         def pick_sampler(state: State, rng: np.random.Generator,
                          objs: Sequence[Object]) -> Array:
-<<<<<<< HEAD
             # The only things that change are the block's grasp, and the
-=======
-            # The only things that change are the block's held bit and the
->>>>>>> cbfd794b
             # robot's grip, holding, x, and y.
             assert len(objs) == 2
             block, robot = objs
@@ -159,11 +155,7 @@
             # x, y, grip, holding
             # grip changes from -1.0 to 1.0
             # holding changes from -1.0 to 1.0
-<<<<<<< HEAD
             robot_param = [desired_x - rx, by - ry, 2.0, 2.0]
-=======
-            robot_param = [desired_x - rx, by + 1e-3 - ry, 2.0, 2.0]
->>>>>>> cbfd794b
             param = block_param + robot_param
             return np.array(param, dtype=np.float32)
     else:
@@ -253,22 +245,14 @@
             else:
                 desired_x = rng.uniform(tx - tw / 2, tx + tw / 2)
             delta_x = desired_x - rx
-<<<<<<< HEAD
             delta_y = bh - ry
-=======
-            delta_y = bh + grasp_offset - ry
->>>>>>> cbfd794b
             # is_block, is_target, width, x, grasp, y, height
             # grasp changes from 1.0 to -1.0
             block_param = [0.0, 0.0, 0.0, delta_x, -2.0, delta_y, 0.0]
             # x, y, grip, holding
             # grip changes from 1.0 to -1.0
             # holding changes from 1.0 to -1.0
-<<<<<<< HEAD
             robot_param = [delta_x, delta_y + grasp_offset, -2.0, -2.0]
-=======
-            robot_param = [delta_x, delta_y, -2.0, -2.0]
->>>>>>> cbfd794b
             param = block_param + robot_param
             return np.array(param, dtype=np.float32)
     else:
