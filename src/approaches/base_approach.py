"""Base class for an approach, which can learn operators, predicates,
and/or options.
"""

import abc
from typing import Set, Callable, List
import numpy as np
from gym.spaces import Box
from predicators.src.structs import State, Task, Predicate, Type, \
<<<<<<< HEAD
    ParameterizedOption, Dataset

Array = NDArray[np.float32]
=======
    ParameterizedOption, Action
>>>>>>> 729531e3


class BaseApproach:
    """Base approach.
    """
    def __init__(self, simulator: Callable[[State, Action], State],
                 initial_predicates: Set[Predicate],
                 initial_options: Set[ParameterizedOption],
                 types: Set[Type],
                 action_space: Box,
                 train_tasks: List[Task]):
        """All approaches are initialized with only the necessary
        information about the environment.
        """
        self._simulator = simulator
        self._initial_predicates = initial_predicates
        self._initial_options = initial_options
        self._types = types
        self._action_space = action_space
        self._train_tasks = train_tasks
        self.seed(0)

    @property
    @abc.abstractmethod
    def is_learning_based(self):
        """Does the approach learn from the training tasks?
        """
        raise NotImplementedError("Override me!")

    @abc.abstractmethod
    def _solve(self, task: Task, timeout: int) -> Callable[[State], Action]:
        """Return a policy for the given task, within the given number of
        seconds. A policy maps states to low-level actions.
        """
        raise NotImplementedError("Override me!")

    def solve(self, task: Task, timeout: int) -> Callable[[State], Action]:
        """Light wrapper around the abstract self._solve(). Checks that
        actions are in the action space.
        """
        pi = self._solve(task, timeout)
        def _policy(state):
            assert isinstance(state, State)
            act = pi(state)
            assert self._action_space.contains(act.arr)
            return act
        return _policy

    def seed(self, seed: int):
        """Reset seed and rng.
        """
        self._seed = seed
        self._rng = np.random.RandomState(self._seed)
        self._action_space.seed(seed)

    def learn_from_offline_dataset(self, dataset: Dataset):
        """Learning-based approaches can use an offline dataset.

        Note: this is not an abc.abstractmethod because it does
        not need to be defined by the subclasses. (mypy complains
        if you try to instantiate a subclass with an undefined abc).
        """
        raise NotImplementedError("Override me!")


class ApproachTimeout(Exception):
    """Exception raised when approach.solve() times out.
    """


class ApproachFailure(Exception):
    """Exception raised when approach.solve() fails to compute a policy.
    """<|MERGE_RESOLUTION|>--- conflicted
+++ resolved
@@ -7,13 +7,7 @@
 import numpy as np
 from gym.spaces import Box
 from predicators.src.structs import State, Task, Predicate, Type, \
-<<<<<<< HEAD
-    ParameterizedOption, Dataset
-
-Array = NDArray[np.float32]
-=======
-    ParameterizedOption, Action
->>>>>>> 729531e3
+    ParameterizedOption, Action, Dataset
 
 
 class BaseApproach:
