"""An approach that learns predicates from a teacher."""

from typing import Set, Callable, List, Collection
import numpy as np
from gym.spaces import Box
from predicators.src import utils
from predicators.src.approaches import NSRTLearningApproach, \
    ApproachTimeout, ApproachFailure
from predicators.src.structs import State, Predicate, ParameterizedOption, \
    Type, Task, Action, Dataset, GroundAtom, GroundAtomTrajectory, \
    LowLevelTrajectory
from predicators.src.torch_models import LearnedPredicateClassifier, \
    MLPClassifier
from predicators.src.utils import get_object_combinations, strip_predicate
from predicators.src.settings import CFG


class InteractiveLearningApproach(NSRTLearningApproach):
    """An approach that learns predicates from a teacher."""

    def __init__(self, simulator: Callable[[State, Action], State],
                 initial_predicates: Set[Predicate],
                 initial_options: Set[ParameterizedOption], types: Set[Type],
                 action_space: Box) -> None:
        # Predicates should not be ablated
        assert not CFG.excluded_predicates
        # Only the teacher is allowed to know about the initial predicates
        self._known_predicates = {
            p
            for p in initial_predicates
            if p.name in CFG.interactive_known_predicates
        }
        predicates_to_learn = initial_predicates - self._known_predicates
        self._teacher = _Teacher(initial_predicates, predicates_to_learn)
        # All seen data
        self._dataset_with_atoms: List[GroundAtomTrajectory] = []
        # No cheating!
        self._predicates_to_learn = {
            strip_predicate(p)
            for p in predicates_to_learn
        }
        del initial_predicates
        del predicates_to_learn
        super().__init__(simulator, self._predicates_to_learn, initial_options,
                         types, action_space)

    def _get_current_predicates(self) -> Set[Predicate]:
        return self._known_predicates | self._predicates_to_learn

    def _load_dataset(self, dataset: Dataset) -> None:
        """Stores dataset and corresponding ground atom dataset."""
        self._dataset.extend(dataset)
        self._dataset_with_atoms.extend(self._teacher.generate_data(dataset))

    def learn_from_offline_dataset(self, dataset: Dataset) -> None:
        self._load_dataset(dataset)
        del dataset
        demo_idxs = [
            idx for idx, traj in enumerate(self._dataset) if traj.is_demo
        ]
        # Learn predicates and NSRTs
        self._relearn_predicates_and_nsrts()
        # Track score of best state seen so far
        best_score = 0.0
        # Active learning
        for i in range(1, CFG.interactive_num_episodes + 1):
            print(f"\nActive learning episode {i}")
            # Sample initial state from train tasks
<<<<<<< HEAD
            index = self._rng.choice(len(train_tasks))
            s = train_tasks[index].init
=======
            index = self._rng.choice(demo_idxs)
            state = self._dataset[index].states[0]
>>>>>>> 43be167d
            # Find policy for exploration
            task_list = glib_sample(s, self._get_current_predicates(),
                                    self._dataset_with_atoms)
            assert task_list
            task = task_list[0]
            for task in task_list:
                try:
                    print("Solving for policy...")
                    policy = self.solve(task, timeout=CFG.timeout)
                    break
                except (ApproachTimeout, ApproachFailure) \
                        as e:  # pragma: no cover
                    print(f"Approach failed to solve with error: {e}")
                    continue
            else:  # No policy found
                raise ApproachFailure("Failed to sample a task that approach "
                                      "can solve.")  # pragma: no cover
            # Roll out policy
            traj, _, _ = utils.run_policy_on_task(
                policy,
                task,
                self._simulator,
                self._get_current_predicates(),
                max_steps=CFG.interactive_max_steps)
            # Decide whether to ask at each state during exploration
            for s in traj.states:
                abstract_state = utils.abstract(s,
                                                self._get_current_predicates())
                score = score_goal(self._dataset_with_atoms, abstract_state)
                # Ask about this state if it is the best seen so far
                if score > best_score:
                    # Pick best ground atom in the state
                    ground_atoms = utils.all_possible_ground_atoms(
                        s, self._predicates_to_learn)
                    atom_set = get_best_goal_by_score(self._dataset_with_atoms,
                                                      [{ga}
                                                       for ga in ground_atoms])
                    assert len(atom_set) == 1
                    atom = atom_set.pop()
                    if self._ask_teacher(s, atom):
                        # Add this atom if it's a positive example
                        self._dataset_with_atoms.append(  # pragma: no cover
                            (LowLevelTrajectory([s], []), [{atom}]))
                        # Still need to implement a way to use negative examples
                    best_score = score
            if i % CFG.interactive_relearn_every == 0:
                self._relearn_predicates_and_nsrts()

    def _relearn_predicates_and_nsrts(self) -> None:
        """Learns predicates and NSRTs in a semi-supervised fashion."""
        print("\nStarting semi-supervised learning...")
        # Learn predicates
        for pred in self._predicates_to_learn:
            assert pred not in self._known_predicates
            positive_examples = []
            negative_examples = []
            # Positive examples
            for (traj, ground_atom_sets) in self._dataset_with_atoms:
                assert len(traj.states) == len(ground_atom_sets)
                for (state, ground_atom_set) in zip(traj.states,
                                                    ground_atom_sets):
                    if len(ground_atom_set) == 0:
                        continue
                    positives = [
                        state.vec(ground_atom.objects)
                        for ground_atom in ground_atom_set
                        if ground_atom.predicate == pred
                    ]
                    positive_examples.extend(positives)
            # Negative examples - assume unlabeled is negative for now
            for (traj, _) in self._dataset_with_atoms:
                for state in traj.states:
                    possible = [
                        state.vec(choice)
                        for choice in get_object_combinations(
                            list(state), pred.types)
                    ]
                    negatives = []
                    for ex in possible:
                        for pos in positive_examples:
                            if np.array_equal(ex, pos):
                                break
                        else:  # It's not a positive example
                            negatives.append(ex)
                    negative_examples.extend(negatives)
            print(f"Generated {len(positive_examples)} positive and "
                  f"{len(negative_examples)} negative examples for "
                  f"predicate {pred}")

            # Train MLP
            X = np.array(positive_examples + negative_examples)
            Y = np.array([1 for _ in positive_examples] +
                         [0 for _ in negative_examples])
            model = MLPClassifier(X.shape[1],
                                  CFG.predicate_mlp_classifier_max_itr)
            model.fit(X, Y)

            # Construct classifier function, create new Predicate, and save it
            classifier = LearnedPredicateClassifier(model).classifier
            new_pred = Predicate(pred.name, pred.types, classifier)
            self._predicates_to_learn = \
                (self._predicates_to_learn - {pred}) | {new_pred}

        # Learn NSRTs via superclass
        self._learn_nsrts()

    def _ask_teacher(self, state: State, ground_atom: GroundAtom) -> bool:
        """Returns whether the ground atom is true in the state."""
        return self._teacher.ask(state, ground_atom)


class _Teacher:
    """Answers queries about GroundAtoms in States."""

    def __init__(self, initial_predicates: Set[Predicate],
                 predicates_to_learn: Set[Predicate]) -> None:
        self._name_to_predicate = {p.name: p for p in initial_predicates}
        self._predicates_to_learn = predicates_to_learn
        self._has_generated_data = False

    def generate_data(self, dataset: Dataset) -> List[GroundAtomTrajectory]:
        """Creates sparse dataset of GroundAtoms."""
        # No cheating!
        assert not self._has_generated_data
        self._has_generated_data = True
        return create_teacher_dataset(self._predicates_to_learn, dataset)

    def ask(self, state: State, ground_atom: GroundAtom) -> bool:
        """Returns whether the ground atom is true in the state."""
        # Find the predicate that has the classifier
        predicate = self._name_to_predicate[ground_atom.predicate.name]
        # Use the predicate's classifier
        return predicate.holds(state, ground_atom.objects)


def create_teacher_dataset(preds: Collection[Predicate],
                           dataset: Dataset) -> List[GroundAtomTrajectory]:
    """Create sparse dataset of GroundAtoms for interactive learning."""
    ratio = CFG.teacher_dataset_label_ratio
    rng = np.random.default_rng(CFG.seed)
    teacher_dataset: List[GroundAtomTrajectory] = []
    for traj in dataset:
        ground_atoms_traj: List[Set[GroundAtom]] = []
        for s in traj.states:
            ground_atoms = sorted(utils.abstract(s, preds))
            # select random subset to keep
            n_samples = int(len(ground_atoms) * ratio)
            subset_atoms = set()
            if n_samples > 0:
                subset = rng.choice(np.arange(len(ground_atoms)),
                                    size=(n_samples, ),
                                    replace=False)
                subset_atoms = {ground_atoms[j] for j in subset}
            ground_atoms_traj.append(subset_atoms)
        assert len(traj.states) == len(ground_atoms_traj)
        teacher_dataset.append((traj, ground_atoms_traj))
    assert len(teacher_dataset) == len(dataset)
    return teacher_dataset


def glib_sample(
    initial_state: State,
    predicates: Set[Predicate],
    dataset_with_atoms: List[GroundAtomTrajectory],
) -> List[Task]:
    """Sample some tasks via the GLIB approach."""
    print("Sampling a task using GLIB approach...")
    assert CFG.interactive_atom_type_babbled == "ground"
    rng = np.random.default_rng(CFG.seed)
    ground_atoms = utils.all_possible_ground_atoms(initial_state, predicates)
    goals = []  # list of (goal, score) tuples
    for _ in range(CFG.interactive_num_babbles):
        # Sample num atoms to babble
        num_atoms = 1 + rng.choice(CFG.interactive_max_num_atoms_babbled)
        # Sample goal (a set of atoms)
        idxs = rng.choice(np.arange(len(ground_atoms)),
                          size=(num_atoms, ),
                          replace=False)
        goal = {ground_atoms[i] for i in idxs}
        goals.append((goal, score_goal(dataset_with_atoms, goal)))
    goals.sort(key=lambda tup: tup[1], reverse=True)
    return [Task(initial_state, g) for (g, _) in \
            goals[:CFG.interactive_num_tasks_babbled]]


def score_goal(dataset_with_atoms: List[GroundAtomTrajectory],
               goal: Set[GroundAtom]) -> float:
    """Score a goal as inversely proportional to the number of examples seen
    during training."""
    count = 1  # Avoid division by 0
    for (_, trajectory) in dataset_with_atoms:
        for ground_atom_set in trajectory:
            count += 1 if goal.issubset(ground_atom_set) else 0
    return 1.0 / count


def get_best_goal_by_score(dataset_with_atoms: List[GroundAtomTrajectory],
                           goals: List[Set[GroundAtom]]) -> Set[GroundAtom]:
    """Return the best goal out of `goals` using the score function."""
    scores = [score_goal(dataset_with_atoms, g) for g in goals]
    goals_and_scores = list(zip(goals, scores))
    goals_and_scores.sort(key=lambda tup: tup[1], reverse=True)
    return goals_and_scores[0][0]<|MERGE_RESOLUTION|>--- conflicted
+++ resolved
@@ -66,15 +66,10 @@
         for i in range(1, CFG.interactive_num_episodes + 1):
             print(f"\nActive learning episode {i}")
             # Sample initial state from train tasks
-<<<<<<< HEAD
-            index = self._rng.choice(len(train_tasks))
-            s = train_tasks[index].init
-=======
             index = self._rng.choice(demo_idxs)
             state = self._dataset[index].states[0]
->>>>>>> 43be167d
             # Find policy for exploration
-            task_list = glib_sample(s, self._get_current_predicates(),
+            task_list = glib_sample(state, self._get_current_predicates(),
                                     self._dataset_with_atoms)
             assert task_list
             task = task_list[0]
