"""An approach that learns predicates from a teacher."""

from typing import Set, List, Optional
import numpy as np
from gym.spaces import Box
from predicators.src import utils
from predicators.src.approaches import NSRTLearningApproach, \
    ApproachTimeout, ApproachFailure
from predicators.src.structs import State, Predicate, ParameterizedOption, \
    Type, Task, Dataset, GroundAtom, LowLevelTrajectory
from predicators.src.torch_models import LearnedPredicateClassifier, \
    MLPClassifier
from predicators.src.option_model import _OracleOptionModel
from predicators.src.utils import get_object_combinations, strip_predicate
from predicators.src.settings import CFG


class InteractiveLearningApproach(NSRTLearningApproach):
    """An approach that learns predicates from a teacher."""

    def __init__(self, initial_predicates: Set[Predicate],
                 initial_options: Set[ParameterizedOption], types: Set[Type],
                 action_space: Box, train_tasks: List[Task]) -> None:
        # Predicates should not be ablated
        assert not CFG.excluded_predicates
        # Only the teacher is allowed to know about the initial predicates
        known_predicates = set(CFG.interactive_known_predicates.split(","))
        self._known_predicates = {
            p
            for p in initial_predicates if p.name in known_predicates
        }
        predicates_to_learn = initial_predicates - self._known_predicates
        self._teacher = _Teacher(initial_predicates, predicates_to_learn)
        # No cheating!
        self._predicates_to_learn = {
            strip_predicate(p)
            for p in predicates_to_learn
        }
        del initial_predicates
        del predicates_to_learn
        super().__init__(self._predicates_to_learn, initial_options, types,
                         action_space, train_tasks)

    def _get_current_predicates(self) -> Set[Predicate]:
        return self._known_predicates | self._predicates_to_learn

    def learn_from_offline_dataset(self, dataset: Dataset) -> None:
        # Learn predicates and NSRTs
        self._relearn_predicates_and_nsrts(dataset, online_learning_cycle=None)
        # Track score of best atom seen so far
        best_score = 0.0
        # Active learning
        for i in range(1, CFG.interactive_num_episodes + 1):
            print(f"\nActive learning episode {i}")
            # Sample initial state from train tasks
            index = self._rng.choice(len(self._train_tasks))
            state = dataset.trajectories[index].states[0]
            # Detect and filter out static predicates
            static_preds = utils.get_static_preds(
                self._nsrts, self._get_current_predicates())
            preds = self._get_current_predicates() - static_preds
            # Find policy for exploration
            task_list = glib_sample(state, preds, dataset)
            assert task_list
            task = task_list[0]
            for task in task_list:
                try:
                    print("Solving for policy...")
                    policy = self.solve(task, timeout=CFG.timeout)
                    break
                except (ApproachTimeout, ApproachFailure) \
                        as e:  # pragma: no cover
                    print(f"Approach failed to solve with error: {e}")
                    continue
            else:  # No policy found
                raise ApproachFailure("Failed to sample a task that approach "
                                      "can solve.")  # pragma: no cover
            # Roll out policy via a temporary hack
            assert isinstance(self._option_model, _OracleOptionModel)
            simulator = self._option_model._simulator  # pylint:disable=protected-access
            traj, _, _ = utils.run_policy_on_task(
                policy,
                task,
                simulator,
                max_num_steps=CFG.interactive_max_num_steps)
            # Decide whether to ask about each possible atom during exploration
            for s in traj.states:
                ground_atoms = utils.all_possible_ground_atoms(
                    s, self._predicates_to_learn)
                for atom in ground_atoms:
                    # Note: future score functions will use the state s
                    score = score_atom(dataset, atom)
                    # Ask about this atom if it is the best seen so far
                    if score > best_score:
                        if self._ask_teacher(s, atom):
                            # Add this atom if it's a positive example
                            traj = LowLevelTrajectory([s], [])
                            dataset.append(traj, [{atom}])
                            # Still need a way to use negative examples
                        best_score = score
            if i % CFG.interactive_relearn_every == 0:
                self._relearn_predicates_and_nsrts(dataset,
                                                   online_learning_cycle=i - 1)

    def _relearn_predicates_and_nsrts(
            self, dataset: Dataset,
            online_learning_cycle: Optional[int]) -> None:
        """Learns predicates and NSRTs in a semi-supervised fashion."""
        print("\nStarting semi-supervised learning...")
        # Learn predicates
        for pred in self._predicates_to_learn:
            assert pred not in self._known_predicates
            positive_examples = []
            negative_examples = []
<<<<<<< HEAD
            # Positive examples
            for (traj, ground_atom_sets) in zip(dataset.trajectories,
                                                dataset.annotations):
                assert len(traj.states) == len(ground_atom_sets)
                for (state, ground_atom_set) in zip(traj.states,
                                                    ground_atom_sets):
                    if len(ground_atom_set) == 0:
                        continue
                    positives = [
                        state.vec(ground_atom.objects)
                        for ground_atom in ground_atom_set
                        if ground_atom.predicate == pred
                    ]
                    positive_examples.extend(positives)
            # Negative examples - assume unlabeled is negative for now
            for traj in dataset.trajectories:
                for state in traj.states:
                    possible = [
                        state.vec(choice)
                        for choice in get_object_combinations(
                            list(state), pred.types)
                    ]
                    negatives = []
                    # TODO: I think this logic is wrong. Confirm and fix in a
                    # separate PR before merging this one.
                    for ex in possible:
                        for pos in positive_examples:
                            if np.array_equal(ex, pos):
                                break
                        else:  # It's not a positive example
                            negatives.append(ex)
                    negative_examples.extend(negatives)
=======
            for (traj, ground_atom_sets) in dataset_with_atoms:
                assert len(traj.states) == len(ground_atom_sets)
                for (state, ground_atom_set) in zip(traj.states,
                                                    ground_atom_sets):
                    # Object tuples that appear as the arguments to a ground
                    # atom where the predicate is pred.
                    positive_args = {
                        tuple(atom.objects)
                        for atom in ground_atom_set if atom.predicate == pred
                    }
                    # Loop through all possible examples. If an example appears
                    # in the ground atom set, it's positive. Otherwise, we make
                    # the (wrong in general!) assumption that it's negative.
                    for choice in get_object_combinations(
                            list(state), pred.types):
                        x = state.vec(choice)
                        if tuple(choice) in positive_args:
                            positive_examples.append(x)
                        else:
                            negative_examples.append(x)
>>>>>>> 57e19eba
            print(f"Generated {len(positive_examples)} positive and "
                  f"{len(negative_examples)} negative examples for "
                  f"predicate {pred}")

            # Train MLP
            X = np.array(positive_examples + negative_examples)
            Y = np.array([1 for _ in positive_examples] +
                         [0 for _ in negative_examples])
            model = MLPClassifier(X.shape[1],
                                  CFG.predicate_mlp_classifier_max_itr)
            model.fit(X, Y)

            # Construct classifier function, create new Predicate, and save it
            classifier = LearnedPredicateClassifier(model).classifier
            new_pred = Predicate(pred.name, pred.types, classifier)
            self._predicates_to_learn = \
                (self._predicates_to_learn - {pred}) | {new_pred}

        # Learn NSRTs via superclass
        self._learn_nsrts(dataset.trajectories, online_learning_cycle)

    def _ask_teacher(self, state: State, ground_atom: GroundAtom) -> bool:
        """Returns whether the ground atom is true in the state."""
        return self._teacher.ask(state, ground_atom)


class _Teacher:
    """Answers queries about GroundAtoms in States."""

    def __init__(self, initial_predicates: Set[Predicate],
                 predicates_to_learn: Set[Predicate]) -> None:
        self._name_to_predicate = {p.name: p for p in initial_predicates}
        self._predicates_to_learn = predicates_to_learn

    def ask(self, state: State, ground_atom: GroundAtom) -> bool:
        """Returns whether the ground atom is true in the state."""
        # Find the predicate that has the classifier
        predicate = self._name_to_predicate[ground_atom.predicate.name]
        # Use the predicate's classifier
        return predicate.holds(state, ground_atom.objects)


def glib_sample(
    initial_state: State,
    predicates: Set[Predicate],
    dataset: Dataset,
) -> List[Task]:
    """Sample some tasks via the GLIB approach."""
    print("Sampling a task using GLIB approach...")
    assert CFG.interactive_atom_type_babbled == "ground"
    rng = np.random.default_rng(CFG.seed)
    ground_atoms = utils.all_possible_ground_atoms(initial_state, predicates)
    goals = []  # list of (goal, score) tuples
    for _ in range(CFG.interactive_num_babbles):
        # Sample num atoms to babble
        num_atoms = 1 + rng.choice(CFG.interactive_max_num_atoms_babbled)
        # Sample goal (a set of atoms)
        idxs = rng.choice(np.arange(len(ground_atoms)),
                          size=(num_atoms, ),
                          replace=False)
        goal = {ground_atoms[i] for i in idxs}
        goals.append((goal, score_goal(dataset, goal)))
    goals.sort(key=lambda tup: tup[1], reverse=True)
    return [Task(initial_state, g) for (g, _) in \
            goals[:CFG.interactive_num_tasks_babbled]]


def score_goal(dataset: Dataset, goal: Set[GroundAtom]) -> float:
    """Score a goal as inversely proportional to the number of examples seen
    during training."""
    count = 1  # Avoid division by 0
    for ground_atom_traj in dataset.annotations:
        for ground_atom_set in ground_atom_traj:
            count += 1 if goal.issubset(ground_atom_set) else 0
    return 1.0 / count


def score_atom(dataset: Dataset, atom: GroundAtom) -> float:
    """Score an atom as inversely proportional to the number of examples seen
    during training."""
    count = 1  # Avoid division by 0
    for ground_atom_traj in dataset.annotations:
        for ground_atom_set in ground_atom_traj:
            count += 1 if atom in ground_atom_set else 0
    return 1.0 / count<|MERGE_RESOLUTION|>--- conflicted
+++ resolved
@@ -112,41 +112,8 @@
             assert pred not in self._known_predicates
             positive_examples = []
             negative_examples = []
-<<<<<<< HEAD
-            # Positive examples
             for (traj, ground_atom_sets) in zip(dataset.trajectories,
                                                 dataset.annotations):
-                assert len(traj.states) == len(ground_atom_sets)
-                for (state, ground_atom_set) in zip(traj.states,
-                                                    ground_atom_sets):
-                    if len(ground_atom_set) == 0:
-                        continue
-                    positives = [
-                        state.vec(ground_atom.objects)
-                        for ground_atom in ground_atom_set
-                        if ground_atom.predicate == pred
-                    ]
-                    positive_examples.extend(positives)
-            # Negative examples - assume unlabeled is negative for now
-            for traj in dataset.trajectories:
-                for state in traj.states:
-                    possible = [
-                        state.vec(choice)
-                        for choice in get_object_combinations(
-                            list(state), pred.types)
-                    ]
-                    negatives = []
-                    # TODO: I think this logic is wrong. Confirm and fix in a
-                    # separate PR before merging this one.
-                    for ex in possible:
-                        for pos in positive_examples:
-                            if np.array_equal(ex, pos):
-                                break
-                        else:  # It's not a positive example
-                            negatives.append(ex)
-                    negative_examples.extend(negatives)
-=======
-            for (traj, ground_atom_sets) in dataset_with_atoms:
                 assert len(traj.states) == len(ground_atom_sets)
                 for (state, ground_atom_set) in zip(traj.states,
                                                     ground_atom_sets):
@@ -166,7 +133,6 @@
                             positive_examples.append(x)
                         else:
                             negative_examples.append(x)
->>>>>>> 57e19eba
             print(f"Generated {len(positive_examples)} positive and "
                   f"{len(negative_examples)} negative examples for "
                   f"predicate {pred}")
