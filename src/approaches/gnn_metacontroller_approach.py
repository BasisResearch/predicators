--- conflicted
+++ resolved
@@ -47,11 +47,7 @@
         data = []
         ground_atom_dataset = utils.create_ground_atom_dataset(
             dataset.trajectories, self._initial_predicates)
-<<<<<<< HEAD
-        # In this approach, we learned NSRTs, so we just return the segmented
-=======
         # In this approach, we learned NSRTs, so we just use the segmented
->>>>>>> 72266a4e
         # trajectories that NSRT learning returned to us.
         assert len(self._segmented_trajs) == len(ground_atom_dataset)
         for segment_traj, (ll_traj, _) in zip(self._segmented_trajs,
