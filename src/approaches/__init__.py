--- conflicted
+++ resolved
@@ -63,14 +63,9 @@
                                            initial_options, types, action_space)
     if name == "iterative_invention":
         return IterativeInventionApproach(simulator, initial_predicates,
-<<<<<<< HEAD
-                                          initial_options, types, action_space,
-                                          train_tasks)
-=======
                                           initial_options, types, action_space)
     if name == "grammar_search_invention":
         return GrammarSearchInventionApproach(simulator, initial_predicates,
                                               initial_options, types,
                                               action_space)
->>>>>>> 7d15e2e2
     raise NotImplementedError(f"Unknown approach: {name}")