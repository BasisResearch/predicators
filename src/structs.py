--- conflicted
+++ resolved
@@ -1056,26 +1056,6 @@
     sampler: Optional[NSRTSampler] = field(init=False, default=None)
 
     def add_to_datastore(self,
-<<<<<<< HEAD
-                         member: Tuple[Segment, ObjToVarSub],
-                         check_consistency: bool = True) -> None:
-        """Add a new member to self.datastore."""
-        if check_consistency:
-            seg, sub = member
-            if len(self.datastore) > 0:
-                # The effects should match.
-                lifted_add_effects = {a.lift(sub) for a in seg.add_effects}
-                lifted_del_effects = {a.lift(sub) for a in seg.delete_effects}
-                assert lifted_add_effects == self.op.add_effects
-                assert lifted_del_effects == self.op.delete_effects
-                if seg.has_option():
-                    # The option should match.
-                    option = seg.get_option()
-                    part_param_option, part_option_args = self.option_spec
-                    assert option.parent == part_param_option
-                    option_args = [sub[o] for o in option.objects]
-                    assert option_args == part_option_args
-=======
                          member: Tuple[Segment, VarToObjSub],
                          check_effect_equality: bool = True) -> None:
         """Add a new member to self.datastore."""
@@ -1103,7 +1083,6 @@
                 assert option.parent == part_param_option
                 option_args = [var_obj_sub[v] for v in part_option_args]
                 assert option.objects == option_args
->>>>>>> 6b34beaf
         # Add to datastore.
         self.datastore.append(member)
 
