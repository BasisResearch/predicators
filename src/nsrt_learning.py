--- conflicted
+++ resolved
@@ -50,20 +50,12 @@
             # Modifies segment in-place.
             option_learner.update_segment_from_option_spec(segment, spec)
 
-<<<<<<< HEAD
-    print("\nLearned operators with option specs:")
-    for op, (param_option, option_vars) in zip(strips_ops, option_specs):
-        print(op)
-        print(f"    Parameterized option: {param_option.name}({option_vars})")
-        print()
-=======
     # For the impatient, print out the STRIPSOperators with their option specs.
     print("\nLearned operators with option specs:")
     for strips_op, (option, option_vars) in zip(strips_ops, option_specs):
         print(strips_op)
         option_var_str = ", ".join([str(v) for v in option_vars])
         print(f"    Option Spec: {option.name}({option_var_str})")
->>>>>>> 3f95215f
 
     # Learn samplers.
     # The order of the samplers also corresponds to strips_ops.
