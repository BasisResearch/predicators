--- conflicted
+++ resolved
@@ -149,49 +149,6 @@
       pretrained_model_prompt_cache_dir: "pretrained_model_cache/coffee"
       num_train_tasks: 1 #0 # pybullet_coffee, cover
       excluded_predicates: all
-<<<<<<< HEAD
-      coffee_num_cups_train: '[1]'
-      coffee_rotated_jug_ratio: 0.5
-      pybullet_camera_height: 900  # for high quality, use 900
-      pybullet_camera_width: 1200 # 1200 for coffee
-      pybullet_control_mode: "reset" # need for blocks and coffee
-      coffee_twist_sampler: False
-      sesame_check_expected_atoms: False
-      coffee_jug_pickable_pred: True
-
-  # kitchen_boil_kettle:
-  #   NAME: "kitchen"
-  #   FLAGS:
-  #     perceiver: "kitchen"
-  #     kitchen_goals: "boil_kettle"
-  #     kitchen_use_perfect_samplers: True
-  #     kitchen_render_set_of_marks: True
-  #     kitchen_use_combo_move_nsrts: True
-  #     kitchen_randomize_init_state: True
-  #     bilevel_plan_without_sim: True
-  #     segmenter: option_changes
-  #     grammar_search_vlm_atom_label_prompt_type: img_option_diffs_label_history
-  #     grammar_search_task_planning_timeout: 3.0
-  #     sesame_max_skeletons_optimized: 5
-  #     disable_harmlessness_check: True
-  #     excluded_predicates: all
-  #     grammar_search_vlm_atom_proposal_use_debug: False
-  #     grammar_search_prune_redundant_preds: True
-  #     grammar_search_predicate_cost_upper_bound: 13
-  #     allow_state_allclose_comparison_despite_simulator_state: True
-  #     grammar_search_max_predicates: 100
-  #     grammar_search_parallelize_vlm_labeling: True
-  #     grammar_search_use_handcoded_debug_grammar: False
-  #     grammar_search_select_all_debug: False
-  #     cluster_and_intersect_soft_intersection_for_preconditions: True
-  #     grammar_search_grammar_includes_givens: False
-  #     cluster_and_intersect_prune_low_data_pnads: True
-  #     cluster_and_intersect_min_datastore_fraction: 0.05
-  #     num_train_tasks: 3
-  #     precondition_soft_intersection_threshold_percent: 0.8
-  #     vlm_double_check_output: True
-  #     grammar_search_early_termination_heuristic_thresh: 100
-=======
       option_model_terminate_on_repeat: False
       grammar_search_vlm_atom_proposal_use_debug: False
       allow_exclude_goal_predicates: True
@@ -276,7 +233,6 @@
       precondition_soft_intersection_threshold_percent: 0.8
       vlm_double_check_output: True
       grammar_search_early_termination_heuristic_thresh: 100
->>>>>>> ae4ae36b
 
 ARGS:
   []
