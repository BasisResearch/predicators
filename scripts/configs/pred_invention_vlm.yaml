--- conflicted
+++ resolved
@@ -47,72 +47,6 @@
   #     vlm_open_loop_use_training_demos: False
 
 ENVS:
-<<<<<<< HEAD
-  # burger_no_move_more_stacks:
-  #   NAME: "burger_no_move"
-  #   FLAGS:
-  #     burger_no_move_task_type: "more_stacks"
-  #     bilevel_plan_without_sim: True
-  #     segmenter: option_changes
-  #     grammar_search_vlm_atom_label_prompt_type: img_option_diffs_label_history_burger
-  #     grammar_search_task_planning_timeout: 10.0
-  #     sesame_max_skeletons_optimized: 200
-  #     disable_harmlessness_check: True
-  #     sesame_task_planner: fdopt
-  #     excluded_predicates: all
-  #     option_model_terminate_on_repeat: False
-  #     grammar_search_vlm_atom_proposal_use_debug: False
-  #     allow_exclude_goal_predicates: True
-  #     grammar_search_prune_redundant_preds: True
-  #     grammar_search_predicate_cost_upper_bound: 13
-  #     allow_state_allclose_comparison_despite_simulator_state: True
-  #     grammar_search_max_predicates: 100
-  #     grammar_search_parallelize_vlm_labeling: True
-  #     grammar_search_use_handcoded_debug_grammar: False
-  #     grammar_search_select_all_debug: False
-  #     cluster_and_intersect_soft_intersection_for_preconditions: True
-  #     vlm_include_cropped_images: True
-  #     timeout: 80
-  #     grammar_search_grammar_includes_givens: False
-  #     cluster_and_intersect_prune_low_data_pnads: True
-  #     cluster_and_intersect_min_datastore_fraction: 0.05
-  #     num_train_tasks: 12
-  #     precondition_soft_intersection_threshold_percent: 0.8
-  #     grammar_search_early_termination_heuristic_thresh: 2000
-  #     vlm_double_check_output: True
-  # burger_no_move_fatter_burger:
-  #   NAME: "burger_no_move"
-  #   FLAGS:
-  #     burger_no_move_task_type: "fatter_burger"
-  #     bilevel_plan_without_sim: True
-  #     segmenter: option_changes
-  #     grammar_search_vlm_atom_label_prompt_type: img_option_diffs_label_history_burger
-  #     grammar_search_task_planning_timeout: 10.0
-  #     sesame_max_skeletons_optimized: 200
-  #     disable_harmlessness_check: True
-  #     sesame_task_planner: fdopt
-  #     excluded_predicates: all
-  #     option_model_terminate_on_repeat: False
-  #     grammar_search_vlm_atom_proposal_use_debug: False
-  #     allow_exclude_goal_predicates: True
-  #     grammar_search_prune_redundant_preds: True
-  #     grammar_search_predicate_cost_upper_bound: 13
-  #     allow_state_allclose_comparison_despite_simulator_state: True
-  #     grammar_search_max_predicates: 100
-  #     grammar_search_parallelize_vlm_labeling: True
-  #     grammar_search_use_handcoded_debug_grammar: False
-  #     grammar_search_select_all_debug: False
-  #     cluster_and_intersect_soft_intersection_for_preconditions: True
-  #     vlm_include_cropped_images: True
-  #     timeout: 80
-  #     grammar_search_grammar_includes_givens: False
-  #     cluster_and_intersect_prune_low_data_pnads: True
-  #     cluster_and_intersect_min_datastore_fraction: 0.05
-  #     num_train_tasks: 12
-  #     precondition_soft_intersection_threshold_percent: 0.8
-  #     grammar_search_early_termination_heuristic_thresh: 2000
-  #     vlm_double_check_output: True
-=======
   burger_no_move_more_stacks:
     NAME: "burger_no_move"
     FLAGS:
@@ -173,11 +107,10 @@
       grammar_search_grammar_includes_givens: False
       cluster_and_intersect_prune_low_data_pnads: True
       cluster_and_intersect_min_datastore_fraction: 0.05
-      num_train_tasks: 12 # 9 for VILA
+      num_train_tasks: 12
       precondition_soft_intersection_threshold_percent: 0.8
       grammar_search_early_termination_heuristic_thresh: 2000
       vlm_double_check_output: True
->>>>>>> f1118fd1
   burger_no_move_combo_burger:
     NAME: "burger_no_move"
     FLAGS:
@@ -206,11 +139,7 @@
       grammar_search_grammar_includes_givens: False
       cluster_and_intersect_prune_low_data_pnads: True
       cluster_and_intersect_min_datastore_fraction: 0.05
-<<<<<<< HEAD
-      num_train_tasks: 8 # 8 for vila
-=======
-      num_train_tasks: 12 # 8 for VILA
->>>>>>> f1118fd1
+      num_train_tasks: 12
       precondition_soft_intersection_threshold_percent: 0.8
       grammar_search_early_termination_heuristic_thresh: 2000
       vlm_double_check_output: True
