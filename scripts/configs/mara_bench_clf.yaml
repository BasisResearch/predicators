--- conflicted
+++ resolved
@@ -3,21 +3,6 @@
 #    python scripts/local/launch_simp.py -c mara_bench_clf.yaml
 ---
 APPROACHES:
-<<<<<<< HEAD
-  vlm_clf:
-    NAME: "vlm_classification"
-  # dino_sim_dtw:
-  #   NAME: "dino_similarity"
-  #   FLAG:
-  #     dino_model_name: "dinov2_vitg14_reg"
-  #     # dino_model_name: "dinov2_vits14"
-  #     distance_function: "dtw"
-  # dino_sim_chamfer:
-  #   NAME: "dino_similarity"
-  #   FLAG:
-  #     dino_model_name: "dinov2_vitg14_reg"
-  #     distance_function: "chamfer"
-=======
   # vlm_clf:
   #   NAME: "vlm_classification"
   dino_sim_dtw:
@@ -31,7 +16,6 @@
     FLAG:
       dino_model_name: "dinov2_vitg14_reg"
       distance_function: "chamfer"
->>>>>>> bc1a375a
 
 ENVS:
   all:
