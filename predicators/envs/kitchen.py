--- conflicted
+++ resolved
@@ -44,11 +44,7 @@
     object_type = Type("obj", ["x", "y", "z", "angle"])
 
     at_atol = 0.2  # tolerance for At classifier
-<<<<<<< HEAD
     ontop_atol = 0.05  # tolerance for OnTop classifier
-=======
-    ontop_atol = 0.15  # tolerance for OnTop classifier
->>>>>>> 496d50ff
     on_angle_thresh = -0.4  # dial is On if less than this threshold
     light_on_thresh = -0.4  # light is On if less than this threshold
 
@@ -63,21 +59,12 @@
         assert _MJKITCHEN_IMPORTED, "Failed to import kitchen gym env. \
 Install from https://github.com/SiddarGu/Gymnasium-Robotics.git"
 
-<<<<<<< HEAD
-        self._pred_name_to_pred = self.create_predicates()
-
-=======
->>>>>>> 496d50ff
         if use_gui:
             assert not CFG.make_test_videos or CFG.make_failure_videos, \
                 "Turn off --use_gui to make videos in kitchen env"
 
-<<<<<<< HEAD
-=======
-        # Predicates
-        self._At, self._OnTop, self._TurnedOn = self.get_goal_at_predicates()
-
->>>>>>> 496d50ff
+        self._pred_name_to_pred = self.create_predicates()
+
         render_mode = "human" if self._using_gui else "rgb_array"
         self._gym_env = mujoco_kitchen_gym.make("FrankaKitchen-v1",
                                                 render_mode=render_mode)
@@ -323,13 +310,10 @@
                                obj1, "z") > state.get(obj2, "z")
 
     @classmethod
-<<<<<<< HEAD
     def _NotOnTop_holds(cls, state: State, objects: Sequence[Object]) -> bool:
         return not cls._OnTop_holds(state, objects)
 
     @classmethod
-=======
->>>>>>> 496d50ff
     def On_holds(cls,
                  state: State,
                  objects: Sequence[Object],
