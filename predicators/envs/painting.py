"""Painting domain, which allows for two different grasps on an object (side or
top).

Side grasping allows for placing into the shelf, and top grasping allows
for placing into the box. The box has a lid which may need to be opened;
this lid is NOT modeled by any of the given predicates.
"""

import logging
<<<<<<< HEAD
from typing import Any, ClassVar, List, Optional, Sequence, Set, Tuple, Union, Callable
=======
from typing import Any, Callable, ClassVar, List, Optional, Sequence, Set, \
    Tuple, Union
>>>>>>> d5440084

import matplotlib
import matplotlib.pyplot as plt
import numpy as np
from gym.spaces import Box
from matplotlib import patches

from predicators.envs import BaseEnv
from predicators.settings import CFG
from predicators.structs import Action, EnvironmentTask, GroundAtom, Object, \
    Predicate, State, Type
from predicators.utils import EnvironmentFailure, HumanDemonstrationFailure


class PaintingEnv(BaseEnv):
    """Painting domain."""
    # Parameters that aren't important enough to need to clog up settings.py
    table_lb: ClassVar[float] = -10.1
    table_ub: ClassVar[float] = -1.0
    table_height: ClassVar[float] = 0.2
    table_x: ClassVar[float] = 1.65
    shelf_l: ClassVar[float] = 2.0  # shelf length
    shelf_lb: ClassVar[float] = 1.
    shelf_ub: ClassVar[float] = shelf_lb + shelf_l - 0.05
    shelf_x: ClassVar[float] = 1.65
    shelf_y: ClassVar[float] = (shelf_lb + shelf_ub) / 2.0
    box_s: ClassVar[float] = 0.8  # side length
    box_y: ClassVar[float] = 0.5  # y coordinate
    box_lb: ClassVar[float] = box_y - box_s / 10
    box_ub: ClassVar[float] = box_y + box_s / 10
    box_x: ClassVar[float] = 1.65
    env_lb: ClassVar[float] = min(table_lb, shelf_lb, box_lb)
    env_ub: ClassVar[float] = max(table_ub, shelf_ub, box_ub)
    obj_height: ClassVar[float] = 0.13
    obj_radius: ClassVar[float] = 0.03
    obj_x: ClassVar[float] = 1.65
    obj_z: ClassVar[float] = table_height + obj_height / 2
    pick_tol: ClassVar[float] = 1e-2
    color_tol: ClassVar[float] = 1e-2
    wetness_tol: ClassVar[float] = 0.5
    dirtiness_tol: ClassVar[float] = 0.5
    open_fingers: ClassVar[float] = 0.8
    top_grasp_thresh: ClassVar[float] = 0.5 + 1e-2
    side_grasp_thresh: ClassVar[float] = 0.5 - 1e-2
    robot_x: ClassVar[float] = table_x - 0.5
    nextto_thresh: ClassVar[float] = 1.0
    on_table_height_tol: ClassVar[float] = 5e-02

    def __init__(self, use_gui: bool = True) -> None:
        super().__init__(use_gui)

        # Types
        self._obj_type = Type("obj", [
            "pose_x", "pose_y", "pose_z", "dirtiness", "wetness", "color",
            "grasp", "held"
        ])
        self._box_type = Type("box", ["pose_x", "pose_y", "color"])
        self._lid_type = Type("lid", ["is_open"])
        self._shelf_type = Type("shelf", ["pose_x", "pose_y", "color"])
        self._robot_type = Type("robot", ["pose_x", "pose_y", "fingers"])
        # Predicates
        self._InBox = Predicate("InBox", [self._obj_type, self._box_type],
                                self._InBox_holds)
        self._InShelf = Predicate("InShelf",
                                  [self._obj_type, self._shelf_type],
                                  self._InShelf_holds)
        self._IsBoxColor = Predicate("IsBoxColor",
                                     [self._obj_type, self._box_type],
                                     self._IsBoxColor_holds)
        self._IsShelfColor = Predicate("IsShelfColor",
                                       [self._obj_type, self._shelf_type],
                                       self._IsShelfColor_holds)
        self._GripperOpen = Predicate("GripperOpen", [self._robot_type],
                                      self._GripperOpen_holds)
        self._OnTable = Predicate("OnTable", [self._obj_type],
                                  self._OnTable_holds)
        self._NotOnTable = Predicate("NotOnTable", [self._obj_type],
                                     self._NotOnTable_holds)
        self._HoldingTop = Predicate("HoldingTop", [self._obj_type],
                                     self._HoldingTop_holds)
        self._HoldingSide = Predicate("HoldingSide", [self._obj_type],
                                      self._HoldingSide_holds)
        self._Holding = Predicate("Holding", [self._obj_type],
                                  self._Holding_holds)
        self._IsWet = Predicate("IsWet", [self._obj_type], self._IsWet_holds)
        self._IsDry = Predicate("IsDry", [self._obj_type], self._IsDry_holds)
        self._IsDirty = Predicate("IsDirty", [self._obj_type],
                                  self._IsDirty_holds)
        self._IsClean = Predicate("IsClean", [self._obj_type],
                                  self._IsClean_holds)
        # Static objects (always exist no matter the settings).
        self._box = Object("receptacle_box", self._box_type)
        self._lid = Object("box_lid", self._lid_type)
        self._shelf = Object("receptacle_shelf", self._shelf_type)
        self._robot = Object("robby", self._robot_type)

    @classmethod
    def get_name(cls) -> str:
        return "painting"

    def simulate(self, state: State, action: Action) -> State:
        assert self.action_space.contains(action.arr)
        arr = action.arr
        # Infer which transition function to follow
        wash_affinity = 0 if arr[5] > 0.5 else abs(arr[5] - 0.5)
        dry_affinity = 0 if arr[6] > 0.5 else abs(arr[6] - 0.5)
        paint_affinity = min(abs(arr[7] - state.get(self._box, "color")),
                             abs(arr[7] - state.get(self._shelf, "color")))
        affinities = [
            (abs(1 - arr[4]), self._transition_pick_or_openlid),
            (wash_affinity, self._transition_wash),
            (dry_affinity, self._transition_dry),
            (paint_affinity, self._transition_paint),
            (abs(-1 - arr[4]), self._transition_place),
        ]
        _, transition_fn = min(affinities, key=lambda item: item[0])
        return transition_fn(state, action)

    def _transition_pick_or_openlid(self, state: State,
                                    action: Action) -> State:
        x, y, z, grasp = action.arr[:4]
        next_state = state.copy()
        # Open lid
        if self.box_lb < y < self.box_ub:
            next_state.set(self._lid, "is_open", 1.0)
            return next_state
        held_obj = self._get_held_object(state)
        # Cannot pick if already holding something
        if held_obj is not None:
            return next_state
        # Cannot pick if object pose not on table
        if not self.table_lb < y < self.table_ub:
            return next_state
        # Cannot pick if grasp is invalid
        if self.side_grasp_thresh < grasp < self.top_grasp_thresh:
            return next_state
        # Check if some object is close enough to (x, y, z)
        target_obj = self._get_object_at_xyz(state, x, y, z, self.pick_tol)
        if target_obj is None:
            return next_state
        # Execute pick
        next_state.set(self._robot, "fingers", 0.0)
        next_state.set(target_obj, "grasp", grasp)
        next_state.set(target_obj, "held", 1.0)
        return next_state

    def _transition_wash(self, state: State, action: Action) -> State:
        target_wetness = action.arr[5]
        next_state = state.copy()
        held_obj = self._get_held_object(state)
        # Can only wash if holding obj
        if held_obj is None:
            return next_state
        # Execute wash
        cur_dirtiness = state.get(held_obj, "dirtiness")
        next_dirtiness = max(cur_dirtiness - target_wetness, 0.0)
        next_state.set(held_obj, "wetness", target_wetness)
        next_state.set(held_obj, "dirtiness", next_dirtiness)
        return next_state

    def _transition_dry(self, state: State, action: Action) -> State:
        target_wetness = max(1.0 - action.arr[6], 0.0)
        next_state = state.copy()
        held_obj = self._get_held_object(state)
        # Can only dry if holding obj
        if held_obj is None:
            return next_state
        # Execute dry
        next_state.set(held_obj, "wetness", target_wetness)
        return next_state

    def _transition_paint(self, state: State, action: Action) -> State:
        color = action.arr[7]
        next_state = state.copy()
        # Can only paint if holding obj
        held_obj = self._get_held_object(state)
        if held_obj is None:
            return next_state
        # Can only paint if dry and clean
        if state.get(held_obj, "dirtiness") > self.dirtiness_tol or \
           state.get(held_obj, "wetness") > self.wetness_tol:
            return next_state
        # Execute paint
        next_state.set(held_obj, "color", color)
        return next_state

    def _transition_place(self, state: State, action: Action) -> State:
        # Action args are target pose for held obj
        x, y, z = action.arr[:3]
        next_state = state.copy()
        # Can only place if holding obj
        held_obj = self._get_held_object(state)
        if held_obj is None:
            return next_state
        # Detect table vs shelf vs box place
        if self.table_lb < y < self.table_ub:
            receptacle = "table"
        elif self.shelf_lb < y < self.shelf_ub:
            receptacle = "shelf"
        elif self.box_lb < y < self.box_ub:
            receptacle = "box"
        else:
            # Cannot place outside of table, shelf, or box
            return next_state
        if receptacle == "box" and state.get(self._lid, "is_open") < 0.5:
            # Cannot place in box if lid is not open
            if CFG.painting_raise_environment_failure:
                raise EnvironmentFailure("Box lid is closed.",
                                         {"offending_objects": {self._lid}})
            return next_state
        # Detect top grasp vs side grasp
        grasp = state.get(held_obj, "grasp")
        if grasp > self.top_grasp_thresh:
            top_or_side = "top"
        elif grasp < self.side_grasp_thresh:
            top_or_side = "side"
        # Can only place in shelf if side grasping, box if top grasping. If the
        # receptacle is table, we don't care what kind of grasp it is.
        if receptacle == "shelf" and top_or_side != "side":
            return next_state
        if receptacle == "box" and top_or_side != "top":
            return next_state
        # Detect collisions
        collider = self._get_object_at_xyz(state, x, y, z, self.pick_tol)
        if receptacle == "table" and \
           collider is not None and \
           collider != held_obj:
            return next_state
        # Execute place
        next_state.set(self._robot, "fingers", 1.0)
        next_state.set(held_obj, "pose_x", x)
        next_state.set(held_obj, "pose_y", y)
        if self._update_z_poses:
            if receptacle == "table" and np.allclose(
                    z,
                    self.table_height + self.obj_height / 2,
                    rtol=self.on_table_height_tol):
                # If placing on table, snap the object to the correct z
                # position as long as the place location is close enough
                # (measured by rtol) to the correct table height. This
                # is necessary for learned samplers to have any hope of
                # placing objects on the table.
                next_state.set(held_obj, "pose_z",
                               self.table_height + self.obj_height / 2)
            else:
                next_state.set(held_obj, "pose_z", z)
        next_state.set(held_obj, "grasp", 0.5)
        next_state.set(held_obj, "held", 0.0)
        return next_state

    @property
    def _num_objects_train(self) -> List[int]:
        return CFG.painting_num_objs_train

    @property
    def _num_objects_test(self) -> List[int]:
        return CFG.painting_num_objs_test

    def _generate_train_tasks(self) -> List[EnvironmentTask]:
        return self._get_tasks(num_tasks=CFG.num_train_tasks,
                               num_objs_lst=self._num_objects_train,
                               rng=self._train_rng)

    def _generate_test_tasks(self) -> List[EnvironmentTask]:
        return self._get_tasks(num_tasks=CFG.num_test_tasks,
                               num_objs_lst=self._num_objects_test,
                               rng=self._test_rng)

    @property
    def predicates(self) -> Set[Predicate]:
        return {
            self._InBox, self._InShelf, self._IsBoxColor, self._IsShelfColor,
            self._GripperOpen, self._OnTable, self._NotOnTable,
            self._HoldingTop, self._HoldingSide, self._Holding, self._IsWet,
            self._IsDry, self._IsDirty, self._IsClean
        }

    @property
    def goal_predicates(self) -> Set[Predicate]:
        return {
            self._InBox, self._InShelf, self._IsBoxColor, self._IsShelfColor
        }

    @property
    def types(self) -> Set[Type]:
        return {
            self._obj_type, self._box_type, self._lid_type, self._shelf_type,
            self._robot_type
        }

    @property
    def action_space(self) -> Box:
        # Actions are 8-dimensional vectors:
        # [x, y, z, grasp, pickplace, water level, heat level, color]
        # Note that pickplace is 1 for pick, -1 for place, and 0 otherwise,
        # while grasp, water level, heat level, and color are in [0, 1].
        # We set the lower bound for z to 0.0, rather than self.obj_z - 1e-2,
        # because in RepeatedNextToPainting, we use this dimension to check
        # affinity of the move action
        lowers = np.array(
            [self.obj_x - 1e-2, self.env_lb, 0.0, 0.0, -1.0, 0.0, 0.0, 0.0],
            dtype=np.float32)
        uppers = np.array([
            self.obj_x + 1e-2, self.env_ub, self.obj_z + 1e-2, 1.0, 1.0, 1.0,
            1.0, 1.0
        ],
                          dtype=np.float32)
        return Box(lowers, uppers)

    def render_state_plt(
            self,
            state: State,
            task: EnvironmentTask,
            action: Optional[Action] = None,
            caption: Optional[str] = None) -> matplotlib.figure.Figure:
        fig, ax = plt.subplots(1, 1)
        objs = [o for o in state if o.is_instance(self._obj_type)]
        denom = (self.env_ub - self.env_lb)
        # The factor of "2" here should actually be 0.5, but this
        # makes the objects too small, so we'll let it be bigger.
        # Don't be alarmed if objects seem to be intersecting in
        # the resulting videos.
        r = 2 * self.obj_radius / denom
        h = 2 * self.obj_height / denom
        z = (self.obj_z - self.env_lb) / denom
        # Draw box
        box_color = state.get(self._box, "color")
        box_lower = (self.box_lb - self.obj_radius - self.env_lb) / denom
        box_upper = (self.box_ub + self.obj_radius - self.env_lb) / denom
        rect = plt.Rectangle((box_lower, z - h),
                             box_upper - box_lower,
                             2 * h,
                             facecolor=[box_color, 0, 0],
                             alpha=0.25)
        ax.add_patch(rect)
        # Draw box lid
        if state.get(self._lid, "is_open") < 0.5:
            plt.plot([box_lower, box_upper], [z + h, z + h],
                     color=[box_color, 0, 0])
        # Draw shelf
        shelf_color = state.get(self._shelf, "color")
        shelf_lower = (self.shelf_lb - self.obj_radius - self.env_lb) / denom
        shelf_upper = (self.shelf_ub + self.obj_radius - self.env_lb) / denom
        rect = plt.Rectangle((shelf_lower, z - h),
                             shelf_upper - shelf_lower,
                             2 * h,
                             facecolor=[shelf_color, 0, 0],
                             alpha=0.25)
        ax.add_patch(rect)
        # Draw objects
        held_obj = self._get_held_object(state)
        for obj in sorted(objs):
            x = state.get(obj, "pose_x")
            y = state.get(obj, "pose_y")
            z = state.get(obj, "pose_z")
            facecolor: Union[None, str, List[Any]] = None
            if state.get(obj, "wetness") > self.wetness_tol and \
               state.get(obj, "dirtiness") < self.dirtiness_tol:
                # wet and clean
                facecolor = "blue"
            elif state.get(obj, "wetness") < self.wetness_tol and \
                 state.get(obj, "dirtiness") > self.dirtiness_tol:
                # dry and dirty
                facecolor = "green"
            elif state.get(obj, "wetness") < self.wetness_tol and \
                 state.get(obj, "dirtiness") < self.dirtiness_tol:
                # dry and clean
                facecolor = "cyan"
            obj_color = state.get(obj, "color")
            if obj_color > 0:
                facecolor = [obj_color, 0, 0]
            if held_obj == obj:
                assert state.get(self._robot, "fingers") < self.open_fingers
                grasp = state.get(held_obj, "grasp")
                assert grasp < self.side_grasp_thresh or \
                    grasp > self.top_grasp_thresh
                edgecolor = ("yellow"
                             if grasp < self.side_grasp_thresh else "orange")
            else:
                edgecolor = "gray"
            # Normalize poses to [0, 1]
            x = (x - self.env_lb) / denom
            y = (y - self.env_lb) / denom
            z = (z - self.env_lb) / denom
            # Plot as rectangle
            rect = patches.Rectangle((y - r, z - h),
                                     2 * r,
                                     2 * h,
                                     zorder=-x,
                                     linewidth=1,
                                     edgecolor=edgecolor,
                                     facecolor=facecolor)
            ax.add_patch(rect)
            # Annotate the object with its name.
            ax.text(y - r / 2,
<<<<<<< HEAD
                           z + 2 * h,
                           obj.name,
                           fontsize="x-small",
                           ha="center",
                           va="center",
                           bbox=dict(facecolor="white",
                                     edgecolor="black",
                                     alpha=0.5))            
=======
                    z + 2 * h,
                    obj.name,
                    fontsize="x-small",
                    ha="center",
                    va="center",
                    bbox=dict(facecolor="white", edgecolor="black", alpha=0.5))
>>>>>>> d5440084
        ax.set_xlim(-0.1, 1.1)
        ax.set_ylim(0.6, 1.0)
        title = ("blue = wet+clean, green = dry+dirty, cyan = dry+clean;\n"
                 "yellow border = side grasp, orange border = top grasp")
        if caption is not None:
            title += f";\n{caption}"
        plt.suptitle(title, fontsize=8, wrap=True)
        plt.tight_layout()
        return fig

    @property
    def _max_objs_in_goal(self) -> int:
        return CFG.painting_max_objs_in_goal

    @property
    def _update_z_poses(self) -> bool:
        return False

    def _get_tasks(self, num_tasks: int, num_objs_lst: List[int],
                   rng: np.random.Generator) -> List[EnvironmentTask]:
        tasks = []
        for i in range(num_tasks):
            num_objs = num_objs_lst[i % len(num_objs_lst)]
            data = {}
            # Initialize robot pos with open fingers
            robot_init_y = rng.uniform(self.table_lb, self.table_ub)
            data[self._robot] = np.array([self.robot_x, robot_init_y, 1.0],
                                         dtype=np.float32)
            # Sample distinct colors for shelf and box
            color1 = rng.uniform(0.2, 0.4)
            color2 = rng.uniform(0.6, 1.0)
            if rng.choice(2):
                box_color, shelf_color = color1, color2
            else:
                shelf_color, box_color = color1, color2
            # Create box, lid, and shelf objects
            lid_is_open = int(rng.uniform() < CFG.painting_lid_open_prob)
            data[self._box] = np.array([self.box_x, self.box_y, box_color],
                                       dtype=np.float32)
            data[self._lid] = np.array([lid_is_open], dtype=np.float32)
            data[self._shelf] = np.array(
                [self.shelf_x, self.shelf_y, shelf_color], dtype=np.float32)
            # Create moveable objects and goal
            objs = []
            obj_poses: List[Tuple[float, float, float]] = []
            goal = set()
            assert CFG.painting_goal_receptacles in ("box_and_shelf", "box",
                                                     "shelf")
            if CFG.painting_goal_receptacles == "shelf":
                # No box; all max_objs_in_goal objects must go in the shelf
                num_objs_in_shelf = self._max_objs_in_goal
            else:
                # The last object is destined for the box, so the remaining
                # (max_objs_in_goal - 1) objects must go in the shelf
                num_objs_in_shelf = self._max_objs_in_goal - 1
            for j in range(num_objs):
                obj = Object(f"obj{j}", self._obj_type)
                objs.append(obj)
                pose = self._sample_initial_object_pose(obj_poses, rng)
                obj_poses.append(pose)
                # Start out wet and clean, dry and dirty, or dry and clean
                choice = rng.choice(3)
                if choice == 0:
                    wetness = 0.0
                    dirtiness = rng.uniform(0.5, 1.)
                elif choice == 1:
                    wetness = rng.uniform(0.5, 1.)
                    dirtiness = 0.0
                else:
                    wetness = 0.0
                    dirtiness = 0.0
                color = 0.0
                grasp = 0.5
                held = 0.0
                data[obj] = np.array([
                    pose[0], pose[1], pose[2], dirtiness, wetness, color,
                    grasp, held
                ],
                                     dtype=np.float32)
                if CFG.painting_goal_receptacles in (
                        "box_and_shelf", "box") and j == num_objs - 1:
                    # This object must go in the box
                    # NOTE: the box can only fit one object
                    goal.add(GroundAtom(self._InBox, [obj, self._box]))
                    goal.add(GroundAtom(self._IsBoxColor, [obj, self._box]))
                elif CFG.painting_goal_receptacles in (
                        "box_and_shelf", "shelf") and j < num_objs_in_shelf:
                    # This object must go in the shelf
                    # NOTE: any number of objects can fit in the shelf
                    goal.add(GroundAtom(self._InShelf, [obj, self._shelf]))
                    goal.add(GroundAtom(self._IsShelfColor,
                                        [obj, self._shelf]))
            assert len(goal) <= 2 * self._max_objs_in_goal
            state = State(data)
            # Sometimes start out holding an object, possibly with the wrong
            # grip, so that we'll have to put it on the table and regrasp
            if rng.uniform() < CFG.painting_initial_holding_prob:
                grasp = rng.choice([0.0, 1.0])
                target_obj = objs[rng.choice(len(objs))]
                state.set(self._robot, "fingers", 0.0)
                state.set(target_obj, "grasp", grasp)
                state.set(target_obj, "held", 1.0)
                state.set(target_obj, "pose_y",
                          state.get(self._robot, "pose_y"))
                if self._update_z_poses:
                    state.set(target_obj, "pose_z",
                              state.get(target_obj, "pose_z") + 1.0)
            tasks.append(EnvironmentTask(state, goal))
        return tasks

    def _sample_initial_object_pose(
            self, existing_poses: List[Tuple[float, float, float]],
            rng: np.random.Generator) -> Tuple[float, float, float]:
        existing_ys = [p[1] for p in existing_poses]
        while True:
            this_y = rng.uniform(self.table_lb, self.table_ub)
            if all(
                    abs(this_y - other_y) > 3.5 * self.obj_radius
                    for other_y in existing_ys):
                return (self.obj_x, this_y,
                        self.table_height + self.obj_height / 2)

    def _InBox_holds(self, state: State, objects: Sequence[Object]) -> bool:
        obj, _ = objects
        # If the object is held, not yet in box
        if self._obj_is_held(state, obj):
            return False
        # Check pose of object
        obj_y = state.get(obj, "pose_y")
        return self.box_lb < obj_y < self.box_ub

    def _InShelf_holds(self, state: State, objects: Sequence[Object]) -> bool:
        obj, _ = objects
        # If the object is held, not yet in shelf
        if self._obj_is_held(state, obj):
            return False
        # Check pose of object
        obj_y = state.get(obj, "pose_y")
        return self.shelf_lb < obj_y < self.shelf_ub

    def _IsBoxColor_holds(self, state: State,
                          objects: Sequence[Object]) -> bool:
        obj, box = objects
        return abs(state.get(obj, "color") -
                   state.get(box, "color")) < self.color_tol

    def _IsShelfColor_holds(self, state: State,
                            objects: Sequence[Object]) -> bool:
        obj, shelf = objects
        return abs(state.get(obj, "color") -
                   state.get(shelf, "color")) < self.color_tol

    def _GripperOpen_holds(self, state: State,
                           objects: Sequence[Object]) -> bool:
        robot, = objects
        fingers = state.get(robot, "fingers")
        return fingers >= self.open_fingers

    def _OnTable_holds(self, state: State, objects: Sequence[Object]) -> bool:
        obj, = objects
        obj_y = state.get(obj, "pose_y")
        if not self.table_lb < obj_y < self.table_ub:
            return False
        # Note that obj_z is not updated in this class, but it may be updated
        # by subclasses by overriding self._update_z_poses.
        obj_z = state.get(obj, "pose_z")
        if not np.allclose(obj_z, self.table_height + self.obj_height / 2):
            assert self._update_z_poses
            return False
        return True

    def _NotOnTable_holds(self, state: State,
                          objects: Sequence[Object]) -> bool:
        return not self._OnTable_holds(state, objects)

    def _HoldingTop_holds(self, state: State,
                          objects: Sequence[Object]) -> bool:
        obj, = objects
        grasp = state.get(obj, "grasp")
        return grasp > self.top_grasp_thresh

    def _HoldingSide_holds(self, state: State,
                           objects: Sequence[Object]) -> bool:
        obj, = objects
        grasp = state.get(obj, "grasp")
        return grasp < self.side_grasp_thresh

    def _Holding_holds(self, state: State, objects: Sequence[Object]) -> bool:
        obj, = objects
        return self._obj_is_held(state, obj)

    def _IsWet_holds(self, state: State, objects: Sequence[Object]) -> bool:
        obj, = objects
        return state.get(obj, "wetness") > self.wetness_tol

    def _IsDry_holds(self, state: State, objects: Sequence[Object]) -> bool:
        obj, = objects
        return not self._IsWet_holds(state, [obj])

    def _IsDirty_holds(self, state: State, objects: Sequence[Object]) -> bool:
        obj, = objects
        return state.get(obj, "dirtiness") > self.dirtiness_tol

    def _IsClean_holds(self, state: State, objects: Sequence[Object]) -> bool:
        obj, = objects
        return not self._IsDirty_holds(state, [obj])

    def _get_held_object(self, state: State) -> Optional[Object]:
        for obj in state:
            if obj.type != self._obj_type:
                continue
            if self._obj_is_held(state, obj):
                return obj
        return None

    def _obj_is_held(self, state: State, obj: Object) -> bool:
        # These two pieces of information are redundant. We include
        # the "held" feature only because it allows the Holding
        # predicate to be expressed with a single inequality.
        # Either feature can be used to implement this method.
        grasp = state.get(obj, "grasp")
        held_feat = state.get(obj, "held")
        is_held = (grasp > self.top_grasp_thresh
                   or grasp < self.side_grasp_thresh)
        assert is_held == (held_feat > 0.5)  # ensure redundancy
        return is_held

<<<<<<< HEAD
    def _get_object_at_xyz(self, state: State, x: float, y: float,
                           z: float, tol: float) -> Optional[Object]:
=======
    def _get_object_at_xyz(self, state: State, x: float, y: float, z: float,
                           tol: float) -> Optional[Object]:
>>>>>>> d5440084
        target_obj = None
        for obj in state:
            if obj.type != self._obj_type:
                continue
            if np.allclose([x, y, z], [
                    state.get(obj, "pose_x"),
                    state.get(obj, "pose_y"),
                    state.get(obj, "pose_z")
            ],
                           atol=tol):
                target_obj = obj
        return target_obj

<<<<<<< HEAD

    def get_event_to_action_fn(
            self) -> Callable[[State, matplotlib.backend_bases.Event], Action]:
        
=======
    def get_event_to_action_fn(
            self) -> Callable[[State, matplotlib.backend_bases.Event], Action]:

>>>>>>> d5440084
        instructions = [
            "Click to place a held object.",
            "Click ON an object to pick it with a side grasp.",
            "Click ABOVE an object to pick it with a top grasp.",
            "Press (w) to wash the held object.",
            "Press (d) to dry the held object.",
            "Press (b) to open the box lid.",
            "Press (s) to paint the held object the shelf color.",
            "Press (p) to paint the held object the box color.",
            "Press (q) to quit.",
        ]
<<<<<<< HEAD
        logging.info("Controls: " + "\n - ".join(instructions))
=======
        instruction_str = "Controls: " + "\n - ".join(instructions)
        logging.info(instruction_str)
>>>>>>> d5440084

        def _event_to_action(state: State,
                             event: matplotlib.backend_bases.Event) -> Action:

            if event.key == "q":
                raise HumanDemonstrationFailure("Human quit.")

            # Wash held object.
            if event.key == "w":
                arr = np.array([
<<<<<<< HEAD
                    self.obj_x, self.table_lb, self.obj_z,
                    0.0, 0.0, 1.0, 0.0, 0.0
                ], dtype=np.float32)
=======
                    self.obj_x, self.table_lb, self.obj_z, 0.0, 0.0, 1.0, 0.0,
                    0.0
                ],
                               dtype=np.float32)
>>>>>>> d5440084
                return Action(arr)

            # Dry held object.
            if event.key == "d":
                arr = np.array([
<<<<<<< HEAD
                    self.obj_x, self.table_lb, self.obj_z,
                    0.0, 0.0, 0.0, 1.0, 0.0
                ], dtype=np.float32)
=======
                    self.obj_x, self.table_lb, self.obj_z, 0.0, 0.0, 0.0, 1.0,
                    0.0
                ],
                               dtype=np.float32)
>>>>>>> d5440084
                return Action(arr)

            # Open the box lid.
            if event.key == "b":
                arr = np.array([
<<<<<<< HEAD
                    self.obj_x, (self.box_lb + self.box_ub) / 2,
                    self.obj_z, 0.0, 1.0, 0.0, 0.0, 0.0
                ], dtype=np.float32)
=======
                    self.obj_x, (self.box_lb + self.box_ub) / 2, self.obj_z,
                    0.0, 1.0, 0.0, 0.0, 0.0
                ],
                               dtype=np.float32)
>>>>>>> d5440084
                return Action(arr)

            # Paint shelf color.
            if event.key == "s":
                shelf_color = state.get(self._shelf, "color")
                arr = np.array([
<<<<<<< HEAD
                    self.obj_x, self.table_lb, self.obj_z,
                    0.0, 0.0, 0.0, 0.0, shelf_color,
                ],
                            dtype=np.float32)
                return Action(arr)

            # Paint box color.
            if event.key == "s":
                box_color = state.get(self._box, "color")
                arr = np.array([
                    self.obj_x, self.table_lb, self.obj_z,
                    0.0, 0.0, 0.0, 0.0, box_color,
                ],
                            dtype=np.float32)
                return Action(arr)

            # Only remaining actions are ones involving a click.
            assert event.xdata is not None and event.ydata is not None
=======
                    self.obj_x,
                    self.table_lb,
                    self.obj_z,
                    0.0,
                    0.0,
                    0.0,
                    0.0,
                    shelf_color,
                ],
                               dtype=np.float32)
                return Action(arr)

            # Paint box color.
            if event.key == "p":
                box_color = state.get(self._box, "color")
                arr = np.array([
                    self.obj_x,
                    self.table_lb,
                    self.obj_z,
                    0.0,
                    0.0,
                    0.0,
                    0.0,
                    box_color,
                ],
                               dtype=np.float32)
                return Action(arr)

            # Only remaining actions are ones involving a click.
            if event.xdata is None or event.ydata is None:
                raise NotImplementedError("No valid action found.")
>>>>>>> d5440084

            held_obj = self._get_held_object(state)
            y = event.xdata * (self.env_ub - self.env_lb) + self.env_lb
            # Clicked z used to decide top or side grasp.
            clicked_z = event.ydata * (self.env_ub - self.env_lb) + self.env_lb
            x = self.obj_x
            z = self.obj_z
            # Use a generous tolerance.
            clicked_obj = self._get_object_at_xyz(state, x, y, z, tol=1e-1)

            # Place held object.
            if event.key is None and held_obj is not None:
                arr = np.array([x, y, z, 0.0, -1.0, 0.0, 0.0, 0.0])
                return Action(np.array(arr, dtype=np.float32))

            # Pick.
            if held_obj is None and clicked_obj is not None:
                # Set the y position to the object y position so that the
                # pick is successfully executed.
                y = state.get(clicked_obj, "pose_y")
                # Side grasp.
                if clicked_z <= self.obj_z + 2 * self.obj_height:
                    grasp = self.side_grasp_thresh - 1e-3
                # Top grasp.
                else:
                    grasp = self.top_grasp_thresh + 1e-3
<<<<<<< HEAD
                arr = np.array([x, y, z, grasp, 1.0, 0.0, 0.0, 0.0], dtype=np.float32)
=======
                arr = np.array([x, y, z, grasp, 1.0, 0.0, 0.0, 0.0],
                               dtype=np.float32)
>>>>>>> d5440084
                return Action(arr)

            # Something went wrong.
            raise NotImplementedError("No valid action found.")

        return _event_to_action<|MERGE_RESOLUTION|>--- conflicted
+++ resolved
@@ -7,12 +7,8 @@
 """
 
 import logging
-<<<<<<< HEAD
-from typing import Any, ClassVar, List, Optional, Sequence, Set, Tuple, Union, Callable
-=======
 from typing import Any, Callable, ClassVar, List, Optional, Sequence, Set, \
     Tuple, Union
->>>>>>> d5440084
 
 import matplotlib
 import matplotlib.pyplot as plt
@@ -408,23 +404,12 @@
             ax.add_patch(rect)
             # Annotate the object with its name.
             ax.text(y - r / 2,
-<<<<<<< HEAD
-                           z + 2 * h,
-                           obj.name,
-                           fontsize="x-small",
-                           ha="center",
-                           va="center",
-                           bbox=dict(facecolor="white",
-                                     edgecolor="black",
-                                     alpha=0.5))            
-=======
                     z + 2 * h,
                     obj.name,
                     fontsize="x-small",
                     ha="center",
                     va="center",
                     bbox=dict(facecolor="white", edgecolor="black", alpha=0.5))
->>>>>>> d5440084
         ax.set_xlim(-0.1, 1.1)
         ax.set_ylim(0.6, 1.0)
         title = ("blue = wet+clean, green = dry+dirty, cyan = dry+clean;\n"
@@ -652,13 +637,8 @@
         assert is_held == (held_feat > 0.5)  # ensure redundancy
         return is_held
 
-<<<<<<< HEAD
-    def _get_object_at_xyz(self, state: State, x: float, y: float,
-                           z: float, tol: float) -> Optional[Object]:
-=======
     def _get_object_at_xyz(self, state: State, x: float, y: float, z: float,
                            tol: float) -> Optional[Object]:
->>>>>>> d5440084
         target_obj = None
         for obj in state:
             if obj.type != self._obj_type:
@@ -672,16 +652,9 @@
                 target_obj = obj
         return target_obj
 
-<<<<<<< HEAD
-
     def get_event_to_action_fn(
             self) -> Callable[[State, matplotlib.backend_bases.Event], Action]:
-        
-=======
-    def get_event_to_action_fn(
-            self) -> Callable[[State, matplotlib.backend_bases.Event], Action]:
-
->>>>>>> d5440084
+
         instructions = [
             "Click to place a held object.",
             "Click ON an object to pick it with a side grasp.",
@@ -693,12 +666,8 @@
             "Press (p) to paint the held object the box color.",
             "Press (q) to quit.",
         ]
-<<<<<<< HEAD
-        logging.info("Controls: " + "\n - ".join(instructions))
-=======
         instruction_str = "Controls: " + "\n - ".join(instructions)
         logging.info(instruction_str)
->>>>>>> d5440084
 
         def _event_to_action(state: State,
                              event: matplotlib.backend_bases.Event) -> Action:
@@ -709,72 +678,34 @@
             # Wash held object.
             if event.key == "w":
                 arr = np.array([
-<<<<<<< HEAD
-                    self.obj_x, self.table_lb, self.obj_z,
-                    0.0, 0.0, 1.0, 0.0, 0.0
-                ], dtype=np.float32)
-=======
                     self.obj_x, self.table_lb, self.obj_z, 0.0, 0.0, 1.0, 0.0,
                     0.0
                 ],
                                dtype=np.float32)
->>>>>>> d5440084
                 return Action(arr)
 
             # Dry held object.
             if event.key == "d":
                 arr = np.array([
-<<<<<<< HEAD
-                    self.obj_x, self.table_lb, self.obj_z,
-                    0.0, 0.0, 0.0, 1.0, 0.0
-                ], dtype=np.float32)
-=======
                     self.obj_x, self.table_lb, self.obj_z, 0.0, 0.0, 0.0, 1.0,
                     0.0
                 ],
                                dtype=np.float32)
->>>>>>> d5440084
                 return Action(arr)
 
             # Open the box lid.
             if event.key == "b":
                 arr = np.array([
-<<<<<<< HEAD
-                    self.obj_x, (self.box_lb + self.box_ub) / 2,
-                    self.obj_z, 0.0, 1.0, 0.0, 0.0, 0.0
-                ], dtype=np.float32)
-=======
                     self.obj_x, (self.box_lb + self.box_ub) / 2, self.obj_z,
                     0.0, 1.0, 0.0, 0.0, 0.0
                 ],
                                dtype=np.float32)
->>>>>>> d5440084
                 return Action(arr)
 
             # Paint shelf color.
             if event.key == "s":
                 shelf_color = state.get(self._shelf, "color")
                 arr = np.array([
-<<<<<<< HEAD
-                    self.obj_x, self.table_lb, self.obj_z,
-                    0.0, 0.0, 0.0, 0.0, shelf_color,
-                ],
-                            dtype=np.float32)
-                return Action(arr)
-
-            # Paint box color.
-            if event.key == "s":
-                box_color = state.get(self._box, "color")
-                arr = np.array([
-                    self.obj_x, self.table_lb, self.obj_z,
-                    0.0, 0.0, 0.0, 0.0, box_color,
-                ],
-                            dtype=np.float32)
-                return Action(arr)
-
-            # Only remaining actions are ones involving a click.
-            assert event.xdata is not None and event.ydata is not None
-=======
                     self.obj_x,
                     self.table_lb,
                     self.obj_z,
@@ -806,7 +737,6 @@
             # Only remaining actions are ones involving a click.
             if event.xdata is None or event.ydata is None:
                 raise NotImplementedError("No valid action found.")
->>>>>>> d5440084
 
             held_obj = self._get_held_object(state)
             y = event.xdata * (self.env_ub - self.env_lb) + self.env_lb
@@ -833,12 +763,8 @@
                 # Top grasp.
                 else:
                     grasp = self.top_grasp_thresh + 1e-3
-<<<<<<< HEAD
-                arr = np.array([x, y, z, grasp, 1.0, 0.0, 0.0, 0.0], dtype=np.float32)
-=======
                 arr = np.array([x, y, z, grasp, 1.0, 0.0, 0.0, 0.0],
                                dtype=np.float32)
->>>>>>> d5440084
                 return Action(arr)
 
             # Something went wrong.
