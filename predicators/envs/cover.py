--- conflicted
+++ resolved
@@ -1085,13 +1085,6 @@
                 hand_regions.append(
                     (state.get(block, "pose") - state.get(block, "width") / 2,
                      state.get(block, "pose") + state.get(block, "width") / 2))
-<<<<<<< HEAD
-        for i, targ in enumerate(state.get_objects(self._target_type)):
-            tw = state.get(targ, "width")
-            region_length = tw * CFG.bumpy_cover_thr_percent
-            hand_regions.append((state.get(targ, "pose") - region_length / 2,
-                                 state.get(targ, "pose") + region_length / 2))
-=======
         for targ in state.get_objects(self._target_type):
             center = state.get(targ, "pose")
             if CFG.bumpy_cover_right_targets:
@@ -1099,5 +1092,4 @@
             left = center - state.get(targ, "width") / 2
             right = center + state.get(targ, "width") / 2
             hand_regions.append((left, right))
->>>>>>> 7779b623
         return hand_regions