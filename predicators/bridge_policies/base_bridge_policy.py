"""Base class for a bridge policy."""

import abc
from typing import Callable, List, Set, Tuple

import numpy as np

from predicators import utils
from predicators.settings import CFG
<<<<<<< HEAD
from predicators.structs import NSRT, BridgePolicyFailure, GroundAtom, \
    ParameterizedOption, Predicate, State, Type, _Option
=======
from predicators.structs import NSRT, BridgeDataset, ParameterizedOption, \
    Predicate, State, Type, _Option
>>>>>>> 89e489d8


class BridgePolicyDone(Exception):
    """Raised when a bridge policy is done executing."""


class BaseBridgePolicy(abc.ABC):
    """Base bridge policy."""

    def __init__(self, types: Set[Type], predicates: Set[Predicate],
                 options: Set[ParameterizedOption], nsrts: Set[NSRT]) -> None:
        self._types = types
        self._predicates = predicates
        self._options = options
        self._nsrts = nsrts
        self._rng = np.random.default_rng(CFG.seed)
        self._state_history: List[State] = []
        self._atoms_history: List[Set[GroundAtom]] = []
        self._option_history: List[_Option] = []
        self._failure_history: List[Tuple[int, BridgePolicyFailure]] = []

    @classmethod
    @abc.abstractmethod
    def get_name(cls) -> str:
        """Get the unique name of this bridge policy, for future use as the
        argument to `--bridge_policy`."""
        raise NotImplementedError("Override me!")

    @property
    @abc.abstractmethod
    def is_learning_based(self) -> bool:
        """Does the bridge policy learn from interaction data?"""
        raise NotImplementedError("Override me!")

    @abc.abstractmethod
    def get_option_policy(self) -> Callable[[State], _Option]:
        """The main method creating the bridge policy."""
        raise NotImplementedError("Override me!")

    def reset(self) -> None:
        """Called at the beginning of a new task."""
        self._state_history = []
        self._atoms_history = []
        self._option_history = []
        self._failure_history = []

<<<<<<< HEAD
    def record_failure(self, failure: BridgePolicyFailure) -> None:
        """Called when a failure is detected."""
        t = len(self._option_history)
        self._failure_history.append((t, failure))

    def record_state_option(self, state: State, option: _Option) -> None:
        """Called whenever a new option is selected by either the planner or
        the bridge policy itself."""
        self._state_history.append(state)
        self._atoms_history.append(utils.abstract(state, self._predicates))
        self._option_history.append(option)
=======
    def record_failed_option(self, failed_option: _Option) -> None:
        """Called when an option has failed."""
        self._failed_options.append(failed_option)

    def learn_from_demos(self, dataset: BridgeDataset) -> None:
        """For learning-based approaches, learn whatever is needed from the
        given dataset.

        By default, nothing is learned. Subclasses may override.
        """
>>>>>>> 89e489d8
<|MERGE_RESOLUTION|>--- conflicted
+++ resolved
@@ -7,13 +7,8 @@
 
 from predicators import utils
 from predicators.settings import CFG
-<<<<<<< HEAD
-from predicators.structs import NSRT, BridgePolicyFailure, GroundAtom, \
-    ParameterizedOption, Predicate, State, Type, _Option
-=======
 from predicators.structs import NSRT, BridgeDataset, ParameterizedOption, \
-    Predicate, State, Type, _Option
->>>>>>> 89e489d8
+    Predicate, State, Type, _Option, BridgePolicyFailure, GroundAtom
 
 
 class BridgePolicyDone(Exception):
@@ -60,7 +55,6 @@
         self._option_history = []
         self._failure_history = []
 
-<<<<<<< HEAD
     def record_failure(self, failure: BridgePolicyFailure) -> None:
         """Called when a failure is detected."""
         t = len(self._option_history)
@@ -72,15 +66,10 @@
         self._state_history.append(state)
         self._atoms_history.append(utils.abstract(state, self._predicates))
         self._option_history.append(option)
-=======
-    def record_failed_option(self, failed_option: _Option) -> None:
-        """Called when an option has failed."""
-        self._failed_options.append(failed_option)
 
     def learn_from_demos(self, dataset: BridgeDataset) -> None:
         """For learning-based approaches, learn whatever is needed from the
         given dataset.
 
         By default, nothing is learned. Subclasses may override.
-        """
->>>>>>> 89e489d8
+        """