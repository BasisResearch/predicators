--- conflicted
+++ resolved
@@ -17,12 +17,7 @@
     Dataset, GroundAtom, ParameterizedOption, Predicate, Task, Type, \
     _GroundCausalProcess
 
-<<<<<<< HEAD
 class ProcessLearningBilevelProcessPlanningApproach(
-=======
-
-class ModelLearningBilevelProcessPlanningApproach(
->>>>>>> fdb11cde
         ParamLearningBilevelProcessPlanningApproach):
     """A bilevel planning approach that uses hand-specified processes."""
 
