"""A bilevel planning approach that learns NSRTs.

Learns operators and samplers. Does not attempt to learn new predicates
or options.
"""

import logging
import time
from typing import Any, Dict, List, Optional, Set

import dill as pkl
from gym.spaces import Box

from predicators import utils
from predicators.approaches.bilevel_planning_approach import \
    BilevelPlanningApproach
from predicators.nsrt_learning.nsrt_learning_main import learn_nsrts_from_data
from predicators.planning import task_plan, task_plan_grounding
from predicators.settings import CFG
from predicators.structs import NSRT, Dataset, GroundAtomTrajectory, \
    LowLevelTrajectory, ParameterizedOption, Predicate, Segment, Task, Type


class NSRTLearningApproach(BilevelPlanningApproach):
    """A bilevel planning approach that learns NSRTs."""

    def __init__(self, initial_predicates: Set[Predicate],
                 initial_options: Set[ParameterizedOption], types: Set[Type],
                 action_space: Box, train_tasks: List[Task]) -> None:
        super().__init__(initial_predicates, initial_options, types,
                         action_space, train_tasks)
        self._nsrts: Set[NSRT] = set()
        self._segmented_trajs: List[List[Segment]] = []
        self._seg_to_nsrt: Dict[Segment, NSRT] = {}

    @classmethod
    def get_name(cls) -> str:
        return "nsrt_learning"

    @property
    def is_learning_based(self) -> bool:
        return True

    def _get_current_nsrts(self) -> Set[NSRT]:
        return self._nsrts

    def learn_from_offline_dataset(self, dataset: Dataset) -> None:
        # The only thing we need to do here is learn NSRTs,
        # which we split off into a different function in case
        # subclasses want to make use of it.
        self._learn_nsrts(dataset.trajectories,
                          online_learning_cycle=None,
                          annotations=(dataset.annotations
                                       if dataset.has_annotations else None))

    def _learn_nsrts(self, trajectories: List[LowLevelTrajectory],
                     online_learning_cycle: Optional[int],
                     annotations: Optional[List[Any]]) -> None:
        dataset_fname, _ = utils.create_dataset_filename_str(
            saving_ground_atoms=True,
            online_learning_cycle=online_learning_cycle)
        # If CFG.load_atoms is set, then try to create a GroundAtomTrajectory
        # by loading sets of GroundAtoms directly from a saved file.
        # By default, we don't create a full ground atom dataset, since
        # doing so requires called abstract on all states, including states
        # that might ultimately just be in the middle of segments. When
        # options take many steps, this makes a big time/space difference.
        ground_atom_dataset: Optional[List[GroundAtomTrajectory]] = None
        if CFG.load_atoms:
            ground_atom_dataset = utils.load_ground_atom_dataset(
                dataset_fname, trajectories)
        elif CFG.save_atoms:
            # Apply predicates to data, producing a dataset of abstract states.
            ground_atom_dataset = utils.create_ground_atom_dataset(
                trajectories, self._get_current_predicates())
            utils.save_ground_atom_dataset(ground_atom_dataset, dataset_fname)
        elif CFG.offline_data_method in ["demo+labelled_atoms", "img_demos"]:
<<<<<<< HEAD
            # In this case, the annotations aren't basically ground atoms!
=======
            # In this case, the annotations are basically ground atoms!
>>>>>>> 0875aa00
            # We can use these to make GroundAtomTrajectories.
            assert annotations is not None
            assert len(annotations) == len(trajectories)
            ground_atom_dataset = []
<<<<<<< HEAD
            annotations_with_only_known_preds = []
            known_preds = self._get_current_predicates()
            for atoms_traj in annotations:
                curr_known_preds_atoms_traj = []
                for atoms_set in atoms_traj:
                    curr_known_preds_atoms_set = set(
                        atom for atom in atoms_set
                        if atom.predicate in known_preds)
                    curr_known_preds_atoms_traj.append(
                        curr_known_preds_atoms_set)
                annotations_with_only_known_preds.append(
                    curr_known_preds_atoms_traj)
            for ll_traj, atoms in zip(trajectories,
                                      annotations_with_only_known_preds):
=======
            annotations_with_only_selected_preds = []
            selected_preds = self._get_current_predicates()
            for atoms_traj in annotations:
                curr_selected_preds_atoms_traj = []
                for atoms_set in atoms_traj:
                    curr_selected_preds_atoms_set = set(
                        atom for atom in atoms_set
                        if atom.predicate in selected_preds)
                    curr_selected_preds_atoms_traj.append(
                        curr_selected_preds_atoms_set)
                annotations_with_only_selected_preds.append(
                    curr_selected_preds_atoms_traj)
            for ll_traj, atoms in zip(trajectories,
                                      annotations_with_only_selected_preds):
>>>>>>> 0875aa00
                ground_atom_dataset.append((ll_traj, atoms))
        self._nsrts, self._segmented_trajs, self._seg_to_nsrt = \
            learn_nsrts_from_data(trajectories,
                                  self._train_tasks,
                                  self._get_current_predicates(),
                                  self._initial_options,
                                  self._action_space,
                                  ground_atom_dataset,
                                  sampler_learner=CFG.sampler_learner,
                                  annotations=annotations)
        save_path = utils.get_approach_save_path_str()
        with open(f"{save_path}_{online_learning_cycle}.NSRTs", "wb") as f:
            pkl.dump(self._nsrts, f)
        if CFG.compute_sidelining_objective_value:
            self._compute_sidelining_objective_value(trajectories)

    def load(self, online_learning_cycle: Optional[int]) -> None:
        save_path = utils.get_approach_load_path_str()
        with open(f"{save_path}_{online_learning_cycle}.NSRTs", "rb") as f:
            self._nsrts = pkl.load(f)
        if CFG.pretty_print_when_loading:
            preds, _ = utils.extract_preds_and_types(self._nsrts)
            name_map = {}
            logging.info("Invented predicates:")
            for idx, pred in enumerate(
                    sorted(set(preds.values()) - self._initial_predicates)):
                vars_str, body_str = pred.pretty_str()
                logging.info(f"\tP{idx+1}({vars_str}) ≜ {body_str}")
                name_map[body_str] = f"P{idx+1}"
        logging.info("\n\nLoaded NSRTs:")
        for nsrt in sorted(self._nsrts):
            if CFG.pretty_print_when_loading:
                logging.info(nsrt.pretty_str(name_map))
            else:
                logging.info(nsrt)
        logging.info("")
        # Seed the option parameter spaces after loading.
        for nsrt in self._nsrts:
            nsrt.option.params_space.seed(CFG.seed)

    def _compute_sidelining_objective_value(
            self, trajectories: List[LowLevelTrajectory]) -> None:
        """Compute the value of the objective function that sidelining is
        trying to approximately optimize.

        Store this into self._metrics.
        """
        # Assert that we have an admissible heuristic, since we will
        # assume in this function that task_plan() generates skeletons
        # of increasing length.
        assert CFG.sesame_task_planning_heuristic == "lmcut"
        logging.info("Computing sidelining objective value...")
        start_time = time.perf_counter()
        preds = self._get_current_predicates()
        # Calculate first term in objective. This is a sum over the training
        # tasks of the number of possible task plans up to the demo length.
        num_plans_up_to_n = 0
        for segment_traj, ll_traj in zip(self._segmented_trajs, trajectories):
            if not ll_traj.is_demo:
                continue
            task = self._train_tasks[ll_traj.train_task_idx]
            init_atoms = utils.abstract(task.init, preds)
            objects = set(task.init)
            ground_nsrts, reachable_atoms = task_plan_grounding(
                init_atoms, objects, self._nsrts, allow_noops=True)
            heuristic = utils.create_task_planning_heuristic(
                CFG.sesame_task_planning_heuristic, init_atoms, task.goal,
                ground_nsrts, preds, objects)
            for skeleton, _, _ in task_plan(init_atoms,
                                            task.goal,
                                            ground_nsrts,
                                            reachable_atoms,
                                            heuristic,
                                            CFG.seed,
                                            timeout=10000000,
                                            max_skeletons_optimized=10000000):
                # Here, we are assuming that task_plan() generates skeletons
                # of increasing length. If the demonstration length is
                # exceeded, we can break.
                if len(skeleton) > len(segment_traj):
                    break
                num_plans_up_to_n += 1
        # Calculate second term in objective. This is the complexity of the
        # operator set, measured as the sum of all operator complexities.
        complexity = 0.0
        for nsrt in self._nsrts:
            complexity += nsrt.op.get_complexity()
        time_taken = time.perf_counter() - start_time
        self._metrics["sidelining_obj_num_plans_up_to_n"] = num_plans_up_to_n
        self._metrics["sidelining_obj_complexity"] = complexity
        self._metrics["sidelining_obj_time_taken"] = time_taken
        logging.info(f"\tFinished in {time_taken:.3f} seconds")
        logging.info(f"\tGot num_plans_up_to_n {num_plans_up_to_n} and "
                     f"complexity {complexity}")<|MERGE_RESOLUTION|>--- conflicted
+++ resolved
@@ -75,31 +75,11 @@
                 trajectories, self._get_current_predicates())
             utils.save_ground_atom_dataset(ground_atom_dataset, dataset_fname)
         elif CFG.offline_data_method in ["demo+labelled_atoms", "img_demos"]:
-<<<<<<< HEAD
-            # In this case, the annotations aren't basically ground atoms!
-=======
             # In this case, the annotations are basically ground atoms!
->>>>>>> 0875aa00
             # We can use these to make GroundAtomTrajectories.
             assert annotations is not None
             assert len(annotations) == len(trajectories)
             ground_atom_dataset = []
-<<<<<<< HEAD
-            annotations_with_only_known_preds = []
-            known_preds = self._get_current_predicates()
-            for atoms_traj in annotations:
-                curr_known_preds_atoms_traj = []
-                for atoms_set in atoms_traj:
-                    curr_known_preds_atoms_set = set(
-                        atom for atom in atoms_set
-                        if atom.predicate in known_preds)
-                    curr_known_preds_atoms_traj.append(
-                        curr_known_preds_atoms_set)
-                annotations_with_only_known_preds.append(
-                    curr_known_preds_atoms_traj)
-            for ll_traj, atoms in zip(trajectories,
-                                      annotations_with_only_known_preds):
-=======
             annotations_with_only_selected_preds = []
             selected_preds = self._get_current_predicates()
             for atoms_traj in annotations:
@@ -114,7 +94,6 @@
                     curr_selected_preds_atoms_traj)
             for ll_traj, atoms in zip(trajectories,
                                       annotations_with_only_selected_preds):
->>>>>>> 0875aa00
                 ground_atom_dataset.append((ll_traj, atoms))
         self._nsrts, self._segmented_trajs, self._seg_to_nsrt = \
             learn_nsrts_from_data(trajectories,
