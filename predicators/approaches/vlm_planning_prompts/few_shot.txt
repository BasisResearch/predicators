You are highly skilled in robotic task planning, breaking down intricate and long-term tasks into distinct primitive actions.
Consider the following skills a robotic agent can perform. Note that each of these skills takes the form of a `ParameterizedOption` and may have both discrete arguments (indicated by the `types` field, referring to objects of particular types),
as well as continuous arguments (indicated by `params_space` field, which is formatted as `Box([<param1_lower_bound>, <param2_lower_bound>, ...], [<param1_upper_bound>, <param2_upper_bound>, ...], (<number_of_params>,), <datatype_of_all_params>)`).

{options}


Here are a number of example demonstrations of solving a range of goals from an expert demonstrator. For each of these examples, you are provided 
with the goal the demonstrator was trying to achieve, the plan (i.e., sequence of skills with discrete and continuous arguments specified), as well
as images corresponding to the state of the environment at every timestep (starting at 0, when the 0th skill is executed). Note that the state images
are annotated with text indicating which demonstration and timestep they belong to. Additionally, note that a state might have more than one image
associated with it. 

{demonstration_trajs}


To solve the task presented below, you are only allowed to use the provided skills. It's essential to stick to the format of these basic skills. When creating a plan, replace
the arguments of each skill with specific items or continuous parameters. You can first describe the provided scene and what it indicates about the provided
task objects to help you come up with a plan.

Here is a list of objects present in this scene for this task, along with their type (formatted as <object_name>: <type_name>):
{typed_objects}

And here are the available types (formatted in PDDL style as `<type_name1> <type_name2>... - <parent_type_name>`). You can infer a hierarchy of types via this:
{type_hierarchy}

Finally, here is an expression corresponding to the current task goal that must be achieved:
{goal_str}

Please return a plan that achieves the provided goal from an initial state depicted by the image(s) below.
Please provide your output in the following format (excluding the angle brackets and ellipsis, which are just for illustration purposes).
Be sure to include the parens '(' and ')', as well as square brackets '[' and ']' even if there are no objects/continuous parameters.
Do not bold or italicize or otherwise apply any extra formaating to the plan text. Do not provide any numbers for steps in the plan, or
<<<<<<< HEAD
any reasoning for each step below the 'Plan:' heading in your response. Follow the below formatting exactly:
=======
any reasoning for each step below the 'Plan:' heading:
>>>>>>> f1118fd1
<Explanation of scene + your reasoning>
Plan:
<skill 1 name>(<obj1_name>:<obj1_type_name>, <obj2_name>:<obj2_type_name>, ...)[<continuous_param1_value>, <continuous_param2_value>, ...]
<skill 2 name>(<obj1_name>:<obj1_type_name>, <obj2_name>:<obj2_type_name>, ...)[<continuous_param1_value>, <continuous_param2_value>, ...]
...<|MERGE_RESOLUTION|>--- conflicted
+++ resolved
@@ -31,11 +31,7 @@
 Please provide your output in the following format (excluding the angle brackets and ellipsis, which are just for illustration purposes).
 Be sure to include the parens '(' and ')', as well as square brackets '[' and ']' even if there are no objects/continuous parameters.
 Do not bold or italicize or otherwise apply any extra formaating to the plan text. Do not provide any numbers for steps in the plan, or
-<<<<<<< HEAD
-any reasoning for each step below the 'Plan:' heading in your response. Follow the below formatting exactly:
-=======
 any reasoning for each step below the 'Plan:' heading:
->>>>>>> f1118fd1
 <Explanation of scene + your reasoning>
 Plan:
 <skill 1 name>(<obj1_name>:<obj1_type_name>, <obj2_name>:<obj2_type_name>, ...)[<continuous_param1_value>, <continuous_param2_value>, ...]
