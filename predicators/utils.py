--- conflicted
+++ resolved
@@ -910,11 +910,7 @@
     """Observes states and actions during environment interaction."""
 
     def reset(self, train_or_test: str, task_idx: int) -> None:
-<<<<<<< HEAD
-        """Called when the environment is reset."""
-=======
         """Called when the monitor starts a new episode."""
->>>>>>> c3cd9710
 
     @abc.abstractmethod
     def observe(self, obs: Observation, action: Optional[Action]) -> None:
@@ -955,12 +951,8 @@
     """
     if do_env_reset:
         env.reset(train_or_test, task_idx)
-<<<<<<< HEAD
-        monitor.reset(train_or_test, task_idx)
-=======
         if monitor is not None:
             monitor.reset(train_or_test, task_idx)
->>>>>>> c3cd9710
     obs = env.get_observation()
     assert isinstance(obs, State)
     state = obs
