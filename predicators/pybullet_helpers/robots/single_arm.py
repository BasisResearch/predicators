"""Abstract class for single armed manipulators with PyBullet helper
functions."""
import abc
from functools import cached_property
from typing import List, Optional

import numpy as np
import pybullet as p
from gym.spaces import Box

from predicators.pybullet_helpers.geometry import Pose
from predicators.pybullet_helpers.ikfast import IKFastInfo
from predicators.pybullet_helpers.ikfast.utils import \
    ikfast_closest_inverse_kinematics
from predicators.pybullet_helpers.inverse_kinematics import \
    InverseKinematicsError, pybullet_inverse_kinematics
from predicators.pybullet_helpers.joint import JointInfo, JointPositions, \
    get_joint_infos, get_joint_lower_limits, get_joint_positions, \
    get_joint_upper_limits, get_joints, get_kinematic_chain
from predicators.pybullet_helpers.link import BASE_LINK, get_link_state
from predicators.settings import CFG
from predicators.structs import Array


class SingleArmPyBulletRobot(abc.ABC):
    """A single-arm fixed-base PyBullet robot with a two-finger gripper."""

    def __init__(
            self,
            ee_home_pose: Pose,
            physics_client_id: int,
            base_pose: Pose = Pose.identity(),
    ) -> None:
        # The home positions and orientations should be "reasonable" because
        # IK will always reset to home before starting. Bad home poses will
        # lead to IK failure cases in some situations.
        self._ee_home_pose = ee_home_pose
        self.physics_client_id = physics_client_id

        # Pose of base of robot.
        self._base_pose = base_pose

        # Load the robot and set base position and orientation.
        self.robot_id = p.loadURDF(
            self.urdf_path(),
            basePosition=self._base_pose.position,
            baseOrientation=self._base_pose.orientation,
            useFixedBase=True,
            physicsClientId=self.physics_client_id,
        )

        # Robot initially at home pose.
        self.go_home()

    @classmethod
    @abc.abstractmethod
    def get_name(cls) -> str:
        """Get the name of the robot."""
        raise NotImplementedError("Override me!")

    @classmethod
    @abc.abstractmethod
    def urdf_path(cls) -> str:
        """Get the path to the URDF file for the robot."""
        raise NotImplementedError("Override me!")

    @property
    def action_space(self) -> Box:
        """The action space for the robot.

        Represents position control of the arm and finger joints.
        """
        return Box(
            np.array(self.joint_lower_limits, dtype=np.float32),
            np.array(self.joint_upper_limits, dtype=np.float32),
            dtype=np.float32,
        )

    @property
    @abc.abstractmethod
    def end_effector_name(self) -> str:
        """The name of the end effector."""
        raise NotImplementedError("Override me!")

    @property
    def end_effector_id(self) -> int:
        """The PyBullet joint ID for the end effector."""
        return self.joint_from_name(self.end_effector_name)

    @property
    @abc.abstractmethod
    def tool_link_name(self) -> str:
        """The name of the end effector link (i.e., the tool link)."""
        raise NotImplementedError("Override me!")

    @cached_property
    def tool_link_id(self) -> int:
        """The PyBullet link ID for the tool link."""
        return self.link_from_name(self.tool_link_name)

    @cached_property
    def base_link_name(self) -> str:
        """Name of the base link for the robot."""
        base_info = p.getBodyInfo(self.robot_id,
                                  physicsClientId=self.physics_client_id)
        base_name = base_info[0].decode(encoding="UTF-8")
        return base_name

    @cached_property
    def arm_joints(self) -> List[int]:
        """The PyBullet joint IDs of the joints of the robot arm, including the
        fingers, as determined by the kinematic chain.

        Note these are joint indices not body IDs, and that the arm
        joints may be a subset of all the robot joints.
        """
        joint_ids = get_kinematic_chain(self.robot_id, self.end_effector_id,
                                        self.physics_client_id)
        # NOTE: pybullet tools assumes sorted arm joints.
        joint_ids = sorted(joint_ids)
        joint_ids.extend([self.left_finger_id, self.right_finger_id])
        return joint_ids

    @cached_property
    def arm_joint_names(self) -> List[str]:
        """The names of the arm joints."""
        return [
            info.jointName for info in get_joint_infos(
                self.robot_id, self.arm_joints, self.physics_client_id)
        ]

    @cached_property
    def joint_infos(self) -> List[JointInfo]:
        """Get the joint info for each joint of the robot.

        This may be a superset of the arm joints.
        """
        all_joint_ids = get_joints(self.robot_id, self.physics_client_id)
        return get_joint_infos(self.robot_id, all_joint_ids,
                               self.physics_client_id)

    @cached_property
    def joint_names(self) -> List[str]:
        """Get the names of all the joints in the robot."""
        joint_names = [info.jointName for info in self.joint_infos]
        return joint_names

    def joint_from_name(self, joint_name: str) -> int:
        """Get the joint index for a joint name."""
        return self.joint_names.index(joint_name)

    def joint_info_from_name(self, joint_name: str) -> JointInfo:
        """Get the joint info for a joint name."""
        return self.joint_infos[self.joint_from_name(joint_name)]

    def link_from_name(self, link_name: str) -> int:
        """Get the link index for a given link name."""
        if link_name == self.base_link_name:
            return BASE_LINK

        # In PyBullet, each joint has an associated link.
        for joint_info in self.joint_infos:
            if joint_info.linkName == link_name:
                return joint_info.jointIndex
        raise ValueError(f"Could not find link {link_name}")

    @property
    @abc.abstractmethod
    def left_finger_joint_name(self) -> str:
        """The name of the left finger joint."""
        raise NotImplementedError("Override me!")

    @property
    @abc.abstractmethod
    def right_finger_joint_name(self) -> str:
        """The name of the right finger joint."""
        raise NotImplementedError("Override me!")

    @cached_property
    def left_finger_id(self) -> int:
        """The PyBullet joint ID for the left finger."""
        return self.joint_from_name(self.left_finger_joint_name)

    @cached_property
    def right_finger_id(self) -> int:
        """The PyBullet joint ID for the right finger."""
        return self.joint_from_name(self.right_finger_joint_name)

    @cached_property
    def left_finger_joint_idx(self) -> int:
        """The index into the joints corresponding to the left finger.

        Note this is not the joint ID, but the index of the joint within
        the list of arm joints.
        """
        return self.arm_joints.index(self.left_finger_id)

    @cached_property
    def right_finger_joint_idx(self) -> int:
        """The index into the joints corresponding to the right finger.

        Note this is not the joint ID, but the index of the joint within
        the list of arm joints.
        """
        return self.arm_joints.index(self.right_finger_id)

    @cached_property
    def joint_lower_limits(self) -> JointPositions:
        """Lower bound on the arm joint limits."""
        return get_joint_lower_limits(self.robot_id, self.arm_joints,
                                      self.physics_client_id)

    @cached_property
    def joint_upper_limits(self) -> JointPositions:
        """Upper bound on the arm joint limits."""
        return get_joint_upper_limits(self.robot_id, self.arm_joints,
                                      self.physics_client_id)

    @property
    @abc.abstractmethod
    def open_fingers(self) -> float:
        """The value at which the finger joints should be open."""
        raise NotImplementedError("Override me!")

    @property
    @abc.abstractmethod
    def closed_fingers(self) -> float:
        """The value at which the finger joints should be closed."""
        raise NotImplementedError("Override me!")

    @cached_property
    def initial_joint_positions(self) -> JointPositions:
        """The joint values for the robot in its home pose."""
        joint_positions = self.inverse_kinematics(Pose(self._ee_home_pose, self._ee_orientation),
                                                  validate=True)
        # The initial joint values for the fingers should be open. IK may
        # return anything for them.
        joint_positions[self.left_finger_joint_idx] = self.open_fingers
        joint_positions[self.right_finger_joint_idx] = self.open_fingers
        return joint_positions

    def reset_state(self, robot_state: Array) -> None:
        """Reset the robot state to match the input state.

        The robot_state corresponds to the State vector for the robot
        object.
        """
<<<<<<< HEAD
        # TODO make options for whether robot orientation is represented or not
        rx, ry, rz, rq0, rq1, rq2, rq3, rf = robot_state
=======
        rx, ry, rz, q0, q1, q2, q3, rf = robot_state
>>>>>>> 01d437d5
        p.resetBasePositionAndOrientation(
            self.robot_id,
            self._base_pose.position,
            self._base_pose.orientation,
            physicsClientId=self.physics_client_id,
        )
        # First, reset the joint values to initial joint positions,
        # so that IK is consistent (less sensitive to initialization).
        self.set_joints(self.initial_joint_positions)

        # Now run IK to get to the actual starting pose We use
        # validate=True to ensure that this initialization works.
<<<<<<< HEAD
        pose = Pose((rx, ry, rz), (rq0, rq1, rq2, rq3))
=======
        pose = Pose((rx, ry, rz), (q0, q1, q2, q3))
>>>>>>> 01d437d5
        self.inverse_kinematics(pose, validate=True)

        # Handle setting the robot finger joints.
        for finger_id in [self.left_finger_id, self.right_finger_id]:
            p.resetJointState(self.robot_id,
                              finger_id,
                              rf,
                              physicsClientId=self.physics_client_id)

    def get_state(self) -> Array:
        """Get the robot state vector based on the current PyBullet state.

        This corresponds to the State vector for the robot object.
        """
        ee_link_state = get_link_state(
            self.robot_id,
            self.end_effector_id,
            physics_client_id=self.physics_client_id)
        rx, ry, rz = ee_link_state.worldLinkFramePosition
<<<<<<< HEAD
        rq0, rq1, rq2, rq3 = ee_link_state.worldLinkFrameOrientation
=======
        q0, q1, q2, q3 = ee_link_state.worldLinkFrameOrientation
>>>>>>> 01d437d5
        # Note: we assume both left and right gripper have the same joint
        # position.
        rf = p.getJointState(
            self.robot_id,
            self.left_finger_id,
            physicsClientId=self.physics_client_id,
        )[0]
<<<<<<< HEAD
        # pose_x, pose_y, pose_z, fingers
        return np.array([rx, ry, rz, rq0, rq1, rq2, rq3, rf], dtype=np.float32)
=======
        return np.array([rx, ry, rz, q0, q1, q2, q3, rf], dtype=np.float32)
>>>>>>> 01d437d5

    def get_joints(self) -> JointPositions:
        """Get the joint positions from the current PyBullet state."""
        return get_joint_positions(self.robot_id, self.arm_joints,
                                   self.physics_client_id)

    def set_joints(self, joint_positions: JointPositions) -> None:
        """Directly set the joint positions.

        Outside of resetting to an initial state, this should not be
        used with the robot that uses stepSimulation(); it should only
        be used for motion planning, collision checks, etc., in a robot
        that does not maintain state.
        """
        assert len(joint_positions) == len(self.arm_joints)
        for joint_id, joint_val in zip(self.arm_joints, joint_positions):
            p.resetJointState(
                self.robot_id,
                joint_id,
                targetValue=joint_val,
                targetVelocity=0,
                physicsClientId=self.physics_client_id,
            )

    def set_motors(self, joint_positions: JointPositions) -> None:
        """Update the motors to move toward the given joint positions."""
        assert len(joint_positions) == len(self.arm_joints)

        # Set arm joint motors.
        if CFG.pybullet_control_mode == "position":
            p.setJointMotorControlArray(
                bodyUniqueId=self.robot_id,
                jointIndices=self.arm_joints,
                controlMode=p.POSITION_CONTROL,
                targetPositions=joint_positions,
                physicsClientId=self.physics_client_id,
            )
        elif CFG.pybullet_control_mode == "reset":
            self.set_joints(joint_positions)
        else:
            raise NotImplementedError("Unrecognized pybullet_control_mode: "
                                      f"{CFG.pybullet_control_mode}")

    def go_home(self) -> None:
        """Move the robot to its home end-effector pose."""
        self.set_motors(self.initial_joint_positions)

    def forward_kinematics(self, joint_positions: JointPositions) -> Pose:
        """Compute the end effector pose that would result if the robot arm
        joint positions was equal to the input joint_positions.

        WARNING: This method will make use of resetJointState(), and so it
        should NOT be used during simulation.
        """
        self.set_joints(joint_positions)
        ee_link_state = get_link_state(
            self.robot_id,
            self.end_effector_id,
            physics_client_id=self.physics_client_id)
        position = ee_link_state.worldLinkFramePosition
        orientation = ee_link_state.worldLinkFrameOrientation
        return Pose(position, orientation)

    def _validate_joints_state(self, joint_positions: JointPositions,
                               target_pose: Pose) -> None:
        """Validate that the given joint positions matches the target pose.

        This method should NOT be used during simulation mode as it
        resets the joint states.
        """
        # Store current joint positions so we can reset
        initial_joint_states = self.get_joints()

        # Set joint states, forward kinematics to determine EE position
        self.set_joints(joint_positions)
        ee_pos = self.get_state()[:3]
        target_pos = target_pose.position
        pos_is_close = np.allclose(ee_pos,
                                   target_pos,
                                   atol=CFG.pybullet_ik_tol)

        # Reset joint positions before returning/raising error
        self.set_joints(initial_joint_states)

        if not pos_is_close:
            raise ValueError(
                f"Joint states do not match target pose {target_pos} "
                f"from {ee_pos}")

    @classmethod
    def ikfast_info(cls) -> Optional[IKFastInfo]:
        """IKFastInfo for this robot.

        If this is specified, then IK will use IKFast.
        """
        return None

<<<<<<< HEAD
    def _ikfast_inverse_kinematics(
            self, end_effector_pose: Pose) -> JointPositions:
=======
    def _ikfast_inverse_kinematics(self,
                                   end_effector_pose: Pose) -> JointPositions:
>>>>>>> 01d437d5
        """IK using IKFast.

        Returns the joint positions.
        """
        ik_solutions = ikfast_closest_inverse_kinematics(
            self,
            world_from_target=end_effector_pose,
        )
        if not ik_solutions:
            raise InverseKinematicsError(
                f"No IK solution found for target pose {end_effector_pose} "
                "using IKFast")

        # Use first solution as it is closest to current joint state
        joint_positions = ik_solutions[0]

        # Add fingers to state
        final_joint_state = list(joint_positions)
        first_finger_idx, second_finger_idx = sorted(
            [self.left_finger_joint_idx, self.right_finger_joint_idx])
        final_joint_state.insert(first_finger_idx, self.open_fingers)
        final_joint_state.insert(second_finger_idx, self.open_fingers)

        return final_joint_state

    def inverse_kinematics(self,
                           end_effector_pose: Pose,
                           validate: bool,
                           set_joints: bool = True) -> JointPositions:
        """Compute joint positions from a target end effector position, based
        on the robot's current joint positions. Uses IKFast if the robot has
        IKFast info specified.

        The robot's joint state is updated to the IK result. For convenience,
        the new joint positions are also returned.

        If set_joints is True, set the joints after running IK. This is
        recommended when using IKFast because IK is meant to be run
        sequentially from nearby states, since it is very sensitive to
        initialization.

        The target orientation is always self._ee_orientation.

        If validate is True, we guarantee that the returned joint positions
        would result in end_effector_pose if run through
        forward_kinematics.

        WARNING: if validate is True, physics may be overridden, and so it
        should not be used within simulation.
        """
        if self.ikfast_info():
            joint_positions = self._ikfast_inverse_kinematics(
                end_effector_pose)
            if validate:
                try:
                    self._validate_joints_state(joint_positions,
                                                end_effector_pose)
                except ValueError as e:
                    raise InverseKinematicsError(e)

        else:
            joint_positions = pybullet_inverse_kinematics(
                self.robot_id,
                self.end_effector_id,
                end_effector_pose.position,
                end_effector_pose.orientation,
                self.arm_joints,
                physics_client_id=self.physics_client_id,
                validate=validate,
            )

        if set_joints:
            self.set_joints(joint_positions)

        return joint_positions<|MERGE_RESOLUTION|>--- conflicted
+++ resolved
@@ -231,7 +231,7 @@
     @cached_property
     def initial_joint_positions(self) -> JointPositions:
         """The joint values for the robot in its home pose."""
-        joint_positions = self.inverse_kinematics(Pose(self._ee_home_pose, self._ee_orientation),
+        joint_positions = self.inverse_kinematics(self._ee_home_pose,
                                                   validate=True)
         # The initial joint values for the fingers should be open. IK may
         # return anything for them.
@@ -245,12 +245,7 @@
         The robot_state corresponds to the State vector for the robot
         object.
         """
-<<<<<<< HEAD
-        # TODO make options for whether robot orientation is represented or not
-        rx, ry, rz, rq0, rq1, rq2, rq3, rf = robot_state
-=======
         rx, ry, rz, q0, q1, q2, q3, rf = robot_state
->>>>>>> 01d437d5
         p.resetBasePositionAndOrientation(
             self.robot_id,
             self._base_pose.position,
@@ -261,13 +256,9 @@
         # so that IK is consistent (less sensitive to initialization).
         self.set_joints(self.initial_joint_positions)
 
-        # Now run IK to get to the actual starting pose We use
+        # Now run IK to get to the actual starting rx, ry, rz. We use
         # validate=True to ensure that this initialization works.
-<<<<<<< HEAD
-        pose = Pose((rx, ry, rz), (rq0, rq1, rq2, rq3))
-=======
         pose = Pose((rx, ry, rz), (q0, q1, q2, q3))
->>>>>>> 01d437d5
         self.inverse_kinematics(pose, validate=True)
 
         # Handle setting the robot finger joints.
@@ -287,11 +278,7 @@
             self.end_effector_id,
             physics_client_id=self.physics_client_id)
         rx, ry, rz = ee_link_state.worldLinkFramePosition
-<<<<<<< HEAD
-        rq0, rq1, rq2, rq3 = ee_link_state.worldLinkFrameOrientation
-=======
         q0, q1, q2, q3 = ee_link_state.worldLinkFrameOrientation
->>>>>>> 01d437d5
         # Note: we assume both left and right gripper have the same joint
         # position.
         rf = p.getJointState(
@@ -299,12 +286,7 @@
             self.left_finger_id,
             physicsClientId=self.physics_client_id,
         )[0]
-<<<<<<< HEAD
-        # pose_x, pose_y, pose_z, fingers
-        return np.array([rx, ry, rz, rq0, rq1, rq2, rq3, rf], dtype=np.float32)
-=======
         return np.array([rx, ry, rz, q0, q1, q2, q3, rf], dtype=np.float32)
->>>>>>> 01d437d5
 
     def get_joints(self) -> JointPositions:
         """Get the joint positions from the current PyBullet state."""
@@ -402,13 +384,8 @@
         """
         return None
 
-<<<<<<< HEAD
-    def _ikfast_inverse_kinematics(
-            self, end_effector_pose: Pose) -> JointPositions:
-=======
     def _ikfast_inverse_kinematics(self,
                                    end_effector_pose: Pose) -> JointPositions:
->>>>>>> 01d437d5
         """IK using IKFast.
 
         Returns the joint positions.
