"""Algorithms for bilevel planning.

Mainly, "SeSamE": SEarch-and-SAMple planning, then Execution.
"""

from __future__ import annotations

import heapq as hq
import logging
import os
import re
import subprocess
import sys
import tempfile
import time
from tqdm import tqdm
from collections import defaultdict
from dataclasses import dataclass
from itertools import islice
from typing import Any, Collection, Dict, FrozenSet, Iterator, List, \
    Optional, Sequence, Set, Tuple
import shutil

import numpy as np

from predicators import utils
from predicators.option_model import _OptionModelBase
from predicators.refinement_estimators import BaseRefinementEstimator
from predicators.settings import CFG
from predicators.structs import NSRT, AbstractPolicy, DefaultState, \
    DummyOption, GroundAtom, Metrics, Object, OptionSpec, \
    ParameterizedOption, Predicate, State, STRIPSOperator, Task, Type, \
    _GroundNSRT, _GroundSTRIPSOperator, _Option
from predicators.utils import EnvironmentFailure, _TaskPlanningHeuristic

_NOT_CAUSES_FAILURE = "NotCausesFailure"

# Get the console width
console_width = shutil.get_terminal_size().columns
# Calculate 60% of the console width
ncols = int(console_width * 0.6)

@dataclass(repr=False, eq=False)
class _Node:
    """A node for the search over skeletons."""
    atoms: Set[GroundAtom]
    skeleton: List[_GroundNSRT]
    atoms_sequence: List[Set[GroundAtom]]  # expected state sequence
    parent: Optional[_Node]
    cumulative_cost: float


def sesame_plan(
    task: Task,
    option_model: _OptionModelBase,
    nsrts: Set[NSRT],
    predicates: Set[Predicate],
    types: Set[Type],
    timeout: float,
    seed: int,
    task_planning_heuristic: str,
    max_skeletons_optimized: int,
    max_horizon: int,
    abstract_policy: Optional[AbstractPolicy] = None,
    max_policy_guided_rollout: int = 0,
    refinement_estimator: Optional[BaseRefinementEstimator] = None,
    check_dr_reachable: bool = True,
    allow_noops: bool = False,
    use_visited_state_set: bool = False
) -> Tuple[List[_Option], List[_GroundNSRT], Metrics]:
    """Run bilevel planning.

    Return a sequence of options, and a dictionary of metrics for this
    run of the planner. Uses the SeSamE strategy: SEarch-and-SAMple
    planning, then Execution. The high-level planner can be either A* or
    Fast Downward (FD). In the latter case, we allow either optimal mode
    ("fdopt") or satisficing mode ("fdsat"). With Fast Downward, we can
    only consider at most one skeleton, and DiscoveredFailures cannot be
    handled.
    """
    if CFG.sesame_task_planner == "astar":
        return _sesame_plan_with_astar(
            task, option_model, nsrts, predicates, types, timeout, seed,
            task_planning_heuristic, max_skeletons_optimized, max_horizon,
            abstract_policy, max_policy_guided_rollout, refinement_estimator,
            check_dr_reachable, allow_noops, use_visited_state_set)
    if CFG.sesame_task_planner == "fdopt":
        assert abstract_policy is None
        return _sesame_plan_with_fast_downward(task,
                                               option_model,
                                               nsrts,
                                               predicates,
                                               types,
                                               timeout,
                                               seed,
                                               max_horizon,
                                               optimal=True)
    if CFG.sesame_task_planner == "fdsat":
        assert abstract_policy is None
        return _sesame_plan_with_fast_downward(task,
                                               option_model,
                                               nsrts,
                                               predicates,
                                               types,
                                               timeout,
                                               seed,
                                               max_horizon,
                                               optimal=False)
    raise ValueError("Unrecognized sesame_task_planner: "
                     f"{CFG.sesame_task_planner}")


def _sesame_plan_with_astar(
    task: Task,
    option_model: _OptionModelBase,
    nsrts: Set[NSRT],
    predicates: Set[Predicate],
    types: Set[Type],
    timeout: float,
    seed: int,
    task_planning_heuristic: str,
    max_skeletons_optimized: int,
    max_horizon: int,
    abstract_policy: Optional[AbstractPolicy] = None,
    max_policy_guided_rollout: int = 0,
    refinement_estimator: Optional[BaseRefinementEstimator] = None,
    check_dr_reachable: bool = True,
    allow_noops: bool = False,
    use_visited_state_set: bool = False
) -> Tuple[List[_Option], List[_GroundNSRT], Metrics]:
    """The default version of SeSamE, which runs A* to produce skeletons."""
    init_atoms = utils.abstract(task.init, predicates)
    logging.debug(f"Solving task w. \nInit: {init_atoms} \nGoals: {task.goal}")
    objects = list(task.init)
    start_time = time.perf_counter()
    ground_nsrts = sesame_ground_nsrts(task, init_atoms, nsrts, objects,
                                       predicates, types, start_time, timeout)
    # Keep restarting the A* search while we get new discovered failures.
    metrics: Metrics = defaultdict(float)
    # Make a copy of the predicates set to avoid modifying the input set,
    # since we may be adding NotCausesFailure predicates to the set.
    predicates = predicates.copy()
    # Keep track of partial refinements: skeletons and partial plans. This is
    # for making videos of failed planning attempts.
    partial_refinements = []
    while True:
        # Optionally exclude NSRTs with empty effects, because they can slow
        # the search significantly, so we may want to exclude them. Note however
        # that we need to do this inside the while True here, because an NSRT
        # that initially has empty effects may later have a _NOT_CAUSES_FAILURE.
        reachable_nsrts = filter_nsrts(task, init_atoms, ground_nsrts,
                                       check_dr_reachable, allow_noops)
        heuristic = utils.create_task_planning_heuristic(
            task_planning_heuristic, init_atoms, task.goal, reachable_nsrts,
            predicates, objects)
        try:
            new_seed = seed + int(metrics["num_failures_discovered"])
            gen = _skeleton_generator(
                task, reachable_nsrts, init_atoms, heuristic, new_seed,
                timeout - (time.perf_counter() - start_time), metrics,
                max_skeletons_optimized, abstract_policy,
                max_policy_guided_rollout, use_visited_state_set)
            # If a refinement cost estimator is provided, generate a number of
            # skeletons first, then predict the refinement cost of each skeleton
            # and attempt to refine them in this order.
            if refinement_estimator is not None:
                estimator: BaseRefinementEstimator = refinement_estimator
                proposed_skeletons = []
                for _ in range(
                        CFG.refinement_estimation_num_skeletons_generated):
                    try:
                        proposed_skeletons.append(next(gen))
                    except _MaxSkeletonsFailure:
                        break
                gen = iter(
                    sorted(proposed_skeletons,
                           key=lambda s: estimator.get_cost(task, *s)))
            refinement_start_time = time.perf_counter()
            logging.debug(f"Start task planning")
            for skeleton, atoms_sequence in gen:
                if CFG.sesame_use_necessary_atoms:
                    atoms_seq = utils.compute_necessary_atoms_seq(
                        skeleton, atoms_sequence, task.goal)
                else:
                    atoms_seq = atoms_sequence
                logging.debug(f"found plan {[ns.short_str for ns in skeleton]}")
                plan, suc = run_low_level_search(
                    task, option_model, skeleton, atoms_seq, new_seed,
                    timeout - (time.perf_counter() - start_time), metrics,
                    max_horizon)
                logging.debug(f"plan succ={suc}")
                if suc:
                    # Success! It's a complete plan.
                    logging.info(
                        f"Planning succeeded! Found plan of length "
                        f"{len(plan)} after "
                        f"{int(metrics['num_skeletons_optimized'])} "
                        f"skeletons with {int(metrics['num_samples'])}"
                        f" samples, discovering "
                        f"{int(metrics['num_failures_discovered'])} failures")
                    metrics["plan_length"] = len(plan)
                    metrics["refinement_time"] = (time.perf_counter() -
                                                  refinement_start_time)
                    metrics["partial_refinements"] = partial_refinements
                    return plan, skeleton, metrics
                partial_refinements.append((skeleton, plan))
                if time.perf_counter() - start_time > timeout:
                    raise PlanningTimeout(
                        "Planning timed out in refinement!",
                        info={"partial_refinements": partial_refinements})
        except _DiscoveredFailureException as e:
            logging.debug("Discovered Failure: " + str(e))
            metrics["num_failures_discovered"] += 1
            new_predicates, ground_nsrts = _update_nsrts_with_failure(
                e.discovered_failure, ground_nsrts)
            predicates |= new_predicates
            partial_refinements.append(
                (skeleton, e.info["longest_failed_refinement"]))
        except (_MaxSkeletonsFailure, _SkeletonSearchTimeout) as e:
            e.info["partial_refinements"] = partial_refinements
            e.info["metrics"] = metrics
            raise e


def sesame_ground_nsrts(
    task: Task,
    init_atoms: Set[GroundAtom],
    nsrts: Set[NSRT],
    objects: List[Object],
    predicates: Set[Predicate],
    types: Set[Type],
    start_time: float,
    timeout: float,
) -> List[_GroundNSRT]:
    """Helper function for _sesame_plan_with_astar(); generate ground NSRTs."""
    if CFG.sesame_grounder == "naive":
        ground_nsrts = []
        for nsrt in sorted(nsrts):
            for ground_nsrt in utils.all_ground_nsrts(nsrt, objects):
                ground_nsrts.append(ground_nsrt)
                if time.perf_counter() - start_time > timeout:
                    raise PlanningTimeout("Planning timed out in grounding!")
    elif CFG.sesame_grounder == "fd_translator":
        # WARNING: there is no easy way to check the timeout within this call,
        # since Fast Downward's translator is a third-party function. We'll
        # just check the timeout afterward.
        ground_nsrts = list(
            utils.all_ground_nsrts_fd_translator(nsrts, objects, predicates,
                                                 types, init_atoms, task.goal))
        if time.perf_counter() - start_time > timeout:
            raise PlanningTimeout("Planning timed out in grounding!")
    else:
        raise ValueError(
            f"Unrecognized sesame_grounder: {CFG.sesame_grounder}")
    return ground_nsrts


def filter_nsrts(
    task: Task,
    init_atoms: Set[GroundAtom],
    ground_nsrts: List[_GroundNSRT],
    check_dr_reachable: bool = True,
    allow_noops: bool = False,
) -> List[_GroundNSRT]:
    """Helper function for _sesame_plan_with_astar(); optionally filter out
    NSRTs with empty effects and/or those that are unreachable."""
    nonempty_ground_nsrts = [
        nsrt for nsrt in ground_nsrts
        if allow_noops or (nsrt.add_effects | nsrt.delete_effects)
    ]
    all_reachable_atoms = utils.get_reachable_atoms(nonempty_ground_nsrts,
                                                    init_atoms)
    if check_dr_reachable and not task.goal.issubset(all_reachable_atoms):
        raise PlanningFailure(f"Goal {task.goal} not dr-reachable")
    reachable_nsrts = [
        nsrt for nsrt in nonempty_ground_nsrts
        if nsrt.preconditions.issubset(all_reachable_atoms)
    ]
    return reachable_nsrts


def task_plan_grounding(
    init_atoms: Set[GroundAtom],
    objects: Set[Object],
    nsrts: Collection[NSRT],
    allow_noops: bool = False,
) -> Tuple[List[_GroundNSRT], Set[GroundAtom]]:
    """Ground all operators for task planning into dummy _GroundNSRTs,
    filtering out ones that are unreachable or have empty effects.

    Also return the set of reachable atoms, which is used by task
    planning to quickly determine if a goal is unreachable.

    See the task_plan docstring for usage instructions.
    """
    ground_nsrts = []
    for nsrt in sorted(nsrts):
        for ground_nsrt in utils.all_ground_nsrts(nsrt, objects):
            if allow_noops or (ground_nsrt.add_effects
                               | ground_nsrt.delete_effects):
                ground_nsrts.append(ground_nsrt)
    reachable_atoms = utils.get_reachable_atoms(ground_nsrts, init_atoms)
    reachable_nsrts = [
        nsrt for nsrt in ground_nsrts
        if nsrt.preconditions.issubset(reachable_atoms)
    ]
    return reachable_nsrts, reachable_atoms


def task_plan(
    init_atoms: Set[GroundAtom],
    goal: Set[GroundAtom],
    ground_nsrts: List[_GroundNSRT],
    reachable_atoms: Set[GroundAtom],
    heuristic: _TaskPlanningHeuristic,
    seed: int,
    timeout: float,
    max_skeletons_optimized: int,
    use_visited_state_set: bool = False,
) -> Iterator[Tuple[List[_GroundNSRT], List[Set[GroundAtom]], Metrics]]:
    """Run only the task planning portion of SeSamE. A* search is run, and
    skeletons that achieve the goal symbolically are yielded. Specifically,
    yields a tuple of (skeleton, atoms sequence, metrics dictionary).

    This method is NOT used by SeSamE, but is instead provided as a
    convenient wrapper around _skeleton_generator below (which IS used
    by SeSamE) that takes in only the minimal necessary arguments.

    This method is tightly coupled with task_plan_grounding -- the
    reason they are separate methods is that it is sometimes possible to
    ground only once and then plan multiple times (e.g. from different
    initial states, or to different goals). To run task planning once,
    call task_plan_grounding to get ground_nsrts and reachable_atoms;
    then create a heuristic using utils.create_task_planning_heuristic;
    then call this method. See the tests in tests/test_planning for
    usage examples.
    """
    if not goal.issubset(reachable_atoms):
        logging.info(f"Detected goal unreachable. Goal: {goal}")
        logging.info(f"Initial atoms: {init_atoms}")
        raise PlanningFailure(f"Goal {goal} not dr-reachable")
    dummy_task = Task(DefaultState, goal)
    metrics: Metrics = defaultdict(float)
    generator = _skeleton_generator(
        dummy_task,
        ground_nsrts,
        init_atoms,
        heuristic,
        seed,
        timeout,
        metrics,
        max_skeletons_optimized,
        use_visited_state_set=use_visited_state_set)
    # Note that we use this pattern to avoid having to catch an exception
    # when _skeleton_generator runs out of skeletons to optimize.
    for skeleton, atoms_sequence in islice(generator, max_skeletons_optimized):
        yield skeleton, atoms_sequence, metrics.copy()


def _skeleton_generator(
    task: Task,
    ground_nsrts: List[_GroundNSRT],
    init_atoms: Set[GroundAtom],
    heuristic: _TaskPlanningHeuristic,
    seed: int,
    timeout: float,
    metrics: Metrics,
    max_skeletons_optimized: int,
    abstract_policy: Optional[AbstractPolicy] = None,
    sesame_max_policy_guided_rollout: int = 0,
    use_visited_state_set: bool = False
) -> Iterator[Tuple[List[_GroundNSRT], List[Set[GroundAtom]]]]:
    """A* search over skeletons (sequences of ground NSRTs). Iterates over
    pairs of (skeleton, atoms sequence).

    Note that we can't use utils.run_astar() here because we want to
    yield multiple skeletons, whereas that utility method returns only a
    single solution. Furthermore, it's easier to track and update our
    metrics dictionary if we re-implement the search here. If
    use_visited_state_set is False (which is the default), then we may
    revisit the same abstract states multiple times, unlike in typical
    A*. See Issue #1117 for a discussion on why this is False by
    default.
    """

    # Initialize the progress bar
    progress_bar = False
    if progress_bar:
        pbar = tqdm(total=max_skeletons_optimized, desc="High level search",
            ncols=ncols, 
            bar_format='{l_bar}{bar}| {n_fmt}/{total_fmt}', 
            colour='green')
    start_time = time.perf_counter()
    current_objects = set(task.init)
    queue: List[Tuple[float, float, _Node]] = []
    root_node = _Node(atoms=init_atoms,
                      skeleton=[],
                      atoms_sequence=[init_atoms],
                      parent=None,
                      cumulative_cost=0)
    metrics["num_nodes_created"] += 1
    rng_prio = np.random.default_rng(seed)
    hq.heappush(queue,
                (heuristic(root_node.atoms), rng_prio.uniform(), root_node))
    # Initialize with empty skeleton for root.
    # We want to keep track of the visited skeletons so that we avoid
    # repeatedly outputting the same faulty skeletons.
    visited_skeletons: Set[Tuple[_GroundNSRT, ...]] = set()
    visited_skeletons.add(tuple(root_node.skeleton))
    if use_visited_state_set:
        # This set will maintain (frozen) atom sets that have been fully
        # expanded already, and ensure that we never expand redundantly.
        visited_atom_sets = set()

    # Start search.
    while queue and (time.perf_counter() - start_time < timeout):
        if int(metrics["num_skeletons_optimized"]) == max_skeletons_optimized:
            raise _MaxSkeletonsFailure(
                "Planning reached max_skeletons_optimized!")
        _, _, node = hq.heappop(queue)
        if use_visited_state_set:
            frozen_atoms = frozenset(node.atoms)
            visited_atom_sets.add(frozen_atoms)
        # Good debug point #1: print out the skeleton here to see what
        # the high-level search is doing. You can accomplish this via:
        # for act in node.skeleton:
        #     logging.info(f"{act.name} {act.objects}")
        # logging.info("")
        if task.goal.issubset(node.atoms):
            # If this skeleton satisfies the goal, yield it.
            if progress_bar:
                pbar.update(1)
            num_skeleton_optimized = int(metrics["num_skeletons_optimized"])
            # logging.debug(f"Start optimizing skeleton {num_skeleton_optimized} "
            #     f"{[g_nsrt.ground_option_str() for g_nsrt in node.skeleton]}")
            metrics["num_skeletons_optimized"] += 1
            yield node.skeleton, node.atoms_sequence
        else:
            # Generate successors.
            metrics["num_nodes_expanded"] += 1
            # If an abstract policy is provided, generate policy-based
            # successors first.
            if abstract_policy is not None:
                current_node = node
                for _ in range(sesame_max_policy_guided_rollout):
                    if task.goal.issubset(current_node.atoms):
                        yield current_node.skeleton, current_node.atoms_sequence
                        break
                    ground_nsrt = abstract_policy(current_node.atoms,
                                                  current_objects, task.goal)
                    if ground_nsrt is None:
                        break
                    # Make sure ground_nsrt is applicable.
                    if not ground_nsrt.preconditions.issubset(
                            current_node.atoms):
                        break
                    child_atoms = utils.apply_operator(ground_nsrt,
                                                       set(current_node.atoms))
                    child_skeleton = current_node.skeleton + [ground_nsrt]
                    child_skeleton_tup = tuple(child_skeleton)
                    if child_skeleton_tup in visited_skeletons:
                        continue
                    visited_skeletons.add(child_skeleton_tup)
                    # Note: the cost of taking a policy-generated action is 1,
                    # but the policy-generated skeleton is immediately yielded
                    # once it reaches a goal. This allows the planner to always
                    # trust the policy first, but it also allows us to yield a
                    # policy-generated plan without waiting to exhaustively
                    # rule out the possibility that some other primitive plans
                    # are actually lower cost.
                    child_cost = 1 + current_node.cumulative_cost
                    child_node = _Node(
                        atoms=child_atoms,
                        skeleton=child_skeleton,
                        atoms_sequence=current_node.atoms_sequence +
                        [child_atoms],
                        parent=current_node,
                        cumulative_cost=child_cost)
                    metrics["num_nodes_created"] += 1
                    # priority is g [cost] plus h [heuristic]
                    priority = (child_node.cumulative_cost +
                                heuristic(child_node.atoms))
                    hq.heappush(queue,
                                (priority, rng_prio.uniform(), child_node))
                    current_node = child_node
                    if time.perf_counter() - start_time >= timeout:
                        break
            # Generate primitive successors.
            for nsrt in utils.get_applicable_operators(ground_nsrts,
                                                       node.atoms):
                child_atoms = utils.apply_operator(nsrt, set(node.atoms))
                if use_visited_state_set:
                    frozen_atoms = frozenset(child_atoms)
                    if frozen_atoms in visited_atom_sets:
                        continue
                child_skeleton = node.skeleton + [nsrt]
                child_skeleton_tup = tuple(child_skeleton)
                if child_skeleton_tup in visited_skeletons:  # pragma: no cover
                    continue
                visited_skeletons.add(child_skeleton_tup)
                # Action costs are unitary.
                child_cost = node.cumulative_cost + 1.0
                child_node = _Node(atoms=child_atoms,
                                   skeleton=child_skeleton,
                                   atoms_sequence=node.atoms_sequence +
                                   [child_atoms],
                                   parent=node,
                                   cumulative_cost=child_cost)
                metrics["num_nodes_created"] += 1
                # priority is g [cost] plus h [heuristic]
                priority = (child_node.cumulative_cost +
                            heuristic(child_node.atoms))
                hq.heappush(queue, (priority, rng_prio.uniform(), child_node))
                if time.perf_counter() - start_time >= timeout:
                    break
    if not queue:
        raise _MaxSkeletonsFailure("Planning ran out of skeletons!")
    assert time.perf_counter() - start_time >= timeout
    if progress_bar:
        pbar.close()

    raise _SkeletonSearchTimeout


def run_low_level_search(
    task: Task,
    option_model: _OptionModelBase,
    skeleton: List[_GroundNSRT],
    atoms_sequence: List[Set[GroundAtom]],
    seed: int,
    timeout: float,
    metrics: Metrics,
    max_horizon: int,
    refinement_time: Optional[List[float]] = None
) -> Tuple[List[_Option], bool]:
    """Backtracking search over continuous values.

    Returns a sequence of options and a boolean. If the boolean is True,
    the option sequence is a complete low-level plan refining the given
    skeleton. Otherwise, the option sequence is the longest partial
    failed refinement, where the last step did not satisfy the skeleton,
    but all previous steps did. Note that there are multiple low-level
    plans in general; we return the first one found (arbitrarily).
    """
    start_time = time.perf_counter()
    rng_sampler = np.random.default_rng(seed)
    assert CFG.sesame_propagate_failures in \
        {"after_exhaust", "immediately", "never"}
    cur_idx = 0
    num_tries = [0 for _ in skeleton]
    # Optimization: if the params_space for the NSRT option is empty, only
    # sample it once, because all samples are just empty (so equivalent).
    
    progress_bar = False
    if progress_bar:
        pbar = tqdm(total=sum(max_tries), desc="Low level search", 
                ncols=ncols, 
                bar_format='{l_bar}{bar}| {n_fmt}/{total_fmt}', 
                colour='blue', 
                leave=False)
    max_tries = [
        CFG.sesame_max_samples_per_step
        if nsrt.option.params_space.shape[0] > 0 else 1 for nsrt in skeleton
    ]
    plan: List[_Option] = [DummyOption for _ in skeleton]
    # If refinement_time list is passed, record the refinement time
    # distributed across each step of the skeleton
    if refinement_time is not None:
        assert len(refinement_time) == 0
        for _ in skeleton:
            refinement_time.append(0)
    # The number of actions taken by each option in the plan. This is to
    # make sure that we do not exceed the task horizon.
    num_actions_per_option = [0 for _ in plan]
    traj: List[State] = [task.init] + [DefaultState for _ in skeleton]
    longest_failed_refinement: List[_Option] = []
    # We'll use a maximum of one discovered failure per step, since
    # resampling can render old discovered failures obsolete.
    discovered_failures: List[Optional[_DiscoveredFailure]] = [
        None for _ in skeleton
    ]
    plan_found = False
    while cur_idx < len(skeleton):
        if time.perf_counter() - start_time > timeout:
            return longest_failed_refinement, False
        assert num_tries[cur_idx] < max_tries[cur_idx]
        try_start_time = time.perf_counter()
        # Good debug point #2: if you have a skeleton that you think is
        # reasonable, but sampling isn't working, print num_tries here to
        # see at what step the backtracking search is getting stuck.
        num_tries[cur_idx] += 1
        state = traj[cur_idx]
        nsrt = skeleton[cur_idx]
        # Ground the NSRT's ParameterizedOption into an _Option.
        # This invokes the NSRT's sampler.
        option = nsrt.sample_option(state, task.goal, rng_sampler)
        logging.debug(f"[planning] trying to excute option {option}")
        plan[cur_idx] = option
        # Increment num_samples metric by 1
        if progress_bar:
            pbar.update(1)
        metrics["num_samples"] += 1
        # Increment cur_idx. It will be decremented later on if we get stuck.
        cur_idx += 1
        if option.initiable(state):
            try:
                # if skeleton[0].name == "MoveWhenFacingOneStack":
                #     breakpoint()
                next_state, num_actions = \
                    option_model.get_next_state_and_num_actions(state, option)
            except EnvironmentFailure as e:
                can_continue_on = False
                # Remember only the most recent failure.
                discovered_failures[cur_idx - 1] = _DiscoveredFailure(e, nsrt)
            else:  # an EnvironmentFailure was not raised
                discovered_failures[cur_idx - 1] = None
                num_actions_per_option[cur_idx - 1] = num_actions
                traj[cur_idx] = next_state
                # Check if objects that were outside the scope had a change
                # in state.
                static_obj_changed = False
                if CFG.sesame_check_static_object_changes:
                    static_objs = set(state) - set(nsrt.objects)
                    for obj in sorted(static_objs):
                        if not np.allclose(
                                traj[cur_idx][obj],
                                traj[cur_idx - 1][obj],
                                atol=CFG.sesame_static_object_change_tol):
                            static_obj_changed = True
                            break
                if static_obj_changed:
                    logging.debug("Can't continue: static obj changed")
                    can_continue_on = False
                # Check if we have exceeded the horizon.
                elif np.sum(num_actions_per_option[:cur_idx]) > max_horizon:
                    logging.debug("Can't continue: max actions exceeded")
                    can_continue_on = False
                # Check if the option was effectively a noop.
                elif num_actions == 0:
                    logging.debug("Can't continue: option is a noop")
                    can_continue_on = False
                elif CFG.sesame_check_expected_atoms:
                    # Check atoms against expected atoms_sequence constraint.
                    assert len(traj) == len(atoms_sequence)
                    # The expected atoms are ones that we definitely expect to
                    # be true at this point in the plan. They are not *all* the
                    # atoms that could be true.
                    expected_atoms = {
                        atom
                        for atom in atoms_sequence[cur_idx]
                        if atom.predicate.name != _NOT_CAUSES_FAILURE
                    }
                    # This "if all" statement is equivalent to, but faster
                    # than, checking whether expected_atoms is a subset of
                    # utils.abstract(traj[cur_idx], predicates).
                    if all(a.holds(traj[cur_idx]) for a in expected_atoms):
                        can_continue_on = True
                        if cur_idx == len(skeleton):
                            plan_found = True
                    else:
<<<<<<< HEAD
                        logging.debug("Failed in exepected atoms check!")
=======
                        logging.debug("Can't continue: expected atom fail")
>>>>>>> e5ded351
                        can_continue_on = False
                else:
                    # If we're not checking expected_atoms, we need to
                    # explicitly check the goal on the final timestep.
                    can_continue_on = True
                    if cur_idx == len(skeleton):
                        if task.goal_holds(traj[cur_idx]):
                            plan_found = True
                        else:
                            logging.debug("Can't continue: goal atom fail")
                            can_continue_on = False
        else:
            # The option is not initiable.
            logging.debug("Can't continue: init fail")
            can_continue_on = False
        if refinement_time is not None:
            try_end_time = time.perf_counter()
            refinement_time[cur_idx - 1] += try_end_time - try_start_time
        if plan_found:
            if progress_bar:
                pbar.close()
            return plan, True  # success!
        if not can_continue_on:  # we got stuck, time to resample / backtrack!
            # Update the longest_failed_refinement found so far.
            if cur_idx > len(longest_failed_refinement):
                longest_failed_refinement = list(plan[:cur_idx])
            # If we're immediately propagating failures, and we got a failure,
            # raise it now. We don't do this right after catching the
            # EnvironmentFailure because we want to make sure to update
            # the longest_failed_refinement first.
            possible_failure = discovered_failures[cur_idx - 1]
            if possible_failure is not None and \
                CFG.sesame_propagate_failures == "immediately":
                raise _DiscoveredFailureException(
                    "Discovered a failure", possible_failure,
                    {"longest_failed_refinement": longest_failed_refinement})
            # Decrement cur_idx to re-do the step we just did. If num_tries
            # is exhausted, backtrack.
            cur_idx -= 1
            assert cur_idx >= 0
            while num_tries[cur_idx] == max_tries[cur_idx]:
                num_tries[cur_idx] = 0
                plan[cur_idx] = DummyOption
                num_actions_per_option[cur_idx] = 0
                traj[cur_idx + 1] = DefaultState
                cur_idx -= 1
                if cur_idx < 0:
                    # Backtracking exhausted. If we're only propagating failures
                    # after exhaustion, and if there are any failures,
                    # propagate up the EARLIEST one so that high-level search
                    # restarts. Otherwise, return a partial refinement so that
                    # high-level search continues.
                    for possible_failure in discovered_failures:
                        if possible_failure is not None and \
                            CFG.sesame_propagate_failures == "after_exhaust":
                            raise _DiscoveredFailureException(
                                "Discovered a failure", possible_failure, {
                                    "longest_failed_refinement":
                                    longest_failed_refinement
                                })
                    return longest_failed_refinement, False
    # Should only get here if the skeleton was empty.
    if progress_bar:
        pbar.close()
    assert not skeleton
    return [], True


def _update_nsrts_with_failure(
    discovered_failure: _DiscoveredFailure, ground_nsrts: List[_GroundNSRT]
) -> Tuple[Set[Predicate], List[_GroundNSRT]]:
    """Update the given set of ground_nsrts based on the given
    DiscoveredFailure.

    Returns a new list of ground NSRTs to replace the input one, where
    all ground NSRTs that need modification are replaced with new ones
    (because _GroundNSRTs are frozen).
    """
    new_predicates = set()
    new_ground_nsrts = []
    for obj in discovered_failure.env_failure.info["offending_objects"]:
        pred = Predicate(_NOT_CAUSES_FAILURE, [obj.type],
                         _classifier=lambda s, o: False)
        new_predicates.add(pred)
        atom = GroundAtom(pred, [obj])
        for ground_nsrt in ground_nsrts:
            # Update the preconditions of the failing NSRT.
            if ground_nsrt == discovered_failure.failing_nsrt:
                new_ground_nsrt = ground_nsrt.copy_with(
                    preconditions=ground_nsrt.preconditions | {atom})
            # Update the effects of all NSRTs that use this object.
            # Note that this is an elif rather than an if, because it would
            # never be possible to use the failing NSRT's effects to set
            # the _NOT_CAUSES_FAILURE precondition.
            elif obj in ground_nsrt.objects:
                new_ground_nsrt = ground_nsrt.copy_with(
                    add_effects=ground_nsrt.add_effects | {atom})
            else:
                new_ground_nsrt = ground_nsrt
            new_ground_nsrts.append(new_ground_nsrt)
    return new_predicates, new_ground_nsrts


def _update_sas_file_with_failure(discovered_failure: _DiscoveredFailure,
                                  sas_file: str) -> None:  # pragma: no cover
    """Update the given sas_file of ground NSRTs for FD based on the given
    DiscoveredFailure.

    We directly update the sas_file with the new ground NSRTs.
    """
    # Get string representation of the ground NSRTs with the Discovered Failure.
    ground_op_str = discovered_failure.failing_nsrt.name.lower(
    ) + " " + " ".join(o.name for o in discovered_failure.failing_nsrt.objects)
    # Add Discovered Failure for each offending object.
    for obj in discovered_failure.env_failure.info["offending_objects"]:
        with open(sas_file, 'r', encoding="utf-8") as f:
            sas_lines = f.readlines()
        # For every line in our sas_file we are going to copy it to our
        # new_sas_file_lines and make edits as needed.
        new_sas_file_lines = []
        sas_file_i = 0

        # We use the Fast Downward documentation to parse the sas_file
        # For more info: https://www.fast-downward.org/TranslatorOutputFormat
        # First we fix sas_file Variables:
        # The first line is "begin_variable".
        # The second line contains the name of the variable (which is
        # usually a nondescriptive name like "var7").
        # The third line specifies the axiom layer of the variable.
        # Single variables are always -1.
        # The fourth line specifies the variable's range, i.e., the
        # number of different values it can take it on. The value of
        # a variable is always from the set {0, 1, 2, ..., range - 1}.
        # The following range lines specify the symbolic names for
        # each of the range values the variable can take on, one at a
        # time. These typically correspond to grounded PDDL facts,
        # except for values that represent that none out a set of PDDL
        # facts is true.
        # The final line is "end_variable".
        count_variables = 0
        for i, line in enumerate(sas_lines):
            # We copy lines until we've reached end_metric. Then we
            # increment the number of variables by 1 and add our new
            # not-causes-failure variable in the new_sas_file_lines.
            if i > 0 and "end_metric" in sas_lines[i - 1]:
                line = line.strip()
                assert line.isdigit()
                num_variables = int(line)
                # Change num variables
                new_sas_file_lines.append(f"{num_variables + 1}\n")
            elif "end_variable" in line:
                count_variables += 1
                new_sas_file_lines.append(line)
                if count_variables == num_variables:
                    # Add new variables here
                    new_sas_file_lines.append("begin_variable\n")
                    new_sas_file_lines.append(f"var{count_variables}\n")
                    new_sas_file_lines.append("-1\n")
                    new_sas_file_lines.append("2\n")
                    new_sas_file_lines.append(
                        f"Atom not-causes-failure({obj.name.lower()})\n")
                    new_sas_file_lines.append(
                        f"NegatedAtom not-causes-failure({obj.name.lower()})\n"
                    )
                    new_sas_file_lines.append("end_variable\n")
                    sas_file_i = i + 1
                    break
            else:
                new_sas_file_lines.append(line)

        # Add sas_file init_state, goal, and mutex.
        num_operators = None
        for i, line in enumerate(sas_lines[sas_file_i:]):
            if i > 0 and "end_goal" in sas_lines[sas_file_i + i - 1]:
                # Save num_operators for use later.
                line = line.strip()
                assert line.isdigit()
                num_operators = int(line)
                sas_file_i = sas_file_i + i + 1
                new_sas_file_lines.append(f"{num_operators}\n")
                break
            if "end_state" in line:
                new_sas_file_lines.append("1\n")
                new_sas_file_lines.append(line)
            else:
                new_sas_file_lines.append(line)
        assert num_operators is not None

        # We use the Fast Downward documentation to parse the sas_file
        # For more info: https://www.fast-downward.org/TranslatorOutputFormat
        # Second we fix sas_file Operators:
        # The first line is "begin_operator".
        # The second line contains the name of the operator.
        # The third line contains a single number, denoting the number of
        # precondition conditions.
        # The following lines describe the precondition conditions, one line
        # for each condition. A precondition condition is given by two numbers
        # separated by spaces, denoting a variable/value pairing in the
        # same notation for goals described above.
        # The first line after the precondition conditions contains a single
        # number, denoting the number of effects.
        # The following lines describe the effects, one line for each effect
        # (read on).
        # The line before last gives the operator cost. This line only
        # matters if metric is 1 (otherwise, any number here will be treated
        # as 1).
        # The final line is "end_operator".
        count_operators = 0
        for i, line in enumerate(sas_lines[sas_file_i:]):
            # We copy each operator from the sas_file and add our new
            # not-causes-failure variable to the necessary operators in
            # the new_sas_file_lines.
            if "begin_operator" in line:
                # Parse Operator from sas_lines.
                count_operators += 1
                begin_operator_str = sas_lines[sas_file_i + i]
                operator_str = sas_lines[sas_file_i + i + 1]
                line = sas_lines[sas_file_i + i + 2].strip()
                assert line.isdigit()
                num_precondition_conditons = int(line)
                line = sas_lines[sas_file_i + i + 3 +
                                 num_precondition_conditons].strip()
                assert line.isdigit()
                num_effects = int(line)
                line = sas_lines[sas_file_i + i + 4 +
                                 num_precondition_conditons +
                                 num_effects].strip()
                assert line.isdigit()
                cost = int(line)
                end_operator_str = sas_lines[sas_file_i + i + 5 +
                                             num_precondition_conditons +
                                             num_effects]
                # Begin Operator
                new_sas_file_lines.append(begin_operator_str)
                new_sas_file_lines.append(operator_str)
                # Append preconditions
                if operator_str.replace("\n", "") == ground_op_str:
                    new_sas_file_lines.append(
                        f"{num_precondition_conditons + 1}\n")
                    new_sas_file_lines.append(
                        f"{num_variables} 0\n")  # additional precondition
                else:
                    new_sas_file_lines.append(
                        f"{num_precondition_conditons}\n")
                for j in range(num_precondition_conditons):
                    new_sas_file_lines.append(sas_lines[sas_file_i + i + 3 +
                                                        j])
                # Append effects
                if obj.name.lower() in operator_str:
                    new_sas_file_lines.append(f"{num_effects + 1}\n")
                    new_sas_file_lines.append(
                        f"0 {num_variables} -1 0\n")  # additional effect
                else:
                    new_sas_file_lines.append(f"{num_effects}\n")
                for j in range(num_effects):
                    new_sas_file_lines.append(
                        sas_lines[sas_file_i + i + 4 +
                                  num_precondition_conditons + j])
                # End Operator
                new_sas_file_lines.append(f"{cost}\n")
                new_sas_file_lines.append(end_operator_str)
                if count_operators == num_operators:
                    sas_file_i = sas_file_i + i + 1
                    break
        # Copy the rest of the file.
        for i, line in enumerate(sas_lines[sas_file_i:]):
            new_sas_file_lines.append(line)
        # Overwrite sas_file with new_sas_file_lines.
        with open(sas_file, 'w', encoding="utf-8") as f:
            f.writelines(new_sas_file_lines)


def task_plan_with_option_plan_constraint(
    objects: Set[Object],
    predicates: Set[Predicate],
    strips_ops: List[STRIPSOperator],
    option_specs: List[OptionSpec],
    init_atoms: Set[GroundAtom],
    goal: Set[GroundAtom],
    option_plan: List[Tuple[ParameterizedOption, Sequence[Object]]],
    atoms_seq: Optional[List[Set[GroundAtom]]] = None,
) -> Optional[List[_GroundNSRT]]:
    """Turn an option plan into a plan of ground NSRTs that achieves the goal
    from the initial atoms.

    If atoms_seq is not None, the ground NSRT plan must also match up
    with the given sequence of atoms. Otherwise, atoms are not checked.

    If no goal-achieving sequence of ground NSRTs corresponds to the
    option plan, return None.
    """
    dummy_nsrts = utils.ops_and_specs_to_dummy_nsrts(strips_ops, option_specs)
    ground_nsrts, _ = task_plan_grounding(init_atoms,
                                          objects,
                                          dummy_nsrts,
                                          allow_noops=True)
    heuristic = utils.create_task_planning_heuristic(
        CFG.sesame_task_planning_heuristic, init_atoms, goal, ground_nsrts,
        predicates, objects)

    def _check_goal(
            searchnode_state: Tuple[FrozenSet[GroundAtom], int]) -> bool:
        return goal.issubset(searchnode_state[0])

    def _get_successor_with_correct_option(
        searchnode_state: Tuple[FrozenSet[GroundAtom], int]
    ) -> Iterator[Tuple[_GroundNSRT, Tuple[FrozenSet[GroundAtom], int],
                        float]]:
        atoms = searchnode_state[0]
        idx_into_traj = searchnode_state[1]

        if idx_into_traj > len(option_plan) - 1:
            return

        gt_param_option = option_plan[idx_into_traj][0]
        gt_objects = option_plan[idx_into_traj][1]
        for applicable_nsrt in utils.get_applicable_operators(
                ground_nsrts, atoms):
            # NOTE: we check that the ParameterizedOptions are equal before
            # attempting to ground because otherwise, we might
            # get a parameter mismatch and trigger an AssertionError
            # during grounding.
            if applicable_nsrt.option != gt_param_option:
                continue
            if applicable_nsrt.option_objs != gt_objects:
                continue
            if atoms_seq is not None and not \
                applicable_nsrt.preconditions.issubset(
                    atoms_seq[idx_into_traj]):
                continue
            next_atoms = utils.apply_operator(applicable_nsrt, set(atoms))
            # The returned cost is uniform because we don't
            # actually care about finding the shortest path;
            # just one that matches!
            yield (applicable_nsrt, (frozenset(next_atoms), idx_into_traj + 1),
                   1.0)

    init_atoms_frozen = frozenset(init_atoms)
    init_searchnode_state = (init_atoms_frozen, 0)
    # NOTE: each state in the below GBFS is a tuple of
    # (current_atoms, idx_into_traj). The idx_into_traj is necessary because
    # we need to check whether the atoms that are true at this particular
    # index into the trajectory is what we would expect given the demo
    # trajectory.
    state_seq, action_seq = utils.run_gbfs(
        init_searchnode_state, _check_goal, _get_successor_with_correct_option,
        lambda searchnode_state: heuristic(searchnode_state[0]))

    if not _check_goal(state_seq[-1]):
        return None

    return action_seq


def generate_sas_file_for_fd(
        task: Task, nsrts: Set[NSRT], predicates: Set[Predicate],
        types: Set[Type], timeout: float, timeout_cmd: str, alias_flag: str,
        exec_str: str, objects: List[Object],
        init_atoms: Set[GroundAtom]) -> str:  # pragma: no cover
    """Generates a SAS file for a particular PDDL planning problem so that FD
    can be used for search."""
    # Create the domain and problem strings, then write them to tempfiles.
    dom_str = utils.create_pddl_domain(nsrts, predicates, types, "mydomain")
    prob_str = utils.create_pddl_problem(objects, init_atoms, task.goal,
                                         "mydomain", "myproblem")
    dom_file = tempfile.NamedTemporaryFile(delete=False).name
    with open(dom_file, "w", encoding="utf-8") as f:
        f.write(dom_str)
    prob_file = tempfile.NamedTemporaryFile(delete=False).name
    with open(prob_file, "w", encoding="utf-8") as f:
        f.write(prob_str)
    # The SAS file is used when augmenting the grounded operators,
    # during dicovered failures, and it's important that we give
    # it a name, because otherwise Fast Downward uses a fixed
    # default name, which will cause issues if you run multiple
    # processes simultaneously.
    sas_file = tempfile.NamedTemporaryFile(delete=False).name
    # Run to generate sas
    cmd_str = (f"{timeout_cmd} {timeout} {exec_str} {alias_flag} "
               f"--sas-file {sas_file} {dom_file} {prob_file}")
    fd_translation_cmd_output = subprocess.getoutput(cmd_str)
    if "Driver aborting" in fd_translation_cmd_output:
        logging.debug(fd_translation_cmd_output)
        logging.debug(prob_str)
        raise PlanningFailure("FD failed to translate PDDL "
                              "to sas, there is likely a "
                              "dr-reachability issue! Run "
                              "with '--debug' flag to see the "
                              "output from FD.")
    return sas_file


def _ground_op_to_sas_op(
        ground_op: _GroundSTRIPSOperator) -> str:  # pragma: no cover
    name = ground_op.parent.name.lower()
    objs = [o.name.lower() for o in ground_op.objects]
    objs_str = " ".join(objs)
    return f"{name} {objs_str}".strip()


def _update_sas_file_with_costs(
        sas_file: str, ground_op_costs: Dict[_GroundSTRIPSOperator, float],
        default_ground_op_cost: float,
        cost_precision: int) -> None:  # pragma: no cover
    """Modifies the SAS file in place.

    See https://www.fast-downward.org/TranslatorOutputFormat for info on SAS.
    """
    with open(sas_file, "r", encoding="utf-8") as f:
        sas_str = f.read()
    # Make sure that 'metric' is turned on.
    metric_off_str = "begin_metric\n0\nend_metric"
    metric_on_str = "begin_metric\n1\nend_metric"
    sas_str = sas_str.replace(metric_off_str, metric_on_str)
    # Convert ground op names to SAS format.
    remaining_sas_ground_op_costs = {
        _ground_op_to_sas_op(op): c
        for op, c in ground_op_costs.items()
    }
    # Replace costs for all operators.
    sas_lines = sas_str.split("\n")
    num_lines = len(sas_lines)
    for idx in range(num_lines):
        if sas_lines[idx] == "begin_operator":
            name_idx = idx + 1
            end_idx = next(i for i in range(idx + 1, num_lines)
                           if sas_lines[i] == "end_operator")
            cost_idx = end_idx - 1
            assert sas_lines[end_idx] == "end_operator"
            assert sas_lines[cost_idx] == "1"  # original cost
            sas_op_name = sas_lines[name_idx]
            if sas_op_name in remaining_sas_ground_op_costs:
                cost = remaining_sas_ground_op_costs.pop(sas_op_name)
            else:
                cost = default_ground_op_cost
            int_cost = int((10**cost_precision) * cost)
            sas_lines[cost_idx] = str(int_cost)
    if remaining_sas_ground_op_costs:
        # Operators can get filtered out if they are not needed for the goal.
        unmatched_ops = sorted(remaining_sas_ground_op_costs)
        logging.warning(f"No SAS file matches found for ops: {unmatched_ops}")
    new_sas_str = "\n".join(sas_lines)
    with open(sas_file, "w", encoding="utf-8") as f:
        f.write(new_sas_str)


def fd_plan_from_sas_file(
    sas_file: str, timeout_cmd: str, timeout: float, exec_str: str,
    alias_flag: str, start_time: float, objects: List[Object],
    init_atoms: Set[GroundAtom], nsrts: Set[NSRT], max_horizon: float
) -> Tuple[List[_GroundNSRT], List[Set[GroundAtom]],
           Metrics]:  # pragma: no cover
    """Given a SAS file, runs search on it to generate a plan."""
    cmd_str = (f"{timeout_cmd} {timeout} {exec_str} {alias_flag} {sas_file}")
    output = subprocess.getoutput(cmd_str)
    cleanup_cmd_str = f"{exec_str} --cleanup"
    subprocess.getoutput(cleanup_cmd_str)
    if time.perf_counter() - start_time > timeout:
        raise PlanningTimeout("Planning timed out in call to FD!")
    # Parse and log metrics.
    metrics: Metrics = defaultdict(float)
    num_nodes_expanded = re.findall(r"Expanded (\d+) state", output)
    num_nodes_created = re.findall(r"Evaluated (\d+) state", output)
    if len(num_nodes_expanded) != 1:
        raise PlanningFailure(f"Plan not found with FD! Error: {output}")
    assert len(num_nodes_created) == 1
    metrics["num_nodes_expanded"] = float(num_nodes_expanded[0])
    metrics["num_nodes_created"] = float(num_nodes_created[0])
    # Extract the skeleton from the output and compute the atoms_sequence.
    if "Solution found!" not in output:
        raise PlanningFailure(f"Plan not found with FD! Error: {output}")
    if "Plan length: 0 step" in output:
        # Handle the special case where the plan is found to be trivial.
        skeleton_str = []
    else:
        skeleton_str = re.findall(r"(.+) \(\d+?\)", output)
        if not skeleton_str:
            raise PlanningFailure(f"Plan not found with FD! Error: {output}")
    skeleton: List[_GroundNSRT] = []
    atoms_sequence = [init_atoms]
    nsrt_name_to_nsrt = {nsrt.name.lower(): nsrt for nsrt in nsrts}
    obj_name_to_obj = {obj.name.lower(): obj for obj in objects}
    for nsrt_str in skeleton_str:
        str_split = nsrt_str.split()
        nsrt = nsrt_name_to_nsrt[str_split[0]]
        objs = [obj_name_to_obj[obj_name] for obj_name in str_split[1:]]
        ground_nsrt = nsrt.ground(objs)
        skeleton.append(ground_nsrt)
        atoms_sequence.append(
            utils.apply_operator(ground_nsrt, atoms_sequence[-1]))
    if len(skeleton) > max_horizon:
        raise PlanningFailure("Skeleton produced by FD exceeds horizon!")
    metrics["num_skeletons_optimized"] = 1
    metrics["num_failures_discovered"] = 0
    return (skeleton, atoms_sequence, metrics)


def _sesame_plan_with_fast_downward(
    task: Task, option_model: _OptionModelBase, nsrts: Set[NSRT],
    predicates: Set[Predicate], types: Set[Type], timeout: float, seed: int,
    max_horizon: int, optimal: bool
) -> Tuple[List[_Option], List[_GroundNSRT], Metrics]:  # pragma: no cover
    """A version of SeSamE that runs the Fast Downward planner to produce a
    single skeleton, then calls run_low_level_search() to turn it into a plan.

    Usage: Build and compile the Fast Downward planner, then set the environment
    variable FD_EXEC_PATH to point to the `downward` directory. For example:
    1) git clone https://github.com/aibasel/downward.git
    2) cd downward && ./build.py
    3) export FD_EXEC_PATH="<your path here>/downward"

    On MacOS, to use gtimeout:
    4) brew install coreutils

    Important Note: Fast Downward will potentially not work with null operators
    (i.e. operators that have an empty effect set). This happens when
    Fast Downward grounds the operators, null operators get pruned because they
    cannot help satisfy the goal. In A* search Discovered Failures could
    potentially add effects to null operators, but this ability is not
    implemented here.
    """
    init_atoms = utils.abstract(task.init, predicates)
    objects = list(task.init)
    timeout_cmd = "gtimeout" if sys.platform == "darwin" else "timeout"
    if optimal:
        alias_flag = "--alias seq-opt-lmcut"
    else:  # satisficing
        alias_flag = "--alias lama-first"
    # Run Fast Downward followed by cleanup. Capture the output.
    assert "FD_EXEC_PATH" in os.environ, \
        "Please follow the instructions in the docstring of this method!"
    fd_exec_path = os.environ["FD_EXEC_PATH"]
    exec_str = os.path.join(fd_exec_path, "fast-downward.py")
    start_time = time.perf_counter()
    sas_file = generate_sas_file_for_fd(task, nsrts, predicates, types,
                                        timeout, timeout_cmd, alias_flag,
                                        exec_str, objects, init_atoms)
    partial_refinements = []
    num_skeletons_optimized = 0
    while True:
        logging.debug(f"Start task planning, timeleft "\
                      f"{timeout - (time.perf_counter() - start_time)}")
        if num_skeletons_optimized == CFG.sesame_max_skeletons_optimized:
            raise _MaxSkeletonsFailure("Planning reached "\
                                        "max_skeletons_optimized!")

        skeleton, atoms_sequence, metrics = fd_plan_from_sas_file(
            sas_file, timeout_cmd, timeout, exec_str, alias_flag, start_time,
            objects, init_atoms, nsrts, float(max_horizon))
        num_skeletons_optimized += 1
        # Run low-level search on this skeleton.
        low_level_timeout = timeout - (time.perf_counter() - start_time)
        logging.debug(f"found plan {[ns.short_str for ns in skeleton]}, timeleft {low_level_timeout}")
        try:
            necessary_atoms_seq = utils.compute_necessary_atoms_seq(
                skeleton, atoms_sequence, task.goal)
            refinement_start_time = time.perf_counter()
            plan, suc = run_low_level_search(task, option_model, skeleton,
                                             necessary_atoms_seq, seed,
                                             low_level_timeout, metrics,
                                             max_horizon)
            if suc:
                # Success! It's a complete plan.
                logging.info(
                    f"Planning succeeded! Found plan of length "
                    f"{len(plan)} after "
                    f"{int(metrics['num_skeletons_optimized'])} "
                    f"skeletons with {int(metrics['num_samples'])}"
                    f" samples, discovering "
                    f"{int(metrics['num_failures_discovered'])} failures")
                metrics["plan_length"] = len(plan)
                metrics["refinement_time"] = (time.perf_counter() -
                                                refinement_start_time)
                metrics["partial_refinements"] = partial_refinements
                return plan, skeleton, metrics
            logging.info(f"ite {num_skeletons_optimized}, found succ={suc} "\
                         f"partial plan {plan}")
            partial_refinements.append((skeleton, plan))
            if time.perf_counter() - start_time > timeout:
                raise PlanningTimeout("Planning timed out in refinement!")
            metrics["plan_length"] = len(plan)
            metrics["refinement_time"] = (time.perf_counter() -
                                          refinement_start_time)
        except _DiscoveredFailureException as e:
            logging.debug("Discovered Failure: " + str(e))
            metrics["num_failures_discovered"] += 1
            partial_refinements.append(
                (skeleton, e.info["longest_failed_refinement"]))
            _update_sas_file_with_failure(e.discovered_failure, sas_file)
        except (_MaxSkeletonsFailure, _SkeletonSearchTimeout) as e:
            e.info["partial_refinements"] = partial_refinements
            e.info["metrics"] = metrics
            raise e


def run_task_plan_once(
        task: Task,
        nsrts: Set[NSRT],
        preds: Set[Predicate],
        types: Set[Type],
        timeout: float,
        seed: int,
        task_planning_heuristic: Optional[str] = None,
        ground_op_costs: Optional[Dict[_GroundSTRIPSOperator, float]] = None,
        default_cost: float = 1.0,
        cost_precision: int = 3,
        max_horizon: float = np.inf,
        **kwargs: Any
) -> Tuple[List[_GroundNSRT], List[Set[GroundAtom]], Metrics]:
    """Get a single abstract plan for a task.

    The sequence of ground atom sets returned represent NECESSARY atoms.
    """

    init_atoms = utils.abstract(task.init, preds)
    goal = task.goal
    objects = set(task.init)

    start_time = time.perf_counter()

    if CFG.sesame_task_planner == "astar":
        ground_nsrts, reachable_atoms = task_plan_grounding(
            init_atoms, objects, nsrts)
        assert task_planning_heuristic is not None
        heuristic = utils.create_task_planning_heuristic(
            task_planning_heuristic, init_atoms, goal, ground_nsrts, preds,
            objects)
        duration = time.perf_counter() - start_time
        timeout -= duration
        plan, atoms_seq, metrics = next(
            task_plan(init_atoms,
                      goal,
                      ground_nsrts,
                      reachable_atoms,
                      heuristic,
                      seed,
                      timeout,
                      max_skeletons_optimized=1,
                      use_visited_state_set=True,
                      **kwargs))
        if len(plan) > max_horizon:
            raise PlanningFailure(
                "Skeleton produced by A-star exceeds horizon!")
    elif "fd" in CFG.sesame_task_planner:  # pragma: no cover
        fd_exec_path = os.environ["FD_EXEC_PATH"]
        exec_str = os.path.join(fd_exec_path, "fast-downward.py")
        timeout_cmd = "gtimeout" if sys.platform == "darwin" \
            else "timeout"
        # Run Fast Downward followed by cleanup. Capture the output.
        assert "FD_EXEC_PATH" in os.environ, \
            "Please follow instructions in the docstring of the" +\
            "_sesame_plan_with_fast_downward method in planning.py"

        sesame_task_planner = CFG.sesame_task_planner
        if sesame_task_planner.endswith("-costs"):
            use_costs = True
            sesame_task_planner = sesame_task_planner[:-len("-costs")]
        else:
            use_costs = False

        if sesame_task_planner == "fdopt":
            alias_flag = "--alias seq-opt-lmcut"
        elif sesame_task_planner == "fdsat":
            alias_flag = "--alias lama-first"
        else:
            raise ValueError("Unrecognized sesame_task_planner: "
                             f"{CFG.sesame_task_planner}")

        sas_file = generate_sas_file_for_fd(task, nsrts, preds, types, timeout,
                                            timeout_cmd, alias_flag, exec_str,
                                            list(objects), init_atoms)

        if use_costs:
            assert ground_op_costs is not None
            assert all(c >= 0 for c in ground_op_costs.values())
            _update_sas_file_with_costs(sas_file,
                                        ground_op_costs,
                                        default_ground_op_cost=default_cost,
                                        cost_precision=cost_precision)

        plan, atoms_seq, metrics = fd_plan_from_sas_file(
            sas_file, timeout_cmd, timeout, exec_str, alias_flag, start_time,
            list(objects), init_atoms, nsrts, float(max_horizon))
    else:
        raise ValueError("Unrecognized sesame_task_planner: "
                         f"{CFG.sesame_task_planner}")

    necessary_atoms_seq = utils.compute_necessary_atoms_seq(
        plan, atoms_seq, goal)

    return plan, necessary_atoms_seq, metrics


class PlanningFailure(utils.ExceptionWithInfo):
    """Raised when the planner fails."""


class PlanningTimeout(utils.ExceptionWithInfo):
    """Raised when the planner times out."""


@dataclass(frozen=True, eq=False)
class _DiscoveredFailure:
    """Container class for holding information related to a low-level discovery
    of a failure which must be propagated up to the main search function, in
    order to restart A* search with new NSRTs."""
    env_failure: EnvironmentFailure
    failing_nsrt: _GroundNSRT


class _DiscoveredFailureException(PlanningFailure):
    """Exception class for DiscoveredFailure propagation."""

    def __init__(self,
                 message: str,
                 discovered_failure: _DiscoveredFailure,
                 info: Optional[Dict] = None):
        super().__init__(message, info)
        self.discovered_failure = discovered_failure


class _MaxSkeletonsFailure(PlanningFailure):
    """Raised when the maximum number of skeletons has been reached."""


class _SkeletonSearchTimeout(PlanningTimeout):
    """Raised when timeout occurs in run_low_level_search()."""

    def __init__(self) -> None:
        super().__init__("Planning timed out in skeleton search!")<|MERGE_RESOLUTION|>--- conflicted
+++ resolved
@@ -658,11 +658,8 @@
                         if cur_idx == len(skeleton):
                             plan_found = True
                     else:
-<<<<<<< HEAD
                         logging.debug("Failed in exepected atoms check!")
-=======
                         logging.debug("Can't continue: expected atom fail")
->>>>>>> e5ded351
                         can_continue_on = False
                 else:
                     # If we're not checking expected_atoms, we need to
