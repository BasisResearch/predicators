--- conflicted
+++ resolved
@@ -175,16 +175,9 @@
                 termination_function = lambda s: False
             else:  # pragma: no cover
                 caption = (f"Task {idx+1} / {num_tasks}\nPlease demonstrate "
-<<<<<<< HEAD
-                   f"achieving the goal:\n{task.goal}")
-                policy = functools.partial(human_demonstrator_policy, env,
-                                           idx, num_tasks, task,
-                                           event_to_action)
-=======
                            f"achieving the goal:\n{task.goal}")
                 policy = functools.partial(human_demonstrator_policy, env,
                                            caption, event_to_action)
->>>>>>> c3cd9710
                 termination_function = task.goal_holds
 
             if CFG.make_demo_videos:
@@ -239,17 +232,10 @@
 
 
 def human_demonstrator_policy(env: BaseEnv, caption: str,
-<<<<<<< HEAD
-                               task: Task, event_to_action: Callable[
-                                   [State, matplotlib.backend_bases.Event],
-                                   Action],
-                               state: State) -> Action:  # pragma: no cover
-=======
                               event_to_action: Callable[
                                   [State, matplotlib.backend_bases.Event],
                                   Action],
                               state: State) -> Action:  # pragma: no cover
->>>>>>> c3cd9710
     """Collect actions from a human interacting with a GUI."""
     # Temporarily change the backend to one that supports a GUI.
     # We do this here because we don't want the rest of the codebase
