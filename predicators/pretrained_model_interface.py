--- conflicted
+++ resolved
@@ -203,20 +203,53 @@
         return completion.choices[0].message.content
 
 
-class GoogleGeminiModel():
+class GoogleGeminiModel(PretrainedLargeModel):
     """Common interface and methods for all Gemini-based models.
 
     Assumes that an environment variable GOOGLE_API_KEY is set with the
     necessary API key to query the particular model name.
     """
 
-    def __init__(self, model_name: str) -> None:
+    def __init__(self, model_name: str,
+                 system_instruction: Optional[str] = None) -> None:
         """See https://ai.google.dev/models/gemini for the list of available
         model names."""
+        super().__init__(system_instruction)
         self._model_name = model_name
         assert "GOOGLE_API_KEY" in os.environ
         genai.configure(api_key=os.getenv("GOOGLE_API_KEY"))
-        self._model = genai.GenerativeModel(self._model_name)  # pylint:disable=no-member
+        safety_settings = [
+            {
+                "category": "HARM_CATEGORY_HARASSMENT",
+                "threshold": "BLOCK_NONE"
+            },
+            {
+                "category": "HARM_CATEGORY_HATE_SPEECH",
+                "threshold": "BLOCK_NONE"
+            },
+            {
+                "category": "HARM_CATEGORY_SEXUALLY_EXPLICIT",
+                "threshold": "BLOCK_NONE"
+            },
+            {
+                "category": "HARM_CATEGORY_DANGEROUS_CONTENT",
+                "threshold": "BLOCK_NONE"
+            },
+        ]
+        # pylint:disable=no-member
+        self._model = genai.GenerativeModel(
+            model_name=self._model_name,
+            safety_settings=safety_settings,
+            system_instruction=self.system_instruction)
+        if CFG.vlm_use_chat_mode:
+            self.chat_session = self._model.start_chat()
+
+    def reset_chat_session(self) -> None:
+        """Reset the chat session."""
+        # make sure the instance has the chat_seesion attribute
+        assert hasattr(self, "chat_session")
+        self.chat_session = self._model.start_chat()
+
 
 
 class OpenAILLM(LargeLanguageModel, OpenAIModel):
@@ -266,47 +299,6 @@
     necessary API key to query the particular model name.
     """
 
-<<<<<<< HEAD
-    def __init__(self, model_name: str,
-                 system_instruction: Optional[str] = None) -> None:
-        """See https://ai.google.dev/models/gemini for the list of available
-        model names."""
-        super().__init__(system_instruction)
-        self._model_name = model_name
-        assert "GOOGLE_API_KEY" in os.environ
-        genai.configure(api_key=os.getenv("GOOGLE_API_KEY"))
-        safety_settings = [
-            {
-                "category": "HARM_CATEGORY_HARASSMENT",
-                "threshold": "BLOCK_NONE"
-            },
-            {
-                "category": "HARM_CATEGORY_HATE_SPEECH",
-                "threshold": "BLOCK_NONE"
-            },
-            {
-                "category": "HARM_CATEGORY_SEXUALLY_EXPLICIT",
-                "threshold": "BLOCK_NONE"
-            },
-            {
-                "category": "HARM_CATEGORY_DANGEROUS_CONTENT",
-                "threshold": "BLOCK_NONE"
-            },
-        ]
-        # pylint:disable=no-member
-        self._model = genai.GenerativeModel(
-            model_name=self._model_name,
-            safety_settings=safety_settings,
-            system_instruction=self.system_instruction)
-        if CFG.vlm_use_chat_mode:
-            self.chat_session = self._model.start_chat()
-
-    def reset_chat_session(self) -> None:
-        """Reset the chat session."""
-        # make sure the instance has the chat_seesion attribute
-        assert hasattr(self, "chat_session")
-        self.chat_session = self._model.start_chat()
-=======
     @retry(wait=wait_random_exponential(min=1, max=60),
            stop=stop_after_attempt(10))
     def _sample_completions(
@@ -326,7 +318,6 @@
             [prompt], generation_config=generation_config)  # type: ignore
         response.resolve()
         return [response.text]
->>>>>>> e008f5b3
 
     def get_id(self) -> str:
         return f"Google-{self._model_name}"
