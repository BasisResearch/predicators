"""Structs used throughout the codebase."""

from __future__ import annotations

import abc
import copy
import itertools
import textwrap
from dataclasses import dataclass, field, replace
from functools import cached_property, lru_cache
from inspect import getsource
from pprint import PrettyPrinter, pformat
from typing import Any, Callable, Collection, DefaultDict, Dict, Iterator, \
    List, Optional, Sequence, Set, Tuple, TypeVar, Union, cast

import numpy as np
import PIL.Image
from gym.spaces import Box
from numpy.typing import NDArray
from tabulate import tabulate

from predicators.settings import CFG


@dataclass(frozen=True, order=True)
class Type:
    """Struct defining a type."""
    name: str
    feature_names: Sequence[str] = field(repr=False)
    parent: Optional[Type] = field(default=None, repr=False)

    @cached_property
    def ancestor_type(self) -> Type:
        """Recursively find the initial ancestor type that is not None."""
        if self.type.parent is None:
            return self.type
        else:
            return self.type.parent.ancestor_type

    def all_ancestors(self) -> List[Type]:
        """Returns a list of all ancestor types of the entity."""
        ancestors = []
        current_type = self.parent
        while current_type is not None:
            ancestors.append(current_type)
            current_type = current_type.parent
        return ancestors

    @property
    def dim(self) -> int:
        """Dimensionality of the feature vector of this object type."""
        return len(self.feature_names)

    def __call__(self, name: str) -> _TypedEntity:
        """Convenience method for generating _TypedEntities."""
        if name.startswith("?"):
            return Variable(name, self)
        return Object(name, self)

    def __hash__(self) -> int:
        return hash((self.name, tuple(self.feature_names)))

    def type_str(self) -> str:
        """Get a string representation of the type's name and feature names."""
        features_str = ', '.join(self.feature_names)
        return f"Type `{self.name}` has features: {features_str}"


@dataclass(frozen=False, order=True, repr=False)
class _TypedEntity:
    """Struct defining an entity with some type, either an object (e.g.,
    block3) or a variable (e.g., ?block).

    Should not be instantiated externally.
    """
    name: str
    type: Type
    id: Optional[int] = None  # pybullet id; used when labeling the objects

    @cached_property
    def id_name(self) -> str:
        return f"{self.type.name}{self.id}"

    @cached_property
    def _str(self) -> str:
        return f"{self.name}:{self.type.name}"

    @cached_property
    def _hash(self) -> int:
        return hash(str(self))

    def __str__(self) -> str:
        return self._str

    def __repr__(self) -> str:
        return self._str

    def is_instance(self, t: Type) -> bool:
        """Return whether this entity is an instance of the given type, taking
        hierarchical typing into account."""
        cur_type: Optional[Type] = self.type
        while cur_type is not None:
            if cur_type == t:
                return True
            cur_type = cur_type.parent
        return False


@dataclass(frozen=False, order=True, repr=False)
class Object(_TypedEntity):
    """Struct defining an Object, which is just a _TypedEntity whose name does
    not start with "?"."""

    def __post_init__(self) -> None:
        assert not self.name.startswith("?")

    def __hash__(self) -> int:
        # By default, the dataclass generates a new __hash__ method when
        # frozen=True and eq=True, so we need to override it.
        return self._hash

    def __eq__(self, other) -> bool:
        if isinstance(other, Object):
            return self.name == other.name and self.type == other.type
        return False


@dataclass(frozen=False, order=True, repr=False)
class Variable(_TypedEntity):
    """Struct defining a Variable, which is just a _TypedEntity whose name
    starts with "?"."""

    def __post_init__(self) -> None:
        assert self.name.startswith("?")

    def __hash__(self) -> int:
        # By default, the dataclass generates a new __hash__ method when
        # frozen=True and eq=True, so we need to override it.
        return self._hash


@dataclass
class State:
    """Struct defining the low-level state of the world."""
    data: Dict[Object, Array]
    # Some environments will need to store additional simulator state, so
    # this field is provided.
    simulator_state: Optional[Any] = None

    def __post_init__(self) -> None:
        # Check feature vector dimensions.
        for obj in self:
            try:
                assert len(self[obj]) == obj.type.dim or\
            len(self[obj])+4 == obj.type.dim # a hack for adding bbox features
            except:
                breakpoint()

    def __hash__(self):
        # Convert the dictionary to a tuple of key-value pairs and hash it
        # data_hash = hash(tuple(sorted(self.data.items())))
        data_tuple = tuple((k, tuple(v)) for k, v in sorted(self.data.items()))
        if self.simulator_state is not None:
            data_tuple += tuple(self.simulator_state)
        data_hash = hash(data_tuple)
        # # Hash the simulator_state
        # simulator_state_hash = hash(self.simulator_state)
        # Combine the two hashes
        # return hash((data_hash, simulator_state_hash))
        return data_hash

    def __iter__(self) -> Iterator[Object]:
        """An iterator over the state's objects, in sorted order."""
        return iter(sorted(self.data))

    def __getitem__(self, key: Object) -> Array:
        return self.data[key]

    def get(self, obj: Object, feature_name: str) -> Any:
        """Look up an object feature by name."""
        idx = obj.type.feature_names.index(feature_name)
        try:
            val = self.data[obj][idx]
        except Exception as e:
            print(str(e))
            breakpoint()
        return val

    def set(self, obj: Object, feature_name: str, feature_val: Any) -> None:
        """Set the value of an object feature by name."""
        idx = obj.type.feature_names.index(feature_name)
        self.data[obj][idx] = feature_val

    def get_objects(self, object_type: Type) -> List[Object]:
        """Return objects of the given type in the order of __iter__()."""
        return [o for o in self if o.is_instance(object_type)]

    def vec(self, objects: Sequence[Object]) -> Array:
        """Concatenated vector of features for each of the objects in the given
        ordered list."""
        feats: List[Array] = []
        if len(objects) == 0:
            return np.zeros(0, dtype=np.float32)
        for obj in objects:
            feats.append(self[obj])
        return np.hstack(feats)

    def copy(self) -> State:
        """Return a copy of this state.

        The simulator state is assumed to be immutable.
        """
        new_data = {}
        for obj in self:
            new_data[obj] = self._copy_state_value(self.data[obj])
        return State(new_data,
                     simulator_state=copy.deepcopy(self.simulator_state))

    def _copy_state_value(self, val: Any) -> Any:
        if val is None or isinstance(val, (float, bool, int, str)):
            return val
        if isinstance(val, (list, tuple, set)):
            return type(val)(self._copy_state_value(v) for v in val)
        assert hasattr(val, "copy")
        return val.copy()

    def allclose(self, other: State) -> bool:
        """Return whether this state is close enough to another one, i.e., its
        objects are the same, and the features are close."""
        if self.simulator_state is not None or \
            other.simulator_state is not None:
            if not CFG.allow_state_allclose_comparison_despite_simulator_state:
                raise NotImplementedError("Cannot use allclose when "
                                          "simulator_state is not None.")
            if self.simulator_state != other.simulator_state:
                return False
        if not sorted(self.data) == sorted(other.data):
            return False
        for obj in self.data:
            if not np.allclose(self.data[obj], other.data[obj], atol=1e-3):
                return False
        return True

    def pretty_str(self) -> str:
        """Display the state in a nice human-readable format."""

        def format_float(val):
            if isinstance(val, float):
                return f"{val:.1f}"
            return str(val)

        type_to_table: Dict[Type, List[List[str]]] = {}
        for obj in self:
            if obj.type not in type_to_table:
                type_to_table[obj.type] = []
            type_to_table[obj.type].append([obj.name] + \
                                            list(map(format_float, self[obj])))
        table_strs = []
        for t in sorted(type_to_table):
            headers = ["type: " + t.name] + list(t.feature_names)
            table_strs.append(tabulate(type_to_table[t], headers=headers))
        ll = max(
            len(line) for table in table_strs for line in table.split("\n"))
        prefix = "#" * (ll // 2 - 3) + " STATE " + "#" * (ll - ll // 2 -
                                                          4) + "\n"
        suffix = "\n" + "#" * ll + "\n"
        return prefix + "\n\n".join(table_strs) + suffix

<<<<<<< HEAD
    def dict_str(self,
                 indent: int = 0,
                 object_features: bool = True,
                 use_object_id: bool = False) -> str:
=======
    def dict_str(self, indent: int = 0, object_features: bool = True) -> str:
>>>>>>> e008f5b3
        """Return a dictionary representation of the state."""
        state_dict = {}
        for obj in self:
            obj_dict = {}
            if obj.type.name == "robot" or object_features:
                for attribute, value in zip(obj.type.feature_names, self[obj]):
                    if isinstance(value, (float, int, np.float32)):
                        value = round(float(value), 1)
                    obj_dict[attribute] = value
<<<<<<< HEAD
            if use_object_id: obj_name = obj.id_name
            else: obj_name = obj.name
=======
            obj_name = obj.name
>>>>>>> e008f5b3
            state_dict[f"{obj_name}:{obj.type.name}"] = obj_dict

        # Create a string of n_space spaces
        spaces = " " * indent

        # Create a PrettyPrinter with a large width
        dict_str = spaces + "{"
        n_keys = len(state_dict.keys())
        for i, (key, value) in enumerate(state_dict.items()):
            value_str = ', '.join(f"'{k}': {v}" for k, v in value.items())
            if i == 0:
                dict_str += f"'{key}': {{{value_str}}},\n"
            elif i == n_keys - 1:
                dict_str += spaces + f" '{key}': {{{value_str}}}"
            else:
                dict_str += spaces + f" '{key}': {{{value_str}}},\n"
        dict_str += "}"
        return dict_str


DefaultState = State({})

# @dataclass
# class ImageWithBox:
#     """An PIL image of either a scene or object with it's bounding box
#     coordicates"""
#     image: PIL.Image.Image
#     left: int
#     lower: int
#     right: int
#     upper: int


@dataclass(frozen=True, order=False, repr=False)
class Predicate:
    """Struct defining a predicate (a lifted classifier over states)."""
    name: str
    types: Sequence[Type]
    # The classifier takes in a complete state and a sequence of objects
    # representing the arguments. These objects should be the only ones
    # treated "specially" by the classifier.
    _classifier: Callable[[State, Sequence[Object]],
                          bool] = field(compare=False)
    parameterized_assertion: Optional[Callable[[List[str]], str]] = field(
        default=None)

    def __post_init__(self):
        # Assert that each element in types is of the type Type
        if not all(isinstance(t, Type) for t in self.types):
            raise TypeError("All elements in 'types' must be of type 'Type'")

    def __call__(self, entities: Sequence[_TypedEntity]) -> _Atom:
        """Convenience method for generating Atoms."""
        if self.arity == 0:
            raise ValueError("Cannot use __call__ on a 0-arity predicate, "
                             "since we can't determine whether it becomes a "
                             "LiftedAtom or a GroundAtom. Use the LiftedAtom "
                             "or GroundAtom constructors directly instead")
        if all(isinstance(ent, Variable) for ent in entities):
            return LiftedAtom(self, entities)
        if all(isinstance(ent, Object) for ent in entities):
            return GroundAtom(self, entities)
        raise ValueError("Cannot instantiate Atom with mix of "
                         "variables and objects")

    @cached_property
    def _hash(self) -> int:
        # return hash(str(self))
        return hash(self.name + str(self.types))

    def __hash__(self) -> int:
        return self._hash

    def __eq__(self, other) -> bool:
        # equal by name
        assert isinstance(other, Predicate)
        return self.name == other.name and self.types == other.types

    @cached_property
    def arity(self) -> int:
        """The arity of this predicate (number of arguments)."""
        return len(self.types)

    def holds(self, state: State, objects: Sequence[Object]) -> bool:
        """Public method for calling the classifier.

        Performs type checking first.
        """
        assert len(objects) == self.arity
        for obj, pred_type in zip(objects, self.types):
            assert isinstance(obj, Object)
            assert obj.is_instance(pred_type)
        return self._classifier(state, objects)

    def __str__(self) -> str:
        return self.name

    def __repr__(self) -> str:
        return str(self)

    def pretty_str(self) -> Tuple[str, str]:
        """Display the predicate in a nice human-readable format.

        Returns a tuple of (variables string, body string).
        """
        if hasattr(self._classifier, "pretty_str"):
            # This is an invented predicate, from the predicate grammar.
            pretty_str_f = getattr(self._classifier, "pretty_str")
            return pretty_str_f()
        # This is a known predicate, not from the predicate grammar.
        vars_str = ", ".join(
            f"{CFG.grammar_search_classifier_pretty_str_names[i]}:{t.name}"
            for i, t in enumerate(self.types))
        vars_str_no_types = ", ".join(
            f"{CFG.grammar_search_classifier_pretty_str_names[i]}"
            for i in range(self.arity))
        body_str = f"{self.name}({vars_str_no_types})"
        return vars_str, body_str

    def pretty_str_with_types(self) -> str:
        if hasattr(self._classifier, "pretty_str"):
            # This is an invented predicate, from the predicate grammar.
            pretty_str_f = getattr(self._classifier, "pretty_str")
            return pretty_str_f()
        # This is a known predicate, not from the predicate grammar.
        vars_str = ", ".join(
            f"{CFG.grammar_search_classifier_pretty_str_names[i]}:{t.name}"
            for i, t in enumerate(self.types))
        body_str = f"{self.name}({vars_str})"
        return body_str
    
    def pretty_str_with_assertion(self) -> str:
        if hasattr(self._classifier, "pretty_str"):
            # This is an invented predicate, from the predicate grammar.
            pretty_str_f = getattr(self._classifier, "pretty_str")
            return pretty_str_f()
        # This is a known predicate, not from the predicate grammar.
        var_names = []
        vars_str = []
        for i, t in enumerate(self.types):
            vars_str.append(
                f"{CFG.grammar_search_classifier_pretty_str_names[i]}:{t.name}")
            var_names.append(
                f"{t.name} {CFG.grammar_search_classifier_pretty_str_names[i]}")
        vars_str = ", ".join(vars_str)

        body_str = f"{self.name}({vars_str})"
        if hasattr(self, "parameterized_assertion") and\
            self.parameterized_assertion is not None:
            body_str += f": {self.parameterized_assertion(var_names)}"
        return body_str

    def pddl_str(self) -> str:
        """Get a string representation suitable for writing out to a PDDL
        file."""
        if self.arity == 0:
            return f"({self.name})"
        vars_str = " ".join(f"?x{i} - {t.name}"
                            for i, t in enumerate(self.types))
        return f"({self.name} {vars_str})"

    def classifier_str(self) -> str:
        """Get a string representation of the classifier."""
        clf_str = getsource(self._classifier)
        clf_str = textwrap.dedent(clf_str)
        clf_str = clf_str.replace("@staticmethod\n", "")
        return clf_str

    def predicate_str(self) -> str:
        """Get a string representation of the predicate's name, types, and
        classifier."""
        classifier_str = getsource(self._classifier)
        return f"{self.pddl_str()} with classifier\n"+\
               f"```python\n{classifier_str}```\n"

    def get_negation(self) -> Predicate:
        """Return a negated version of this predicate."""
        return Predicate("NOT-" + self.name, self.types,
                         self._negated_classifier)

    def _negated_classifier(self, state: State,
                            objects: Sequence[Object]) -> bool:
        # Separate this into a named function for pickling reasons.
        return not self._classifier(state, objects)

    def __lt__(self, other: Predicate) -> bool:
        return str(self) < str(other)


@dataclass(frozen=True, repr=False, eq=False)
class DerivedPredicate(Predicate):
    pass


@dataclass(frozen=True, repr=False, eq=False)
class AnnotatedPredicate(Predicate):
    pass


@dataclass(frozen=True, order=False, repr=False, eq=False)
class VLMPredicate(Predicate):
    """Struct defining a predicate that calls a VLM as part of returning its
    truth value.

    NOTE: when instantiating a VLMPredicate, we typically pass in a 'Dummy'
    classifier (i.e., one that returns simply raises some kind of error instead
    of actually outputting a value of any kind).
    """
    def __init__(self, name: str, types: Sequence[Type],
                _classifier: Callable[[RawState, Sequence[Object]], bool],
                get_vlm_query_str: Callable[[Sequence[Object]], str]) -> None:
        self.get_vlm_query_str = get_vlm_query_str
        super().__init__(name, types, _classifier)



@dataclass(frozen=True, repr=False, eq=False)
class _Atom:
    """Struct defining an atom (a predicate applied to either variables or
    objects).

    Should not be instantiated externally.
    """
    predicate: Predicate
    entities: Sequence[_TypedEntity]

    def __post_init__(self) -> None:
        if isinstance(self.entities, _TypedEntity):
            raise ValueError("Atoms expect a sequence of entities, not a "
                             "single entity.")
        assert len(self.entities) == self.predicate.arity
        for ent, pred_type in zip(self.entities, self.predicate.types):
            try:
                assert ent.is_instance(pred_type)
            except:
                breakpoint()

    @property
    def _str(self) -> str:
        raise NotImplementedError("Override me")

    @cached_property
    def _hash(self) -> int:
        return hash(str(self))

    def __str__(self) -> str:
        return self._str

    def __repr__(self) -> str:
        return str(self)

    def pddl_str(self) -> str:
        """Get a string representation suitable for writing out to a PDDL
        file."""
        if not self.entities:
            return f"({self.predicate.name})"
        entities_str = " ".join(e.name for e in self.entities)
        return f"({self.predicate.name} {entities_str})"

    def __hash__(self) -> int:
        return self._hash

    def __eq__(self, other: object) -> bool:
        assert isinstance(other, _Atom)
        return str(self) == str(other)

    def __lt__(self, other: object) -> bool:
        assert isinstance(other, _Atom)
        return str(self) < str(other)


@dataclass(frozen=True, repr=False, eq=False)
class LiftedAtom(_Atom):
    """Struct defining a lifted atom (a predicate applied to variables)."""

    @cached_property
    def variables(self) -> List[Variable]:
        """Arguments for this lifted atom.

        A list of "Variable"s.
        """
        return list(cast(Variable, ent) for ent in self.entities)

    @cached_property
    def _str(self) -> str:
        return (str(self.predicate) + "(" +
                ", ".join(map(str, self.variables)) + ")")

    def ground(self, sub: VarToObjSub) -> GroundAtom:
        """Create a GroundAtom with a given substitution."""
        assert set(self.variables).issubset(set(sub.keys()))
        return GroundAtom(self.predicate, [sub[v] for v in self.variables])

    def substitute(self, sub: VarToVarSub) -> LiftedAtom:
        """Create a LiftedAtom with a given substitution."""
        assert set(self.variables).issubset(set(sub.keys()))
        return LiftedAtom(self.predicate, [sub[v] for v in self.variables])


@dataclass(frozen=True, repr=False, eq=False)
class GroundAtom(_Atom):
    """Struct defining a ground atom (a predicate applied to objects)."""

    @cached_property
    def objects(self) -> List[Object]:
        """Arguments for this ground atom.

        A list of "Object"s.
        """
        return list(cast(Object, ent) for ent in self.entities)

    @cached_property
    def _str(self) -> str:
        return (str(self.predicate) + "(" + ", ".join(map(str, self.objects)) +
                ")")

    def lift(self, sub: ObjToVarSub) -> LiftedAtom:
        """Create a LiftedAtom with a given substitution."""
        assert set(self.objects).issubset(set(sub.keys()))
        return LiftedAtom(self.predicate, [sub[o] for o in self.objects])

    def holds(self, state: State) -> bool:
        """Check whether this ground atom holds in the given state."""
        return self.predicate.holds(state, self.objects)

    def get_vlm_query_str(self) -> str:
        """If this GroundAtom is associated with a VLMPredicate, then get the
        string that will be used to query the VLM."""
        assert isinstance(self.predicate, VLMPredicate)
        return self.predicate.get_vlm_query_str(self.objects)  # pylint:disable=no-member


@dataclass(frozen=True, eq=False)
class Task:
    """Struct defining a task, which is an initial state and goal."""
    init: State
    goal: Set[GroundAtom]
    # Sometimes we want the task presented to the agent to have goals described
    # in terms of predicates that are different than those describing the goal
    # of the task presented to the demonstrator. In these cases, we will store
    # an "alternative goal" in this field and replace the goal with the
    # alternative goal before giving the task to the agent.
    alt_goal: Optional[Set[GroundAtom]] = field(default_factory=set)

    def __post_init__(self) -> None:
        # Verify types.
        for atom in self.goal:
            assert isinstance(atom, GroundAtom)

    def goal_holds(self, state: State) -> bool:
        """Return whether the goal of this task holds in the given state."""
        return all(goal_atom.holds(state) for goal_atom in self.goal)

    def replace_goal_with_alt_goal(self) -> Task:
        """Return a Task with the goal replaced with the alternative goal if it
        exists."""
        # We may not want the agent to access the goal predicates given to the
        # demonstrator. To prevent leakage of this information, we discard the
        # original goal.
        if self.alt_goal:
            return Task(self.init, goal=self.alt_goal)
        return self


DefaultTask = Task(DefaultState, set())


@dataclass(frozen=True, eq=False)
class EnvironmentTask:
    """An initial observation and goal description.

    Environments produce environment tasks and agents produce and solve
    tasks.

    In fully observed settings, the init_obs will be a State and the
    goal_description will be a Set[GroundAtom]. For convenience, we can
    convert an EnvironmentTask into a Task in those cases.
    """
    init_obs: Observation
    goal_description: GoalDescription
    # See Task._alt_goal for the reason for this field.
    alt_goal_desc: Optional[GoalDescription] = field(default=None)

    @cached_property
    def task(self) -> Task:
        """Convenience method for environment tasks that are fully observed."""
        # If the environment task's goal is replaced with the alternative goal
        # before turning the environment task into a task, or no alternative
        # goal exists, then there's nothing particular to set the task's
        # alt_goal field to.
        if self.alt_goal_desc is None:
            return Task(self.init, self.goal)
        # If we turn the environment task into a task before replacing the goal
        # with the alternative goal, we have to set the task's alt_goal field
        # accordingly to leave open the possibility of doing that replacement
        # later.
        # Assumption: we currently assume the alternative goal description is
        # always a set of ground atoms.
        assert isinstance(self.alt_goal_desc, set)
        for atom in self.alt_goal_desc:
            assert isinstance(atom, GroundAtom)
        return Task(self.init, self.goal, alt_goal=self.alt_goal_desc)

    @cached_property
    def init(self) -> State:
        """Convenience method for environment tasks that are fully observed."""
        assert isinstance(self.init_obs, State), "self.init_obs has type "+\
            f"{type(self.init_obs)}"
        return self.init_obs

    @cached_property
    def goal(self) -> Set[GroundAtom]:
        """Convenience method for environment tasks that are fully observed."""
        assert isinstance(self.goal_description, set)
        assert not self.goal_description or isinstance(
            next(iter(self.goal_description)), GroundAtom)
        return self.goal_description

    def replace_goal_with_alt_goal(self) -> EnvironmentTask:
        """Return an EnvironmentTask with the goal description replaced with
        the alternative goal description if it exists.

        See Task.replace_goal_with_alt_goal for the reason for this
        function.
        """
        if self.alt_goal_desc is not None:
            return EnvironmentTask(self.init_obs,
                                   goal_description=self.alt_goal_desc)
        return self


DefaultEnvironmentTask = EnvironmentTask(DefaultState, set())


@dataclass(frozen=True, eq=False)
class ParameterizedOption:
    """Struct defining a parameterized option, which has a parameter space and
    can be ground into an Option, given parameter values.

    An option is composed of a policy, an initiation classifier, and a
    termination condition. We will stick with deterministic termination
    conditions. For a parameterized option, all of these are conditioned
    on parameters.
    """
    name: str
    types: Sequence[Type]
    params_space: Box = field(repr=False)
    # A policy maps a state, memory dict, objects, and parameters to an action.
    # The objects' types will match those in self.types. The parameters
    # will be contained in params_space.
    policy: ParameterizedPolicy = field(repr=False)
    # An initiation classifier maps a state, memory dict, objects, and
    # parameters to a bool, which is True iff the option can start
    # now. The objects' types will match those in self.types. The
    # parameters will be contained in params_space.
    initiable: ParameterizedInitiable = field(repr=False)
    # A termination condition maps a state, memory dict, objects, and
    # parameters to a bool, which is True iff the option should
    # terminate now. The objects' types will match those in
    # self.types. The parameters will be contained in params_space.
    terminal: ParameterizedTerminal = field(repr=False)
    annotation: Optional[str] = None
    parameterized_annotation: Optional[Callable[[_TypedEntity], str]] = None

    @cached_property
    def _hash(self) -> int:
        return hash(str(self))

    def __eq__(self, other: object) -> bool:
        assert isinstance(other, ParameterizedOption)
        return self.name == other.name

    def __lt__(self, other: object) -> bool:
        assert isinstance(other, ParameterizedOption)
        return self.name < other.name

    def __gt__(self, other: object) -> bool:
        assert isinstance(other, ParameterizedOption)
        return self.name > other.name

    def __hash__(self) -> int:
        return self._hash

    def __str__(self) -> str:
        variables = ", ".join(t.name for t in self.types)
        return f"{self.name}({variables})"

    def ground(self, objects: Sequence[Object], params: Array) -> _Option:
        """Ground into an Option, given objects and parameter values."""
        assert len(objects) == len(self.types)
        for obj, t in zip(objects, self.types):
            assert obj.is_instance(t)
        params = np.array(params, dtype=self.params_space.dtype)
        assert self.params_space.contains(params)
        memory: Dict = {}  # each option has its own memory dict
        return _Option(
            self.name,
            lambda s: self.policy(s, memory, objects, params),
            initiable=lambda s: self.initiable(s, memory, objects, params),
            terminal=lambda s: self.terminal(s, memory, objects, params),
            parent=self,
            objects=objects,
            params=params,
            memory=memory)

    def pddl_str(self) -> str:
        """Turn this option into a string that is PDDL-like."""
        params_str = " ".join(f"?x{i} - {t.name}"
                              for i, t in enumerate(self.types))
        return f"{self.name}({params_str})"


@dataclass(eq=False)
class _Option:
    """Struct defining an option, which is like a parameterized option except
    that its components are not conditioned on objects/parameters.

    Should not be instantiated externally.
    """
    name: str
    # A policy maps a state to an action.
    _policy: Callable[[State], Action] = field(repr=False)
    # An initiation classifier maps a state to a bool, which is True
    # iff the option can start now.
    initiable: Callable[[State], bool] = field(repr=False)
    # A termination condition maps a state to a bool, which is True
    # iff the option should terminate now.
    terminal: Callable[[State], bool] = field(repr=False)
    # The parameterized option that generated this option.
    parent: ParameterizedOption = field(repr=False)
    # The objects that were used to ground this option.
    objects: Sequence[Object]
    # The parameters that were used to ground this option.
    params: Array
    # The memory dictionary for this option.
    memory: Dict = field(repr=False)

    def policy(self, state: State) -> Action:
        """Call the policy and set the action's option."""
        action = self._policy(state)
        action.set_option(self)
        return action

    def clear_memory(self):
        self.memory: Dict = {}

    def __str__(self) -> str:
        objects = ", ".join(o.name for o in self.objects)
        params = ", ".join(str(round(p, 2)) for p in self.params)
        return f"{self.name}({objects}, {params})"
    
    def simple_str(self, use_object_id: bool = False) -> str:
        if use_object_id:
            objects = ", ".join(
                [o.id_name + ":" + o.type.name for o in self.objects])
        else:
            objects = ", ".join(o.name for o in self.objects)
        return f"{self.name}({objects})"

    def eq_by_obj(self, other: _Option) -> bool:
        assert isinstance(other, _Option)
        self_obj = ", ".join(o.name for o in self.objects)
        self_name = self.name
        other_obj = ", ".join(o.name for o in other.objects)
        other_name = other.name
        return self_name == other_name and self_obj == other_obj


DummyOption: _Option = ParameterizedOption(
    "DummyOption", [], Box(0, 1,
                           (1, )), lambda s, m, o, p: Action(np.array([0.0])),
    lambda s, m, o, p: False, lambda s, m, o, p: True).ground([],
                                                              np.array([0.0]))
DummyOption.parent.params_space.seed(0)  # for reproducibility


@dataclass(frozen=True, repr=False, eq=False)
class STRIPSOperator:
    """Struct defining a symbolic operator (as in STRIPS).

    Lifted! Note here that the ignore_effects - unlike the
    add_effects and delete_effects - are universally
    quantified over all possible groundings.
    """
    name: str
    parameters: Sequence[Variable]
    preconditions: Set[LiftedAtom]
    add_effects: Set[LiftedAtom]
    delete_effects: Set[LiftedAtom]
    ignore_effects: Set[Predicate]

    def make_nsrt(self, option: ParameterizedOption,
                  option_vars: Sequence[Variable],
                  sampler: NSRTSampler) -> NSRT:
        """Make an NSRT out of this STRIPSOperator object, given the necessary
        additional fields."""
        return NSRT(self.name, self.parameters, self.preconditions,
                    self.add_effects, self.delete_effects, self.ignore_effects,
                    option, option_vars, sampler)

    @lru_cache(maxsize=None)
    def ground(self, objects: Tuple[Object]) -> _GroundSTRIPSOperator:
        """Ground into a _GroundSTRIPSOperator, given objects.

        Insist that objects are tuple for hashing in cache.
        """
        assert isinstance(objects, tuple)
        assert len(objects) == len(self.parameters)
        assert all(
            o.is_instance(p.type) for o, p in zip(objects, self.parameters))
        sub = dict(zip(self.parameters, objects))
        preconditions = {atom.ground(sub) for atom in self.preconditions}
        add_effects = {atom.ground(sub) for atom in self.add_effects}
        delete_effects = {atom.ground(sub) for atom in self.delete_effects}
        return _GroundSTRIPSOperator(self, list(objects), preconditions,
                                     add_effects, delete_effects)

    @cached_property
    def _str(self) -> str:
        return f"""STRIPS-{self.name}:
    Parameters: {self.parameters}
    Preconditions: {sorted(self.preconditions, key=str)}
    Add Effects: {sorted(self.add_effects, key=str)}
    Delete Effects: {sorted(self.delete_effects, key=str)}
    Ignore Effects: {sorted(self.ignore_effects, key=str)}"""

    @cached_property
    def _hash(self) -> int:
        return hash(str(self))

    def __str__(self) -> str:
        return self._str

    def __repr__(self) -> str:
        return str(self)

    def pddl_str(self) -> str:
        """Get a string representation suitable for writing out to a PDDL
        file."""
        params_str = " ".join(f"{p.name} - {p.type.name}"
                              for p in self.parameters)
        preconds_str = "\n        ".join(
            atom.pddl_str() for atom in sorted(self.preconditions))
        effects_str = "\n        ".join(atom.pddl_str()
                                        for atom in sorted(self.add_effects))
        if self.delete_effects:
            effects_str += "\n        "
            effects_str += "\n        ".join(
                f"(not {atom.pddl_str()})"
                for atom in sorted(self.delete_effects))
        if self.ignore_effects:
            if len(effects_str) != 0:
                effects_str += "\n        "
            for pred in sorted(self.ignore_effects):
                pred_types_str = " ".join(f"?x{i} - {t.name}"
                                          for i, t in enumerate(pred.types))
                pred_eff_variables_str = " ".join(f"?x{i}"
                                                  for i in range(pred.arity))
                effects_str += f"(forall ({pred_types_str})" +\
                    f" (not ({pred.name} {pred_eff_variables_str})))"
                effects_str += "\n        "
        return f"""(:action {self.name}
    :parameters ({params_str})
    :precondition (and {preconds_str})
    :effect (and {effects_str})
  )"""

    def __hash__(self) -> int:
        return self._hash

    def __eq__(self, other: object) -> bool:
        assert isinstance(other, STRIPSOperator)
        return str(self) == str(other)

    def __lt__(self, other: object) -> bool:
        assert isinstance(other, STRIPSOperator)
        return str(self) < str(other)

    def __gt__(self, other: object) -> bool:
        assert isinstance(other, STRIPSOperator)
        return str(self) > str(other)

    def copy_with(self, **kwargs: Any) -> STRIPSOperator:
        """Create a copy of the operator, optionally while replacing any of the
        arguments."""
        default_kwargs = dict(name=self.name,
                              parameters=self.parameters,
                              preconditions=self.preconditions,
                              add_effects=self.add_effects,
                              delete_effects=self.delete_effects,
                              ignore_effects=self.ignore_effects)
        assert set(kwargs.keys()).issubset(default_kwargs.keys())
        default_kwargs.update(kwargs)
        # mypy is known to have issues with this pattern:
        # https://github.com/python/mypy/issues/5382
        return STRIPSOperator(**default_kwargs)  # type: ignore

    def effect_to_ignore_effect(self, effect: LiftedAtom,
                                option_vars: Sequence[Variable],
                                add_or_delete: str) -> STRIPSOperator:
        """Return a new STRIPS operator resulting from turning the given effect
        (either add or delete) into an ignore effect."""
        assert add_or_delete in ("add", "delete")
        if add_or_delete == "add":
            assert effect in self.add_effects
            new_add_effects = self.add_effects - {effect}
            new_delete_effects = self.delete_effects
        else:
            new_add_effects = self.add_effects
            assert effect in self.delete_effects
            new_delete_effects = self.delete_effects - {effect}
        # Since we are removing an effect, it could be the case
        # that parameters need to be removed from the operator.
        remaining_params = {
            p
            for atom in self.preconditions | new_add_effects
            | new_delete_effects for p in atom.variables
        } | set(option_vars)
        new_params = [p for p in self.parameters if p in remaining_params]
        return STRIPSOperator(self.name, new_params, self.preconditions,
                              new_add_effects, new_delete_effects,
                              self.ignore_effects | {effect.predicate})

    def get_complexity(self) -> float:
        """Get the complexity of this operator.

        We only care about the arity of the operator, since that is what
        affects grounding. We'll use 2^arity as a measure of grounding
        effort.
        """
        return float(2**len(self.parameters))


@dataclass(frozen=True, repr=False, eq=False)
class _GroundSTRIPSOperator:
    """A STRIPSOperator + objects.

    Should not be instantiated externally.
    """
    parent: STRIPSOperator
    objects: Sequence[Object]
    preconditions: Set[GroundAtom]
    add_effects: Set[GroundAtom]
    delete_effects: Set[GroundAtom]

    @cached_property
    def _str(self) -> str:
        return f"""GroundSTRIPS-{self.name}:
    Parameters: {self.objects}
    Preconditions: {sorted(self.preconditions, key=str)}
    Add Effects: {sorted(self.add_effects, key=str)}
    Delete Effects: {sorted(self.delete_effects, key=str)}
    Ignore Effects: {sorted(self.ignore_effects, key=str)}"""

    @cached_property
    def _hash(self) -> int:
        return hash(str(self))

    @property
    def name(self) -> str:
        """Name of this ground STRIPSOperator."""
        return self.parent.name

    @property
    def short_str(self) -> str:
        """Abbreviated name, not necessarily unique."""
        obj_str = ", ".join([o.name for o in self.objects])
        return f"{self.name}({obj_str})"

    @property
    def ignore_effects(self) -> Set[Predicate]:
        """Ignore effects from the parent."""
        return self.parent.ignore_effects

    def __str__(self) -> str:
        return self._str

    def __repr__(self) -> str:
        return str(self)

    def __hash__(self) -> int:
        return self._hash

    def __eq__(self, other: object) -> bool:
        assert isinstance(other, _GroundSTRIPSOperator)
        return str(self) == str(other)

    def __lt__(self, other: object) -> bool:
        assert isinstance(other, _GroundSTRIPSOperator)
        return str(self) < str(other)

    def __gt__(self, other: object) -> bool:
        assert isinstance(other, _GroundSTRIPSOperator)
        return str(self) > str(other)


@dataclass(frozen=True, repr=False, eq=False)
class NSRT:
    """Struct defining an NSRT, which contains the components of a STRIPS
    operator, a parameterized option, and a sampler function.

    "NSRT" stands for "Neuro-Symbolic Relational Transition Model".
    Paper: https://arxiv.org/abs/2105.14074
    """
    name: str
    parameters: Sequence[Variable]
    preconditions: Set[LiftedAtom]
    add_effects: Set[LiftedAtom]
    delete_effects: Set[LiftedAtom]
    ignore_effects: Set[Predicate]
    option: ParameterizedOption
    # A subset of parameters corresponding to the (lifted) arguments of the
    # option that this NSRT contains.
    option_vars: Sequence[Variable]
    # A sampler maps a state, RNG, and objects to option parameters.
    _sampler: NSRTSampler = field(repr=False)

    @cached_property
    def _str(self) -> str:
        option_var_str = ", ".join([str(v) for v in self.option_vars])
        return f"""NSRT-{self.name}:
    Parameters: {self.parameters}
    Preconditions: {sorted(self.preconditions, key=str)}
    Add Effects: {sorted(self.add_effects, key=str)}
    Delete Effects: {sorted(self.delete_effects, key=str)}
    Ignore Effects: {sorted(self.ignore_effects, key=str)}
    Option Spec: {self.option.name}({option_var_str})"""

    # def has_equal_eff(self, other_nsrt) -> bool:

    def option_str(self) -> str:
        option_var_str = ", ".join([str(v) for v in self.option_vars])
        return f"{self.option.name}({option_var_str})"

    def option_str_annotated(self) -> str:
        option_var_str = ", ".join([str(v) for v in self.option_vars])
        anno = self.option.annotation
        if anno is None:
            return f"{self.option.name}({option_var_str})"
        else:
            return f"{self.option.name}({option_var_str}): {anno}"

    @cached_property
    def _hash(self) -> int:
        return hash(str(self))

    @property
    def op(self) -> STRIPSOperator:
        """Return the STRIPSOperator associated with this NSRT."""
        return STRIPSOperator(self.name, self.parameters, self.preconditions,
                              self.add_effects, self.delete_effects,
                              self.ignore_effects)

    def __str__(self) -> str:
        return self._str

    def __repr__(self) -> str:
        return str(self)

    def pddl_str(self) -> str:
        """Get a string representation suitable for writing out to a PDDL
        file."""
        return self.op.pddl_str()

    def pretty_str(self, name_map: Dict[str, str]) -> str:
        """Display the NSRT in a nice human-readable format, given a mapping to
        new predicate names for any invented predicates."""
        out = ""
        out += f"{self.name}:\n\tParameters: {self.parameters}"
        for name, atoms in [("Preconditions", self.preconditions),
                            ("Add Effects", self.add_effects),
                            ("Delete Effects", self.delete_effects)]:
            out += f"\n\t{name}:"
            for atom in atoms:
                pretty_pred = atom.predicate.pretty_str()[1]
                new_name = (name_map[pretty_pred] if pretty_pred in name_map
                            else str(atom.predicate))
                var_str = ", ".join(map(str, atom.variables))
                out += f"\n\t\t{new_name}({var_str})"
        option_var_strs = [str(v) for v in self.option_vars]
        out += f"\n\tOption Spec: ({self.option.name}, {option_var_strs})"
        return out

    def __hash__(self) -> int:
        return self._hash

    def __eq__(self, other: object) -> bool:
        assert isinstance(other, NSRT)
        return str(self) == str(other)

    def __lt__(self, other: object) -> bool:
        assert isinstance(other, NSRT)
        return str(self) < str(other)

    def __gt__(self, other: object) -> bool:
        assert isinstance(other, NSRT)
        return str(self) > str(other)

    @property
    def sampler(self) -> NSRTSampler:
        """This NSRT's sampler."""
        return self._sampler

    def ground(self, objects: Sequence[Object]) -> _GroundNSRT:
        """Ground into a _GroundNSRT, given objects."""
        assert len(objects) == len(self.parameters)
        assert all(
            o.is_instance(p.type) for o, p in zip(objects, self.parameters))
        sub = dict(zip(self.parameters, objects))
        preconditions = {atom.ground(sub) for atom in self.preconditions}
        add_effects = {atom.ground(sub) for atom in self.add_effects}
        delete_effects = {atom.ground(sub) for atom in self.delete_effects}
        option_objs = [sub[v] for v in self.option_vars]
        return _GroundNSRT(self, objects, preconditions, add_effects,
                           delete_effects, self.option, option_objs,
                           self._sampler)

    def filter_predicates(self, kept: Collection[Predicate]) -> NSRT:
        """Keep only the given predicates in the preconditions, add effects,
        delete effects, and ignore effects.

        Note that the parameters must stay the same for the sake of the
        sampler inputs.
        """
        preconditions = {a for a in self.preconditions if a.predicate in kept}
        add_effects = {a for a in self.add_effects if a.predicate in kept}
        delete_effects = {
            a
            for a in self.delete_effects if a.predicate in kept
        }
        ignore_effects = {a for a in self.ignore_effects if a in kept}
        return NSRT(self.name, self.parameters, preconditions, add_effects,
                    delete_effects, ignore_effects, self.option,
                    self.option_vars, self._sampler)


@dataclass(frozen=True, repr=False, eq=False)
class _GroundNSRT:
    """A ground NSRT is an NSRT + objects.

    Should not be instantiated externally.
    """
    parent: NSRT
    objects: Sequence[Object]
    preconditions: Set[GroundAtom]
    add_effects: Set[GroundAtom]
    delete_effects: Set[GroundAtom]
    option: ParameterizedOption
    option_objs: Sequence[Object]
    _sampler: NSRTSampler = field(repr=False)

    @cached_property
    def _str(self) -> str:
        return f"""GroundNSRT-{self.name}:
    Parameters: {self.objects}
    Preconditions: {sorted(self.preconditions, key=str)}
    Add Effects: {sorted(self.add_effects, key=str)}
    Delete Effects: {sorted(self.delete_effects, key=str)}
    Ignore Effects: {sorted(self.ignore_effects, key=str)}
    Option: {self.option}
    Option Objects: {self.option_objs}"""

    def ground_option_str(self, use_object_id: bool = False) -> str:
        if use_object_id:
            var_str = ", ".join(
                [o.id_name + ":" + o.type.name for o in self.option_objs])
        else:
            var_str = ", ".join([str(o) for o in self.option_objs])
        return f"{self.option.name}({var_str})"

    @cached_property
    def _hash(self) -> int:
        return hash(str(self))

    @property
    def name(self) -> str:
        """Name of this ground NSRT."""
        return self.parent.name

    @property
    def short_str(self) -> str:
        """Abbreviated name, not necessarily unique."""
        obj_str = ", ".join([o.name for o in self.objects])
        return f"{self.name}({obj_str})"

    @property
    def ignore_effects(self) -> Set[Predicate]:
        """Ignore effects from the parent."""
        return self.parent.ignore_effects

    @property
    def op(self) -> _GroundSTRIPSOperator:
        """The corresponding ground operator."""
        return self.parent.op.ground(tuple(self.objects))

    def __str__(self) -> str:
        return self._str

    def __repr__(self) -> str:
        return str(self)

    def __hash__(self) -> int:
        return self._hash

    def __eq__(self, other: object) -> bool:
        assert isinstance(other, _GroundNSRT)
        return str(self) == str(other)

    def __lt__(self, other: object) -> bool:
        assert isinstance(other, _GroundNSRT)
        return str(self) < str(other)

    def __gt__(self, other: object) -> bool:
        assert isinstance(other, _GroundNSRT)
        return str(self) > str(other)

    def sample_option(self, state: State, goal: Set[GroundAtom],
                      rng: np.random.Generator) -> _Option:
        """Sample an _Option for this ground NSRT, by invoking the contained
        sampler.

        On the Option that is returned, one can call, e.g.,
        policy(state).
        """
        # Note that the sampler takes in ALL self.objects, not just the subset
        # self.option_objs of objects that are passed into the option.
        params = self._sampler(state, goal, rng, self.objects)
        # Clip the params into the params_space of self.option, for safety.
        low = self.option.params_space.low
        high = self.option.params_space.high
        params = np.clip(params, low, high)
        return self.option.ground(self.option_objs, params)

    def copy_with(self, **kwargs: Any) -> _GroundNSRT:
        """Create a copy of the ground NSRT, optionally while replacing any of
        the arguments."""
        default_kwargs = dict(parent=self.parent,
                              objects=self.objects,
                              preconditions=self.preconditions,
                              add_effects=self.add_effects,
                              delete_effects=self.delete_effects,
                              option=self.option,
                              option_objs=self.option_objs,
                              _sampler=self._sampler)
        assert set(kwargs.keys()).issubset(default_kwargs.keys())
        default_kwargs.update(kwargs)
        # mypy is known to have issues with this pattern:
        # https://github.com/python/mypy/issues/5382
        return _GroundNSRT(**default_kwargs)  # type: ignore


@dataclass(eq=False)
class Action:
    """An action in an environment.

    This is a light wrapper around a numpy float array that can
    optionally store the option which produced it.
    """
    _arr: Array
    _option: _Option = field(repr=False, default=DummyOption)
    # In rare cases, we want to associate additional information with an action
    # to control how it is executed in the environment. This is helpful if
    # actions are awkward to represent with continuous vectors, and if we have
    # no ambition to learn models over the actions directly.
    extra_info: Optional[Any] = None

    @property
    def arr(self) -> Array:
        """The array representation of this action."""
        return self._arr

    def has_option(self) -> bool:
        """Whether this action has a non-default option attached."""
        return self._option.parent != DummyOption.parent

    def get_option(self) -> _Option:
        """Get the option that produced this action."""
        assert self.has_option()
        return self._option

    def set_option(self, option: _Option) -> None:
        """Set the option that produced this action."""
        self._option = option

    def unset_option(self) -> None:
        """Unset the option that produced this action."""
        self._option = DummyOption
        assert not self.has_option()


@dataclass(frozen=True, repr=False, eq=False)
class LowLevelTrajectory:
    """A structure representing a low-level trajectory, containing a state
    sequence, action sequence, and optional train task id. This trajectory may
    or may not be a demonstration.

    Invariant 1: If this trajectory is a demonstration, it must contain
    a train task idx and achieve the goal in the respective train task. This
    invariant is checked upon creation of the trajectory (in datasets) because
    the trajectory does not have a goal, it only has a train task idx.

    Invariant 2: The length of the state sequence is always one greater than
    the length of the action sequence.
    """
    _states: List[State]
    _actions: List[Action]
    _is_demo: bool = field(default=False)
    _train_task_idx: Optional[int] = field(default=None)

    def __post_init__(self) -> None:
        try:
            assert len(self._states) == len(self._actions) + 1,\
                f"{len(actions)} actions but {len(states)} states"
        except:
            breakpoint()
        if self._is_demo:
            assert self._train_task_idx is not None

    @property
    def states(self) -> List[State]:
        """States in the trajectory."""
        return self._states

    @property
    def actions(self) -> List[Action]:
        """Actions in the trajectory."""
        return self._actions

    @property
    def is_demo(self) -> bool:
        """Whether this trajectory is a demonstration."""
        return self._is_demo

    @property
    def train_task_idx(self) -> int:
        """The index of the train task."""
        assert self._train_task_idx is not None, \
            "This trajectory doesn't contain a train task idx!"
        return self._train_task_idx


@dataclass(frozen=True, repr=False, eq=False)
class ImageOptionTrajectory:
    """A structure similar to a LowLevelTrajectory where we record images at
    every state (i.e., observations), as well as the option that was executed
    to get between observation images. States are optionally included too.

    Invariant 1: If this trajectory is a demonstration, it must contain
    a train task idx and achieve the goal in the respective train task.
    This invariant is checked upon creation of the trajectory (in
    datasets) because the trajectory does not have a goal, it only has a
    train task idx. Invariant 2: The length of the state images sequence
    is always one greater than the length of the action sequence.
    """
    _objects: Collection[Object]
    _state_imgs: List[List[PIL.Image.Image]]
    _actions: List[_Option]
    _states: Optional[List[State]] = field(default=None)
    _is_demo: bool = field(default=False)
    _train_task_idx: Optional[int] = field(default=None)

    def __post_init__(self) -> None:
        assert len(self._state_imgs) == len(self._actions) + 1
        if self._is_demo:
            assert self._train_task_idx is not None
        if self._states is not None:
            assert len(self._states) == len(self._state_imgs)

    @property
    def imgs(self) -> List[List[PIL.Image.Image]]:
        """State images in the trajectory."""
        return self._state_imgs

    @property
    def objects(self) -> Collection[Object]:
        """Objects important to the trajectory."""
        return self._objects

    @property
    def actions(self) -> List[_Option]:
        """Actions in the trajectory."""
        return self._actions

    @property
    def states(self) -> Optional[List[State]]:
        """States in the trajectory, if they exist."""
        return self._states

    @property
    def train_task_idx(self) -> Optional[int]:
        """Returns the idx of the train task."""
        return self._train_task_idx


@dataclass(repr=False, eq=False)
class Dataset:
    """A collection of LowLevelTrajectory objects, and optionally, lists of
    annotations, one per trajectory.

    For example, in interactive learning, an annotation for an offline
    learning Dataset would be of type List[Set[GroundAtom]] (with
    predicate classifiers deleted).
    """
    _trajectories: List[LowLevelTrajectory]
    _annotations: Optional[List[Any]] = field(default=None)

    def __post_init__(self) -> None:
        if self._annotations is not None:
            assert len(self._trajectories) == len(self._annotations)

    @property
    def trajectories(self) -> List[LowLevelTrajectory]:
        """The trajectories in the dataset."""
        return self._trajectories

    @property
    def has_annotations(self) -> bool:
        """Whether this dataset has annotations in it."""
        return self._annotations is not None

    @property
    def annotations(self) -> List[Any]:
        """The annotations in the dataset."""
        assert self._annotations is not None
        return self._annotations

    def append(self,
               trajectory: LowLevelTrajectory,
               annotation: Optional[Any] = None) -> None:
        """Append one more trajectory and annotation to the dataset."""
        if annotation is None:
            assert self._annotations is None
        else:
            assert self._annotations is not None
            self._annotations.append(annotation)
        self._trajectories.append(trajectory)


@dataclass(eq=False)
class GroundOptionRecord:
    """Store the ground option execution results."""
    states: List[State] = field(default_factory=list)
    abstract_states: List[Set[GroundAtom]] = field(default_factory=list)
    rendered_states: List[Image] = field(default_factory=list)
    optn_objs: List[Object] = field(default_factory=list)
    optn_vars: List[Variable] = field(default_factory=list)
    option: ParameterizedOption = field(default=None)
    error: Optional[Exception] = field(default=None)

    @property
    def has_states(self) -> bool:
        """Check if the states list is non-empty."""
        return bool(self.states)

    def append_state(self,
                     state: State,
                     abstract_state: Set[GroundAtom],
                     optn_objs: List[Object],
                     optn_vars: List[Variable],
                     option: ParameterizedOption,
                     error: Optional[Exception] = None) -> None:
        """Append a state to the states list."""
        if not self.has_states:
            self.optn_objs = optn_objs
            self.optn_vars = optn_vars
            self.option = option
            self.error = error
        self.states.append(state)
        self.abstract_states.append(abstract_state)

        # if rendered_state:
        #     self.rendered_states.append(rendered_state)

    # def assign_values(self,
    #                   optn_objs: List[Object], optn_vars: List[Variable],
    #                   option: ParameterizedOption,
    #                   error: Optional[Exception] = None
    #                   ) -> None:
    #     """Assign new values to optn_objs, optn_vars, option, and error"""
    #     self.optn_objs = optn_objs
    #     self.optn_vars = optn_vars
    #     self.option = option
    #     self.error = error


@dataclass(eq=False)
class Segment:
    """A segment represents a low-level trajectory that is the result of
    executing one option. The segment stores the abstract state (ground atoms)
    that held immediately before the option started executing, and the abstract
    state (ground atoms) that held immediately after.

    Segments are used during learning, when we don't necessarily know
    the option associated with the trajectory yet.
    """
    trajectory: LowLevelTrajectory
    init_atoms: Set[GroundAtom]
    final_atoms: Set[GroundAtom]
    _option: _Option = field(repr=False, default=DummyOption)
    _goal: Optional[Set[GroundAtom]] = field(default=None)
    # Field used by the backchaining algorithm (gen_to_spec_learner.py)
    necessary_add_effects: Optional[Set[GroundAtom]] = field(default=None)

    def __post_init__(self) -> None:
        assert len(self.states) == len(self.actions) + 1

    @property
    def states(self) -> List[State]:
        """States in the trajectory."""
        return self.trajectory.states

    @property
    def actions(self) -> List[Action]:
        """Actions in the trajectory."""
        return self.trajectory.actions

    @property
    def add_effects(self) -> Set[GroundAtom]:
        """Atoms in the final atoms but not the init atoms.

        Do not cache; init and final atoms can change.
        """
        return self.final_atoms - self.init_atoms

    @property
    def delete_effects(self) -> Set[GroundAtom]:
        """Atoms in the init atoms but not the final atoms.

        Do not cache; init and final atoms can change.
        """
        return self.init_atoms - self.final_atoms

    def has_option(self) -> bool:
        """Whether this segment has a non-default option attached."""
        return self._option.parent != DummyOption.parent

    def get_option(self) -> _Option:
        """Get the option that produced this segment."""
        assert self.has_option()
        return self._option

    def set_option(self, option: _Option) -> None:
        """Set the option that produced this segment."""
        self._option = option

    def has_goal(self) -> bool:
        """Whether this segment has a non-default goal attached."""
        return self._goal is not None

    def get_goal(self) -> Set[GroundAtom]:
        """Get the goal associated with this segment."""
        assert self._goal is not None
        return self._goal

    def set_goal(self, goal: Set[GroundAtom]) -> None:
        """Set the goal associated with this segment."""
        self._goal = goal


@dataclass(eq=False, repr=False)
class PNAD:
    """PNAD: PartialNSRTAndDatastore.

    A helper class for NSRT learning that contains information
    useful to maintain throughout the learning procedure. Each object of
    this class corresponds to a learned NSRT. We use this class because
    we don't want to clutter the NSRT class with a datastore, since data
    is only used for learning and is not part of the representation itself.
    """
    # The symbolic components of the NSRT.
    op: STRIPSOperator
    # The datastore, a list of segments that are covered by the
    # STRIPSOperator self.op. For each such segment, the datastore also
    # maintains a substitution dictionary of type VarToObjSub,
    # under which the ParameterizedOption and effects for all
    # segments in the datastore are equivalent.
    datastore: Datastore
    # The OptionSpec of this NSRT, which is a tuple of (option, option_vars).
    option_spec: OptionSpec
    # The sampler for this NSRT.
    sampler: Optional[NSRTSampler] = field(init=False, default=None)
    # A container for the possible keep effects for this PNAD.
    poss_keep_effects: Set[LiftedAtom] = field(init=False, default_factory=set)
    seg_to_keep_effects_sub: Dict[Segment,
                                  VarToObjSub] = field(init=False,
                                                       default_factory=dict)

    def add_to_datastore(self,
                         member: Tuple[Segment, VarToObjSub],
                         check_effect_equality: bool = True) -> None:
        """Add a new member to self.datastore."""
        seg, var_obj_sub = member
        if len(self.datastore) > 0:
            # All variables should have a corresponding object.
            assert set(var_obj_sub) == set(self.op.parameters)
            # The effects should match.
            if check_effect_equality:
                obj_var_sub = {o: v for (v, o) in var_obj_sub.items()}
                lifted_add_effects = {
                    a.lift(obj_var_sub)
                    for a in seg.add_effects
                }
                lifted_del_effects = {
                    a.lift(obj_var_sub)
                    for a in seg.delete_effects
                }
                assert lifted_add_effects == self.op.add_effects
                assert lifted_del_effects == self.op.delete_effects
            if seg.has_option():
                # The option should match.
                option = seg.get_option()
                part_param_option, part_option_args = self.option_spec
                assert option.parent == part_param_option
                option_args = [var_obj_sub[v] for v in part_option_args]
                assert option.objects == option_args
        # Add to datastore.
        self.datastore.append(member)

    def make_nsrt(self) -> NSRT:
        """Make an NSRT from this PNAD."""
        assert self.sampler is not None
        param_option, option_vars = self.option_spec
        return self.op.make_nsrt(param_option, option_vars, self.sampler)

    def copy(self) -> PNAD:
        """Make a copy of this PNAD object, taking care to ensure that
        modifying the original will not affect the copy."""
        new_op = self.op.copy_with()
        new_poss_keep_effects = set(self.poss_keep_effects)
        new_seg_to_keep_effects_sub = {}
        # NOTE: Below line effectively does a deep-copy of the nested dicts
        # here. This is crucial for the PNAD search learner (since otherwise,
        # updating a PNAD in a different set may change this dict for a PNAD
        # in the current set).
        for k, v in self.seg_to_keep_effects_sub.items():
            new_seg_to_keep_effects_sub[k] = dict(v)
        new_pnad = PNAD(new_op, self.datastore, self.option_spec)
        new_pnad.poss_keep_effects = new_poss_keep_effects
        new_pnad.seg_to_keep_effects_sub = new_seg_to_keep_effects_sub
        return new_pnad

    def __repr__(self) -> str:
        param_option, option_vars = self.option_spec
        vars_str = ", ".join(str(v) for v in option_vars)
        return f"{self.op}\n    Option Spec: {param_option.name}({vars_str})"

    def __str__(self) -> str:
        return repr(self)

    def __lt__(self, other: PNAD) -> bool:
        return repr(self) < repr(other)


@dataclass(frozen=True, eq=False, repr=False)
class InteractionRequest:
    """A request for interacting with a training task during online learning.
    Contains the index for that training task, an acting policy, a query
    policy, and a termination function. The acting policy may also terminate
    the interaction by raising `utils.RequestActPolicyFailure`.

    Note: the act_policy will not be called on the state where the
    termination_function returns True, but the query_policy will be.
    """
    train_task_idx: int
    act_policy: Callable[[State], Action]
    query_policy: Callable[[State], Optional[Query]]  # query can be None
    termination_function: Callable[[State], bool]


@dataclass(frozen=True, eq=False, repr=False)
class InteractionResult:
    """The result of an InteractionRequest. Contains a list of states, a list
    of actions, and a list of responses to queries if provded.

    Invariant: len(states) == len(responses) == len(actions) + 1
    """
    states: List[State]
    actions: List[Action]
    responses: List[Optional[Response]]

    def __post_init__(self) -> None:
        assert len(self.states) == len(self.responses) == len(self.actions) + 1


@dataclass(frozen=True, eq=False, repr=False)
class Query(abc.ABC):
    """Base class for a Query."""

    @property
    def cost(self) -> float:
        """The cost of making this Query."""
        raise NotImplementedError("Override me")


@dataclass(frozen=True, eq=False, repr=False)
class Response(abc.ABC):
    """Base class for a Response to a query.

    All responses contain the Query object itself, for convenience.
    """
    query: Query


@dataclass(frozen=True, eq=False, repr=False)
class GroundAtomsHoldQuery(Query):
    """A query for whether ground atoms hold in the state."""
    ground_atoms: Collection[GroundAtom]

    @property
    def cost(self) -> float:
        return len(self.ground_atoms)

    def __str__(self) -> str:
        atoms = ", ".join([str(ga) for ga in self.ground_atoms])
        return f"Do these hold? {atoms}"


@dataclass(frozen=True, eq=False, repr=False)
class GroundAtomsHoldResponse(Response):
    """A response to a GroundAtomsHoldQuery, providing boolean answers."""
    holds: Dict[GroundAtom, bool]

    def __str__(self) -> str:
        if not self.holds:
            return "No queries"
        responses = []
        for ga, b in self.holds.items():
            suffix = "holds" if b else "does not hold"
            responses.append(f"{ga} {suffix}")
        return ", ".join(responses)


@dataclass(frozen=True, eq=False, repr=False)
class DemonstrationQuery(Query):
    """A query requesting a demonstration to finish a train task."""
    train_task_idx: int
    info: Optional[Dict] = field(default=None)

    @property
    def cost(self) -> float:
        return 1

    def get_info(self, key: Any) -> Any:
        """Access key from query info."""
        assert self.info is not None
        return self.info[key]


@dataclass(frozen=True, eq=False, repr=False)
class DemonstrationResponse(Response):
    """A response to a DemonstrationQuery; provides a LowLevelTrajectory if one
    can be found by the teacher, otherwise returns None."""
    teacher_traj: Optional[LowLevelTrajectory]


@dataclass(frozen=True, eq=False, repr=False)
class PathToStateQuery(Query):
    """A query requesting a trajectory that reaches a specific state."""
    goal_state: State

    @property
    def cost(self) -> float:
        return 1


@dataclass(frozen=True, eq=False, repr=False)
class PathToStateResponse(Response):
    """A response to a PathToStateQuery; provides a LowLevelTrajectory if one
    can be found by the teacher, otherwise returns None."""
    teacher_traj: Optional[LowLevelTrajectory]


@dataclass(frozen=True, repr=False, eq=False)
class LDLRule:
    """A lifted decision list rule."""
    name: str
    parameters: Sequence[Variable]  # a superset of the NSRT parameters
    pos_state_preconditions: Set[LiftedAtom]  # a superset of the NSRT preconds
    neg_state_preconditions: Set[LiftedAtom]
    goal_preconditions: Set[LiftedAtom]
    nsrt: NSRT

    def __post_init__(self) -> None:
        assert set(self.parameters).issuperset(self.nsrt.parameters)
        assert self.pos_state_preconditions.issuperset(self.nsrt.preconditions)
        # The preconditions and goal preconditions should only use variables in
        # the rule parameters.
        for atom in self.pos_state_preconditions | \
            self.neg_state_preconditions | self.goal_preconditions:
            assert all(v in self.parameters for v in atom.variables)

    @lru_cache(maxsize=None)
    def ground(self, objects: Tuple[Object]) -> _GroundLDLRule:
        """Ground into a _GroundLDLRule, given objects.

        Insist that objects are tuple for hashing in cache.
        """
        assert isinstance(objects, tuple)
        assert len(objects) == len(self.parameters)
        assert all(
            o.is_instance(p.type) for o, p in zip(objects, self.parameters))
        sub = dict(zip(self.parameters, objects))
        pos_pre = {atom.ground(sub) for atom in self.pos_state_preconditions}
        neg_pre = {atom.ground(sub) for atom in self.neg_state_preconditions}
        goal_pre = {atom.ground(sub) for atom in self.goal_preconditions}
        nsrt_objects = [sub[v] for v in self.nsrt.parameters]
        ground_nsrt = self.nsrt.ground(nsrt_objects)
        return _GroundLDLRule(self, list(objects), pos_pre, neg_pre, goal_pre,
                              ground_nsrt)

    @cached_property
    def _str(self) -> str:
        parameter_str = "(" + " ".join(
            [f"{p.name} - {p.type.name}" for p in self.parameters]) + ")"

        def _atom_to_str(atom: LiftedAtom) -> str:
            args_str = " ".join([v.name for v in atom.variables])
            return f"({atom.predicate.name} {args_str})"

        inner_preconditions_strs = [
            _atom_to_str(a) for a in sorted(self.pos_state_preconditions)
        ]
        inner_preconditions_strs += [
            "(not " + _atom_to_str(a) + ")"
            for a in sorted(self.neg_state_preconditions)
        ]
        preconditions_str = " ".join(inner_preconditions_strs)
        if len(inner_preconditions_strs) > 1:
            preconditions_str = "(and " + preconditions_str + ")"
        elif not inner_preconditions_strs:
            preconditions_str = "()"
        goals_strs = [_atom_to_str(a) for a in sorted(self.goal_preconditions)]
        goals_str = " ".join(goals_strs)
        if len(goals_strs) > 1:
            goals_str = "(and " + goals_str + ")"
        elif not goals_strs:
            goals_str = "()"
        action_param_str = " ".join([v.name for v in self.nsrt.parameters])
        action_str = f"({self.nsrt.name} {action_param_str})"
        return f"""(:rule {self.name}
    :parameters {parameter_str}
    :preconditions {preconditions_str}
    :goals {goals_str}
    :action {action_str}
  )"""

    @cached_property
    def _hash(self) -> int:
        return hash(str(self))

    def __str__(self) -> str:
        return self._str

    def __repr__(self) -> str:
        return str(self)

    def __hash__(self) -> int:
        return self._hash

    def __eq__(self, other: object) -> bool:
        assert isinstance(other, LDLRule)
        return str(self) == str(other)

    def __lt__(self, other: object) -> bool:
        assert isinstance(other, LDLRule)
        return str(self) < str(other)

    def __gt__(self, other: object) -> bool:
        assert isinstance(other, LDLRule)
        return str(self) > str(other)


@dataclass(frozen=True, repr=False, eq=False)
class _GroundLDLRule:
    """A ground LDL rule is an LDLRule + objects.

    Should not be instantiated externally.
    """
    parent: LDLRule
    objects: Sequence[Object]
    pos_state_preconditions: Set[GroundAtom]
    neg_state_preconditions: Set[GroundAtom]
    goal_preconditions: Set[GroundAtom]
    ground_nsrt: _GroundNSRT

    @cached_property
    def _str(self) -> str:
        nsrt_obj_str = ", ".join([str(o) for o in self.ground_nsrt.objects])
        return f"""GroundLDLRule-{self.name}:
    Parameters: {self.objects}
    Pos State Pre: {sorted(self.pos_state_preconditions, key=str)}
    Neg State Pre: {sorted(self.neg_state_preconditions, key=str)}
    Goal Pre: {sorted(self.goal_preconditions, key=str)}
    NSRT: {self.ground_nsrt.name}({nsrt_obj_str})"""

    @cached_property
    def _hash(self) -> int:
        return hash(str(self))

    @property
    def name(self) -> str:
        """Name of this ground LDL rule."""
        return self.parent.name

    def __str__(self) -> str:
        return self._str

    def __repr__(self) -> str:
        return str(self)

    def __hash__(self) -> int:
        return self._hash

    def __eq__(self, other: object) -> bool:
        assert isinstance(other, _GroundLDLRule)
        return str(self) == str(other)

    def __lt__(self, other: object) -> bool:
        assert isinstance(other, _GroundLDLRule)
        return str(self) < str(other)

    def __gt__(self, other: object) -> bool:
        assert isinstance(other, _GroundLDLRule)
        return str(self) > str(other)


@dataclass(frozen=True)
class LiftedDecisionList:
    """A goal-conditioned policy from abstract states to ground NSRTs
    implemented with a lifted decision list.

    The logic described above is implemented in utils.query_ldl().
    """
    rules: Sequence[LDLRule]

    @cached_property
    def _hash(self) -> int:
        return hash(tuple(self.rules))

    def __hash__(self) -> int:
        return self._hash

    def __eq__(self, other: object) -> bool:
        assert isinstance(other, LiftedDecisionList)
        if len(self.rules) != len(other.rules):
            return False
        return all(r1 == r2 for r1, r2 in zip(self.rules, other.rules))

    def __str__(self) -> str:
        rule_str = "\n  ".join(str(r) for r in self.rules)
        return f"(define (policy)\n  {rule_str}\n)"


@dataclass(frozen=True, repr=False, eq=False)
class Macro:
    """A macro is a sequence of NSRTs with shared parameters."""
    parameters: Sequence[Variable]
    nsrts: Sequence[NSRT]
    nsrt_to_macro_params: Sequence[VarToVarSub]

    def __post_init__(self) -> None:
        assert len(self.nsrts) == len(self.nsrt_to_macro_params)
        for nsrt, subs in zip(self.nsrts, self.nsrt_to_macro_params):
            assert set(nsrt.parameters) == set(subs)
            assert set(subs.values()).issubset(self.parameters)
            assert all(p1.type == p2.type for p1, p2 in subs.items())

    @cached_property
    def preconditions(self) -> Set[LiftedAtom]:
        """The preconditions of this Macro."""
        # Map all NSRT preconditions and effects to the macro parameter space.
        macro_param_preconds: List[Set[LiftedAtom]] = []
        macro_param_add_effects: List[Set[LiftedAtom]] = []
        for nsrt, sub in zip(self.nsrts, self.nsrt_to_macro_params):
            preconds = {a.substitute(sub) for a in nsrt.preconditions}
            macro_param_preconds.append(preconds)
            add_effects = {a.substitute(sub) for a in nsrt.add_effects}
            macro_param_add_effects.append(add_effects)
        # Chain together the preconditions and add effects backwards.
        # To chain, shift the add effects back by one.
        empty_adds: Set[LiftedAtom] = set()
        macro_param_add_effects = [empty_adds] + macro_param_add_effects[:-1]
        final_macro_preconditions: Set[LiftedAtom] = set()
        while macro_param_preconds:
            final_macro_preconditions |= macro_param_preconds.pop()
            final_macro_preconditions -= macro_param_add_effects.pop()
        return final_macro_preconditions

    def ground(self, objects: Sequence[Object]) -> GroundMacro:
        """Ground into a GroundMacro, given objects."""
        return GroundMacro(self, objects)

    @cached_property
    def _str(self) -> str:
        member_strs = []
        for nsrt, sub in zip(self.nsrts, self.nsrt_to_macro_params):
            arg_str = ", ".join([sub[o].name for o in nsrt.parameters])
            nsrt_str = f"{nsrt.name}({arg_str})"
            member_strs.append(nsrt_str)
        members_str = ", ".join(member_strs)
        return f"Macro[{members_str}]"

    @cached_property
    def _hash(self) -> int:
        return hash(str(self))

    def __str__(self) -> str:
        return self._str

    def __repr__(self) -> str:
        return str(self)

    def __hash__(self) -> int:
        return self._hash

    def __eq__(self, other: object) -> bool:
        assert isinstance(other, Macro)
        return str(self) == str(other)

    def __lt__(self, other: object) -> bool:
        assert isinstance(other, Macro)
        return str(self) < str(other)

    def __gt__(self, other: object) -> bool:
        assert isinstance(other, Macro)
        return str(self) > str(other)


@dataclass(frozen=True, repr=False, eq=False)
class GroundMacro:
    """A sequence of ground NSRTs with shared objects."""
    parent: Macro
    objects: Sequence[Object]

    def __post_init__(self) -> None:
        assert len(self.objects) == len(self.parent.parameters)
        for o, p in zip(self.objects, self.parent.parameters):
            assert o.type == p.type

    @classmethod
    def from_ground_nsrts(cls,
                          ground_nsrts: Sequence[_GroundNSRT]) -> GroundMacro:
        """Create a GroundMacro from a sequence of _GroundNSRTs."""
        obj_to_macro_param: ObjToVarSub = {}
        nsrts: List[NSRT] = []
        nsrt_to_macro_params: List[VarToVarSub] = []
        var_count = itertools.count()
        for ground_nsrt in ground_nsrts:
            nsrt = ground_nsrt.parent
            sub: VarToVarSub = {}
            for nsrt_var, obj in zip(nsrt.parameters, ground_nsrt.objects):
                if obj not in obj_to_macro_param:
                    new_var = Variable(f"?x{next(var_count)}", obj.type)
                    obj_to_macro_param[obj] = new_var
                sub[nsrt_var] = obj_to_macro_param[obj]
            nsrts.append(nsrt)
            nsrt_to_macro_params.append(sub)
        parameters = sorted(obj_to_macro_param.values())
        macro = Macro(parameters, nsrts, nsrt_to_macro_params)
        macro_param_to_obj = {v: k for k, v in obj_to_macro_param.items()}
        objects = [macro_param_to_obj[p] for p in macro.parameters]
        return macro.ground(objects)

    @cached_property
    def preconditions(self) -> Set[GroundAtom]:
        """The preconditions of the ground macro."""
        lifted_preconds = self.parent.preconditions
        sub = dict(zip(self.parent.parameters, self.objects))
        ground_preconds = {a.ground(sub) for a in lifted_preconds}
        return ground_preconds

    @cached_property
    def ground_nsrts(self) -> List[_GroundNSRT]:
        """The _GroundNSRTs for this GroundMacro."""
        ground_nsrts: List[_GroundNSRT] = []
        parent = self.parent
        macro_param_to_obj = dict(zip(parent.parameters, self.objects))
        for nsrt, sub in zip(parent.nsrts, parent.nsrt_to_macro_params):
            objs = tuple(macro_param_to_obj[sub[p]] for p in nsrt.parameters)
            ground_nsrt = nsrt.ground(objs)
            ground_nsrts.append(ground_nsrt)
        return ground_nsrts

    def pop(self) -> Tuple[_GroundNSRT, GroundMacro]:
        """Get the next ground NSRT and the remaining ground macro."""
        ground_nsrt_queue = list(self.ground_nsrts)
        next_ground_nsrt = ground_nsrt_queue.pop(0)
        remaining_ground_macro = GroundMacro.from_ground_nsrts(
            ground_nsrt_queue)
        return next_ground_nsrt, remaining_ground_macro

    @cached_property
    def _str(self) -> str:
        member_strs = []
        for nsrt in self.ground_nsrts:
            arg_str = ", ".join([o.name for o in nsrt.objects])
            nsrt_str = f"{nsrt.name}({arg_str})"
            member_strs.append(nsrt_str)
        members_str = ", ".join(member_strs)
        return f"GroundMacro[{members_str}]"

    @cached_property
    def _hash(self) -> int:
        return hash(str(self))

    def __str__(self) -> str:
        return self._str

    def __repr__(self) -> str:
        return str(self)

    def __hash__(self) -> int:
        return self._hash

    def __eq__(self, other: object) -> bool:
        assert isinstance(other, GroundMacro)
        return str(self) == str(other)

    def __lt__(self, other: object) -> bool:
        assert isinstance(other, GroundMacro)
        return str(self) < str(other)

    def __gt__(self, other: object) -> bool:
        assert isinstance(other, GroundMacro)
        return str(self) > str(other)

    def __len__(self) -> int:
        return len(self.ground_nsrts)


# Convenience higher-order types useful throughout the code
Observation = Any
GoalDescription = Any
OptionSpec = Tuple[ParameterizedOption, List[Variable]]
GroundAtomTrajectory = Tuple[LowLevelTrajectory, List[Set[GroundAtom]]]
Image = NDArray[np.uint8]
Mask = NDArray[np.bool]
ImageInput = NDArray[np.float32]
Video = List[Image]
Array = NDArray[np.float32]
ObjToVarSub = Dict[Object, Variable]
ObjToObjSub = Dict[Object, Object]
VarToObjSub = Dict[Variable, Object]
VarToVarSub = Dict[Variable, Variable]
EntToEntSub = Dict[_TypedEntity, _TypedEntity]
Datastore = List[Tuple[Segment, VarToObjSub]]
NSRTSampler = Callable[
    [State, Set[GroundAtom], np.random.Generator, Sequence[Object]], Array]
# NSRT Sampler that also returns a boolean indicating whether the sample was
# generated randomly (for exploration) or from the current learned
# distribution.
NSRTSamplerWithEpsilonIndicator = Callable[
    [State, Set[GroundAtom], np.random.Generator, Sequence[Object]],
    Tuple[Array, bool]]
Metrics = DefaultDict[str, float]
LiftedOrGroundAtom = TypeVar("LiftedOrGroundAtom", LiftedAtom, GroundAtom,
                             _Atom)
NSRTOrSTRIPSOperator = TypeVar("NSRTOrSTRIPSOperator", NSRT, STRIPSOperator)
GroundNSRTOrSTRIPSOperator = TypeVar("GroundNSRTOrSTRIPSOperator", _GroundNSRT,
                                     _GroundSTRIPSOperator)
ObjectOrVariable = TypeVar("ObjectOrVariable", bound=_TypedEntity)
SamplerDatapoint = Tuple[State, VarToObjSub, _Option,
                         Optional[Set[GroundAtom]]]
RefinementDatapoint = Tuple[Task, List[_GroundNSRT], List[Set[GroundAtom]],
                            bool, List[float], List[int]]
# For PDDLEnv environments, given a desired number of problems and an rng,
# returns a list of that many PDDL problem strings.
PDDLProblemGenerator = Callable[[int, np.random.Generator], List[str]]
# Used in ml_models.py. Either the maximum number of training iterations for
# a model, or a function that produces this number given the amount of data.
MaxTrainIters = Union[int, Callable[[int], int]]
ExplorationStrategy = Tuple[Callable[[State], Action], Callable[[State], bool]]
ParameterizedPolicy = Callable[[State, Dict, Sequence[Object], Array], Action]
ParameterizedInitiable = Callable[[State, Dict, Sequence[Object], Array], bool]
ParameterizedTerminal = Callable[[State, Dict, Sequence[Object], Array], bool]
AbstractPolicy = Callable[[Set[GroundAtom], Set[Object], Set[GroundAtom]],
                          Optional[_GroundNSRT]]
RGBA = Tuple[float, float, float, float]
BridgePolicy = Callable[[State, Set[GroundAtom], List[_Option]], _Option]
BridgeDataset = List[Tuple[Set[_Option], _GroundNSRT, Set[GroundAtom], State]]<|MERGE_RESOLUTION|>--- conflicted
+++ resolved
@@ -266,14 +266,10 @@
         suffix = "\n" + "#" * ll + "\n"
         return prefix + "\n\n".join(table_strs) + suffix
 
-<<<<<<< HEAD
     def dict_str(self,
                  indent: int = 0,
                  object_features: bool = True,
                  use_object_id: bool = False) -> str:
-=======
-    def dict_str(self, indent: int = 0, object_features: bool = True) -> str:
->>>>>>> e008f5b3
         """Return a dictionary representation of the state."""
         state_dict = {}
         for obj in self:
@@ -283,12 +279,8 @@
                     if isinstance(value, (float, int, np.float32)):
                         value = round(float(value), 1)
                     obj_dict[attribute] = value
-<<<<<<< HEAD
             if use_object_id: obj_name = obj.id_name
             else: obj_name = obj.name
-=======
-            obj_name = obj.name
->>>>>>> e008f5b3
             state_dict[f"{obj_name}:{obj.type.name}"] = obj_dict
 
         # Create a string of n_space spaces
